--- conflicted
+++ resolved
@@ -43,11 +43,7 @@
     RAS = 8  # Radio Astronomy Service
     EESS_SS = 9  # EESS Space Station
     METSAT_SS = 10  # MetSat Space Station
-<<<<<<< HEAD
     SINGLE_EARTH_STATION = 11  # Generic Earth Station implementation
     MSS_D2D = 12  # Mobile Satellite Service - Direct to Device system
     MSS_SS = 13  # Mobile Satellite Service - Space Station
-=======
-    SINGLE_EARTH_STATION = 11
-    NGSO = 12  # Non-Geostationary Satellite Orbit
->>>>>>> 7bc348b1
+    NGSO = 14  # Non-Geostationary Satellite Orbit