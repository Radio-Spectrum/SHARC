# -*- coding: utf-8 -*-
"""
Created on Wed Jan 11 19:06:41 2017

@author: edgar
"""

import numpy as np
import math

from sharc.simulation import Simulation
from sharc.parameters.parameters import Parameters
from sharc.station_factory import StationFactory
from sharc.support.enumerations import StationType
from sharc.parameters.constants import BOLTZMANN_CONSTANT

from sharc.propagation.propagation_factory import PropagationFactory


class SimulationDownlink(Simulation):
    """
    Implements the flowchart of simulation downlink method
    """

    def __init__(self, parameters: Parameters, parameter_file: str):
        super().__init__(parameters, parameter_file)

    def snapshot(self, *args, **kwargs):
        write_to_file = kwargs["write_to_file"]
        snapshot_number = kwargs["snapshot_number"]
        seed = kwargs["seed"]

        random_number_gen = np.random.RandomState(seed)

        # In case of hotspots, base stations coordinates have to be calculated
        # on every snapshot. Anyway, let topology decide whether to calculate
        # or not
        self.topology.calculate_coordinates(random_number_gen)

        # Create the base stations (remember that it takes into account the
        # network load factor)
        self.bs = StationFactory.generate_imt_base_stations(self.parameters.imt,
                                                            self.parameters.antenna_imt,
                                                            self.topology, random_number_gen)

        # Create the other system (FSS, HAPS, etc...)
        self.system = StationFactory.generate_system(
            self.parameters, self.topology, random_number_gen)

        # Create IMT user equipments
        self.ue = StationFactory.generate_imt_ue(self.parameters.imt,
                                                 self.parameters.antenna_imt,
                                                 self.topology, random_number_gen)

        # self.plot_scenario()

        self.connect_ue_to_bs()
        self.select_ue(random_number_gen)

        # Calculate coupling loss after beams are created
        self.coupling_loss_imt = self.calculate_coupling_loss(self.bs,
                                                              self.ue,
                                                              self.propagation_imt)
        self.scheduler()
        self.power_control()

        if self.parameters.imt.interfered_with:
            # Execute this piece of code if the other system generates
            # interference into IMT
            self.calculate_sinr()
            self.calculate_sinr_ext()
            pass
        else:
            # Execute this piece of code if IMT generates interference into
            # the other system
            self.calculate_sinr()
            self.calculate_external_interference()
            pass

        self.collect_results(write_to_file, snapshot_number)

    def finalize(self, *args, **kwargs):
        self.notify_observers(source=__name__, results=self.results)

    def power_control(self):
        """
        Apply downlink power control algorithm
        """
        # Currently, the maximum transmit power of the base station is equaly
        # divided among the selected UEs
        total_power = self.parameters.imt.bs_conducted_power \
            + self.bs_power_gain
        tx_power = total_power - 10 * math.log10(self.parameters.imt.ue_k)
        # calculate transmit powers to have a structure such as
        # {bs_1: [pwr_1, pwr_2,...], ...}, where bs_1 is the base station id,
        # pwr_1 is the transmit power from bs_1 to ue_1, pwr_2 is the transmit
        # power from bs_1 to ue_2, etc
        bs_active = np.where(self.bs.active)[0]
        self.bs.tx_power = dict(
            [(bs, tx_power*np.ones(self.parameters.imt.ue_k)) for bs in bs_active])

        # Update the spectral mask
        if self.adjacent_channel:
            self.bs.spectral_mask.set_mask(power=total_power)

    def calculate_sinr(self):
        """
        Calculates the downlink SINR for each UE.
        """
        bs_active = np.where(self.bs.active)[0]
        for bs in bs_active:
            ue = self.link[bs]
            self.ue.rx_power[ue] = self.bs.tx_power[bs] - \
                self.coupling_loss_imt[bs, ue]

            # create a list with base stations that generate interference in ue_list
            bs_interf = [b for b in bs_active if b not in [bs]]

            # calculate intra system interference
            for bi in bs_interf:
                interference = self.bs.tx_power[bi] - \
                    self.coupling_loss_imt[bi, ue]

                self.ue.rx_interference[ue] = 10*np.log10(
                    np.power(10, 0.1*self.ue.rx_interference[ue]) + np.power(10, 0.1*interference))

        # Thermal noise in dBm
        self.ue.thermal_noise = \
            10*math.log10(BOLTZMANN_CONSTANT*self.parameters.imt.noise_temperature*1e3) + \
            10*np.log10(self.ue.bandwidth * 1e6) + \
            self.ue.noise_figure

        self.ue.total_interference = \
            10*np.log10(np.power(10, 0.1*self.ue.rx_interference) +
                        np.power(10, 0.1*self.ue.thermal_noise))

        self.ue.sinr = self.ue.rx_power - self.ue.total_interference
        self.ue.snr = self.ue.rx_power - self.ue.thermal_noise

    def calculate_sinr_ext(self):
        """
        Calculates the downlink SINR and INR for each UE taking into account the
        interference that is generated by the other system into IMT system.
        """
        self.coupling_loss_imt_system = self.calculate_coupling_loss_system_imt(self.system,
                                                                                self.ue,
                                                                                self.co_channel)

        # applying a bandwidth scaling factor since UE transmits on a portion
        # of the satellite's bandwidth
        # calculate interference only to active UE's
        ue = np.where(self.ue.active)[0]

        tx_power_sys = self.param_system.tx_power_density + \
            10*np.log10(self.ue.bandwidth[ue]*1e6) + 30
        self.ue.ext_interference[ue] = tx_power_sys - \
            self.coupling_loss_imt_system[ue]

        self.ue.sinr_ext[ue] = self.ue.rx_power[ue] \
            - (10*np.log10(np.power(10, 0.1*self.ue.total_interference[ue]) + np.power(
                10, 0.1*self.ue.ext_interference[ue])))
        self.ue.inr[ue] = self.ue.ext_interference[ue] - \
            self.ue.thermal_noise[ue]

    def calculate_external_interference(self):
        """
        Calculates interference that IMT system generates on other system
        """
        if self.co_channel:
            self.coupling_loss_imt_system = self.calculate_coupling_loss_system_imt(self.system,
                                                                                    self.bs,
                                                                                    is_co_channel=True)
        if self.adjacent_channel:
            self.coupling_loss_imt_system_adjacent = \
                self.calculate_coupling_loss_system_imt(self.system,
                                                        self.bs,
                                                        is_co_channel=False)

        # applying a bandwidth scaling factor since UE transmits on a portion
        # of the interfered systems bandwidth
        # calculate interference only from active UE's
        rx_interference = 0

        bs_active = np.where(self.bs.active)[0]
        for bs in bs_active:

            active_beams = [i for i in range(
                bs*self.parameters.imt.ue_k, (bs+1)*self.parameters.imt.ue_k)]

            if self.co_channel:
                if self.overlapping_bandwidth:
                    acs = 0
                    weights = self.calculate_bw_weights(self.parameters.imt.bandwidth,
                                                        self.param_system.bandwidth,
                                                        self.parameters.imt.ue_k)
                else:
                    acs = self.param_system.adjacent_ch_selectivity
                    weights = np.ones(self.parameters.imt.ue_k)

                interference = self.bs.tx_power[bs] - \
                    self.coupling_loss_imt_system[active_beams]
                rx_interference += np.sum(weights*np.power(10,
                                          0.1*interference)) / 10**(acs/10.)

            if self.adjacent_channel:

                # The unwanted emission is calculated in terms of TRP (after
                # antenna). In SHARC implementation, ohmic losses are already
                # included in coupling loss. Then, care has to be taken;
                # otherwise ohmic loss will be included twice.
                oob_power = self.bs.spectral_mask.power_calc(self.param_system.frequency, self.system.bandwidth) \
                    + self.parameters.imt.bs_ohmic_loss

                oob_interference = oob_power \
                    - self.coupling_loss_imt_system_adjacent[active_beams[0]] \
                    + 10*np.log10((self.param_system.bandwidth - self.overlapping_bandwidth) /
                                  self.param_system.bandwidth)

                rx_interference += math.pow(10, 0.1*oob_interference)

        self.system.rx_interference = 10*np.log10(rx_interference)
        # calculate N
        self.system.thermal_noise = \
<<<<<<< HEAD
            10*math.log10(self.param_system.BOLTZMANN_CONSTANT *
=======
            10*math.log10(BOLTZMANN_CONSTANT* \
>>>>>>> 46793c16
                          self.system.noise_temperature*1e3) + \
            10*math.log10(self.param_system.bandwidth * 1e6)

        # calculate INR at the system
        self.system.inr = np.array(
            [self.system.rx_interference - self.system.thermal_noise])

        # Calculate PFD at the system
        if self.system.station_type is StationType.RAS:
            self.system.pfd = 10 * \
                np.log10(10**(self.system.rx_interference/10) /
                         self.system.antenna[0].effective_area)

    def collect_results(self, write_to_file: bool, snapshot_number: int):
        if not self.parameters.imt.interfered_with and np.any(self.bs.active):
            self.results.system_inr.extend(self.system.inr.tolist())
            self.results.system_dl_interf_power.extend(
                [self.system.rx_interference])
            if self.system.station_type is StationType.RAS:
                self.results.system_pfd.extend([self.system.pfd])

        bs_active = np.where(self.bs.active)[0]
        for bs in bs_active:
            ue = self.link[bs]
            self.results.imt_path_loss.extend(self.path_loss_imt[bs, ue])
            self.results.imt_coupling_loss.extend(
                self.coupling_loss_imt[bs, ue])

            self.results.imt_bs_antenna_gain.extend(
                self.imt_bs_antenna_gain[bs, ue])
            self.results.imt_ue_antenna_gain.extend(
                self.imt_ue_antenna_gain[bs, ue])

            tput = self.calculate_imt_tput(self.ue.sinr[ue],
                                           self.parameters.imt.dl_sinr_min,
                                           self.parameters.imt.dl_sinr_max,
                                           self.parameters.imt.dl_attenuation_factor)
            self.results.imt_dl_tput.extend(tput.tolist())

            if self.parameters.imt.interfered_with:
                tput_ext = self.calculate_imt_tput(self.ue.sinr_ext[ue],
                                                   self.parameters.imt.dl_sinr_min,
                                                   self.parameters.imt.dl_sinr_max,
                                                   self.parameters.imt.dl_attenuation_factor)
                self.results.imt_dl_tput_ext.extend(tput_ext.tolist())
                self.results.imt_dl_sinr_ext.extend(
                    self.ue.sinr_ext[ue].tolist())
                self.results.imt_dl_inr.extend(self.ue.inr[ue].tolist())

                self.results.system_imt_antenna_gain.extend(
                    self.system_imt_antenna_gain[0, ue])
                self.results.imt_system_antenna_gain.extend(
                    self.imt_system_antenna_gain[0, ue])
                self.results.imt_system_path_loss.extend(
                    self.imt_system_path_loss[0, ue])
                if self.param_system.channel_model == "HDFSS":
                    self.results.imt_system_build_entry_loss.extend(
                        self.imt_system_build_entry_loss[0, ue])
                    self.results.imt_system_diffraction_loss.extend(
                        self.imt_system_diffraction_loss[0, ue])
            else:
                active_beams = [i for i in range(
                    bs*self.parameters.imt.ue_k, (bs+1)*self.parameters.imt.ue_k)]
                self.results.system_imt_antenna_gain.extend(
                    self.system_imt_antenna_gain[0, active_beams])
                self.results.imt_system_antenna_gain.extend(
                    self.imt_system_antenna_gain[0, active_beams])
                self.results.imt_system_path_loss.extend(
                    self.imt_system_path_loss[0, active_beams])
                if self.param_system.channel_model == "HDFSS":
                    self.results.imt_system_build_entry_loss.extend(
                        self.imt_system_build_entry_loss[:, bs])
                    self.results.imt_system_diffraction_loss.extend(
                        self.imt_system_diffraction_loss[:, bs])

            self.results.imt_dl_tx_power.extend(self.bs.tx_power[bs].tolist())

            self.results.imt_dl_sinr.extend(self.ue.sinr[ue].tolist())
            self.results.imt_dl_snr.extend(self.ue.snr[ue].tolist())

        if write_to_file:
            self.results.write_files(snapshot_number)
            self.notify_observers(source=__name__, results=self.results)<|MERGE_RESOLUTION|>--- conflicted
+++ resolved
@@ -221,11 +221,7 @@
         self.system.rx_interference = 10*np.log10(rx_interference)
         # calculate N
         self.system.thermal_noise = \
-<<<<<<< HEAD
-            10*math.log10(self.param_system.BOLTZMANN_CONSTANT *
-=======
             10*math.log10(BOLTZMANN_CONSTANT* \
->>>>>>> 46793c16
                           self.system.noise_temperature*1e3) + \
             10*math.log10(self.param_system.bandwidth * 1e6)
 
