--- conflicted
+++ resolved
@@ -81,14 +81,9 @@
 
             # In the end, we have to update the number of base stations
             self.num_base_stations = len(self.x)
-<<<<<<< HEAD
-
-
-=======
+            
             self.indoor = np.zeros(self.num_base_stations, dtype = bool)
                 
-            
->>>>>>> f2464ef3
     def plot(self, ax: matplotlib.axes.Axes):
         # create the hexagons
         r = self.intersite_distance/3
