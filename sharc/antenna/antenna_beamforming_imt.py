--- conflicted
+++ resolved
@@ -224,23 +224,6 @@
                 gains[g] = elem_g \
                     + self.adj_correction_factor
 
-<<<<<<< HEAD
-                if self.adj_correction_factor != 0:
-                    raise NotImplementedError(
-                        "Not sure how adjacent correction factor should be dealt with when considering subarray.\n" +
-                        "Even though i 'think' it would make no difference")
-            else:
-                for g in range(n_direct):
-                    elem_g = self.element.element_pattern(
-                        lo_phi_vec[g],
-                        lo_theta_vec[g],
-                    )
-
-                    gains[g] = elem_g \
-                        + self.adj_correction_factor
-
-=======
->>>>>>> db8415fe
         gains = np.maximum(gains, self.minimum_array_gain)
 
         return gains
