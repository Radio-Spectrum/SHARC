--- conflicted
+++ resolved
@@ -4,28 +4,16 @@
 
 @author: edgar
 """
-<<<<<<< HEAD
 import sys
 import os
 sys.path.append(os.path.join(os.path.dirname(__file__), ".."))
-=======
-import os
-import sys
-
-sys.path.append(os.path.join(os.path.dirname(__file__), ".."))
-import getopt
->>>>>>> 76f8511e
 
 from sharc.controller import Controller
 from sharc.gui.view_cli import ViewCli
 from sharc.model import Model
-<<<<<<< HEAD
 
 import getopt
 
-=======
-from sharc.support.logging import Logging
->>>>>>> 76f8511e
 
 
 def main(argv):
