general:
    ###########################################################################
    # Number of simulation snapshots
    num_snapshots  : 100
    ###########################################################################
    # IMT link that will be simulated (DOWNLINK or UPLINK)
    imt_link  : DOWNLINK
    ###########################################################################
    # The chosen system for sharing study
    # EESS_PASSIVE, FSS_SS, FSS_ES, FS, RAS, SINGLE_EARTH_STATION
    system  : FSS_SS
    ###########################################################################
    # Compatibility scenario (co-channel and/or adjacent channel interference)
    enable_cochannel  : FALSE
    enable_adjacent_channel  : TRUE
    ###########################################################################
    # Seed for random number generator
    seed  : 101
    ###########################################################################
    # if FALSE, then a new output directory is created
    overwrite_output  : TRUE
imt:
    ###########################################################################
    # Minimum 2D separation distance from BS to UE [m]
    minimum_separation_distance_bs_ue  : 1.3
    ###########################################################################
    # Defines if IMT service is the interferer or interfered-with service
    #   TRUE  : IMT suffers interference
    #   FALSE : IMT generates interference
    interfered_with  : FALSE
    ###########################################################################
    # IMT center frequency [MHz]
    frequency  : 24360
    ###########################################################################
    # IMT bandwidth [MHz]
    bandwidth  : 200.5
    ###########################################################################
    # IMT resource block bandwidth [MHz]
    rb_bandwidth  : 0.181
    ###########################################################################
    # IMT spectrum emission mask. Options are:
    #   "IMT-2020" : for mmWave as described in ITU-R TG 5/1 Contribution 36
    #   "3GPP E-UTRA" : for E-UTRA bands > 1 GHz as described in
    #                   TS 36.104 v11.2.0 (BS) and TS 36.101 v11.2.0 (UE)
    spectral_mask  : 3GPP E-UTRA
    ###########################################################################
    # level of spurious emissions [dBm/MHz]
    spurious_emissions  : -13.1
    ###########################################################################
    # Amount of guard band wrt total bandwidth. Setting this parameter to 0.1
    # means that 10% of the total bandwidth will be used as guard band: 5% in
    # the lower
<<<<<<< HEAD
    guard_band_ratio  : 0.14
=======
    guard_band_ratio  : 0.1
    ###########################################################################
    # The load probability (or activity factor) models the statistical
    # variation of the network load by defining the number of fully loaded
    # base stations that are simultaneously transmitting
    bs_load_probability  : .2
    ###########################################################################
    # Conducted power per antenna element [dBm/bandwidth]
    bs_conducted_power  : 10
    ###########################################################################
    # Base station height [m]
    bs_height  : 6
    ###########################################################################
    # Base station noise figure [dB]
    bs_noise_figure  : 10
    ###########################################################################
    # User equipment noise temperature [K]
    bs_noise_temperature  : 290
    ###########################################################################
    # Base station array ohmic loss  [dB]
    bs_ohmic_loss  : 3
    ###########################################################################
    # Uplink attenuation factor used in link-to-system mapping
    ul_attenuation_factor  : 0.4
    ###########################################################################
    # Uplink minimum SINR of the code set [dB]
    ul_sinr_min  : -10
    ###########################################################################
    # Uplink maximum SINR of the code set [dB]
    ul_sinr_max  : 22
    ###########################################################################
    # Number of UEs that are allocated to each cell within handover margin.
    # Remember that in macrocell network each base station has 3 cells (sectors)
    ue_k  : 3
    ###########################################################################
    # Multiplication factor that is used to ensure that the sufficient number
    # of UE's will distributed throughout ths system area such that the number
    # of K users is allocated to each cell. Normally, this values varies
    # between 2 and 10 according to the user drop method
    ue_k_m  : 1
    ###########################################################################
    # Percentage of indoor UE's [%]
    ue_indoor_percent  : 5
    ###########################################################################
    # Regarding the distribution of active UE's over the cell area, this
    # parameter states how the UEs will be distributed
    # Possible values: UNIFORM : UEs will be uniformly distributed within the
    #                            whole simulation area. Not applicable to
    #                            hotspots.
    #                  UNIFORM_IN_CELL : UEs will be distributed within each
    #                                    cell, i.e., with the same number of UEs
    #                                    in each cell.
    #                  ANGLE_AND_DISTANCE : UEs will be distributed following
    #                                   given distributions for angle and
    #                                   distance. In this case, these must be
    #                                   defined later.
    ue_distribution_type  : ANGLE_AND_DISTANCE
    ###########################################################################
    # Regarding the distribution of active UE's over the cell area, this
    # parameter models the distance between UE's and BS.
    # Possible values: RAYLEIGH, UNIFORM
    ue_distribution_distance  : RAYLEIGH
    ###########################################################################
    # Regarding the distribution of active UE's over the cell area, this
    # parameter models the azimuth between UE and BS (within ±60° range).
    # Possible values: NORMAL, UNIFORM
    ue_distribution_azimuth  : NORMAL
>>>>>>> 9b9325cd
    ###########################################################################
    # Network topology parameters.
    topology:
        ###########################################################################
        # Topology Type. Possible values are "MACROCELL", "HOTSPOT", "SINGLE_BS"
        # "INDOOR"
        type: INDOOR
        ###########################################################################
        # Macrocell Topology parameters. Relevant when imt.topology.type == "MACROCELL"
        macrocell:
            ###########################################################################
            # Inter-site distance in macrocell network topology [m]
            intersite_distance: 543
            ###########################################################################
            # Enable wrap around.
            wrap_around: true
            ###########################################################################
            # Number of clusters in macro cell topology
            num_clusters: 7
        ###########################################################################
        # Single Base Station Topology parameters. Relevant when imt.topology.type == "SINGLE_BS"
        single_bs:
            ###########################################################################
            # Inter-site distance or Cell Radius in single Base Station network topology [m]
            # You can either provide 'cell_radius' or 'intersite_distance' for this topology
            # The relationship used is cell_radius = intersite_distance * 2 / 3
            cell_radius: 543
            # intersite_distance: 1
            ###########################################################################
            # Number of clusters in single base station topology
            # You can simulate 1 or 2 BS's with this topology
            num_clusters: 2
        ###########################################################################
        # Hotspot Topology parameters. Relevant when imt.topology.type == "HOTSPOT"
        hotspot:
            ###########################################################################
            # Inter-site distance in hotspot network topology [m]
            intersite_distance: 321
            ###########################################################################
            # Enable wrap around.
            wrap_around: true
            ###########################################################################
            # Number of clusters in macro cell topology
            num_clusters: 7
            ###########################################################################
            # Number of hotspots per macro cell (sector)
            num_hotspots_per_cell  : 1
            ###########################################################################
            # Maximum 2D distance between hotspot and UE [m]
            # This is the hotspot radius
            max_dist_hotspot_ue  : 99.9
            ###########################################################################
            # Minimum 2D distance between macro cell base station and hotspot [m]
            min_dist_bs_hotspot  : 1.2
        ###########################################################################
        # Indoor Topology parameters. Relevant when imt.topology.type == "INOOR"
        indoor:
            ###########################################################################
            # Basic path loss model for indoor topology. Possible values:
            #       "FSPL" (free-space path loss),
            #       "INH_OFFICE" (3GPP Indoor Hotspot - Office)
            basic_path_loss  : FSPL
            ###########################################################################
            # Number of rows of buildings in the simulation scenario
            n_rows  : 3
            ###########################################################################
            # Number of colums of buildings in the simulation scenario
            n_colums  : 2
            ###########################################################################
            # Number of buildings containing IMT stations. Options:
            # 'ALL': all buildings contain IMT stations.
            # Number of buildings.
            num_imt_buildings  : 2
            ###########################################################################
            # Street width (building separation) [m]
            street_width  : 30.1
            ###########################################################################
            # Intersite distance [m]
            intersite_distance  : 40.1
            ###########################################################################
            # Number of cells per floor
            num_cells  : 3
            ###########################################################################
            # Number of floors per building
            num_floors  : 1
            ###########################################################################
            # Percentage of indoor UE's [0, 1]
            ue_indoor_percent  : .95
            ###########################################################################
            # Building class: "TRADITIONAL" or "THERMALLY_EFFICIENT"
            building_class  : THERMALLY_EFFICIENT
        ###########################################################################
        # NTN Topology Parameters
        ntn:
            ###########################################################################
            # NTN cell radius or intersite distance in network topology [m]
            # @important: You can set only one of cell_radius or intersite_distance
            # NTN Intersite Distance (m). Intersite distance = Cell Radius * sqrt(3)
            # NOTE: note that intersite distance has a different geometric meaning in ntn
            cell_radius  : 123
            # intersite_distance  : 155884
            ###########################################################################
            # NTN space station azimuth [degree]
            bs_azimuth  : 45
            ###########################################################################
            # NTN space station elevation [degree]
            bs_elevation  : 45
            ###########################################################################
            # number of sectors [degree]
            num_sectors  : 19
            ###########################################################################
            # Conducted power per element [dBm/bandwidth]
            bs_conducted_power  : 37
            ###########################################################################
            # Backoff Power [Layer 2] [dB]. Allowed: 7 sector topology - Layer 2
            bs_backoff_power  : 3
            ###########################################################################
            # NTN Antenna configuration
            bs_n_rows_layer1   : 2
            bs_n_columns_layer1  : 2
            bs_n_rows_layer2   : 4
            bs_n_columns_layer2  : 2
    ###########################################################################
    # Defines the antenna model to be used in compatibility studies between
    # IMT and other services in adjacent band
    # Possible values: SINGLE_ELEMENT, BEAMFORMING
    adjacent_antenna_model  : BEAMFORMING
    # Base station parameters
    bs:
        ###########################################################################
        # The load probability (or activity factor) models the statistical
        # variation of the network load by defining the number of fully loaded
        # base stations that are simultaneously transmitting
        load_probability  : .2
        ###########################################################################
        # Conducted power per antenna element [dBm/bandwidth]
        conducted_power  : 11.1
        ###########################################################################
        # Base station height [m]
        height  : 6.1
        ###########################################################################
        # Base station noise figure [dB]
        noise_figure  : 10.1
        ###########################################################################
        # Base station array ohmic loss  [dB]
        ohmic_loss  : 3.1
        # Base Station Antenna parameters:
        antenna:
            ###########################################################################
            # If normalization of M2101 should be applied for BS
            normalization  : FALSE
            ###########################################################################
            # If normalization of M2101 should be applied for UE
            ###########################################################################
            # File to be used in the BS beamforming normalization
            # Normalization files can be generated with the
            # antenna/beamforming_normalization/normalize_script.py script
            normalization_file  : antenna/beamforming_normalization/bs_norm.npz
            ###########################################################################
            # File to be used in the UE beamforming normalization
            # Normalization files can be generated with the 
            # antenna/beamforming_normalization/normalize_script.py script
            ###########################################################################
            # Radiation pattern of each antenna element
            # Possible values: "M2101", "F1336", "FIXED"
            element_pattern  : F1336
            ###########################################################################
            # Minimum array gain for the beamforming antenna [dBi]
            minimum_array_gain  : -200
            ###########################################################################
            # mechanical downtilt [degrees]
            # NOTE: consider defining it to 90 degrees in case of indoor simulations
            downtilt  : 6
            ###########################################################################
            # BS/UE maximum transmit/receive element gain [dBi]
            # default: element_max_g = 5, for M.2101
            #                           = 15, for M.2292
            #                           = -3, for M.2292
            element_max_g  : 5
            ###########################################################################
            # BS/UE horizontal 3dB beamwidth of single element [degrees]
            element_phi_3db  : 65
            ###########################################################################
            # BS/UE vertical 3dB beamwidth of single element [degrees]
            # For F1336: if equal to 0, then beamwidth is calculated automaticaly
            element_theta_3db  : 65
            ###########################################################################
            # BS/UE number of rows in antenna array
            n_rows  : 8
            ###########################################################################
            # BS/UE number of columns in antenna array
            n_columns  : 8
            ###########################################################################
            # BS/UE array horizontal element spacing (d/lambda)
            element_horiz_spacing  : 0.5
            ###########################################################################
            # BS/UE array vertical element spacing (d/lambda)
            element_vert_spacing  : 0.5
            ###########################################################################
            # BS/UE front to back ratio of single element [dB]
            element_am  : 30
            ###########################################################################
            # BS/UE single element vertical sidelobe attenuation [dB]
            element_sla_v  : 30
            ###########################################################################
            # Multiplication factor k that is used to adjust the single-element pattern.
            # According to Report ITU-R M.[IMT.AAS], this may give a closer match of the 
            # side lobes when beamforming is assumed in adjacent channel.
            #       Original value: 12 (Rec. ITU-R M.2101)
            multiplication_factor  : 12

    ###########################################################################
    # User Equipment parameters:
    ue:
        ###########################################################################
        # Number of UEs that are allocated to each cell within handover margin.
        # Remember that in macrocell network each base station has 3 cells (sectors)
        k  : 3
        ###########################################################################
        # Multiplication factor that is used to ensure that the sufficient number
        # of UE's will distributed throughout ths system area such that the number
        # of K users is allocated to each cell. Normally, this values varies
        # between 2 and 10 according to the user drop method
        k_m  : 1
        ###########################################################################
        # Percentage of indoor UE's [%]
        indoor_percent  : 5
        ###########################################################################
        # Regarding the distribution of active UE's over the cell area, this
        # parameter states how the UEs will be distributed
        # Possible values: UNIFORM : UEs will be uniformly distributed within the
        #                            whole simulation area. Not applicable to
        #                            hotspots.
        #                  ANGLE_AND_DISTANCE : UEs will be distributed following
        #                                   given distributions for angle and
        #                                   distance. In this case, these must be
        #                                   defined later.
        distribution_type  : ANGLE_AND_DISTANCE
        ###########################################################################
        # Regarding the distribution of active UE's over the cell area, this
        # parameter models the distance between UE's and BS.
        # Possible values: RAYLEIGH, UNIFORM
        distribution_distance  : UNIFORM
        ###########################################################################
        # Regarding the distribution of active UE's over the cell area, this
        # parameter models the azimuth between UE and BS (within ±60° range).
        # Possible values: NORMAL, UNIFORM
        distribution_azimuth  : NORMAL
        ###########################################################################
        # Power control algorithm
        # tx_power_control = "ON",power control On
        # tx_power_control = "OFF",power control Off
        tx_power_control  : ON
        ###########################################################################
        # Power per RB used as target value [dBm]
        p_o_pusch  : -95
        ###########################################################################
        # Alfa is the balancing factor for UEs with bad channel
        # and UEs with good channel
        alpha  : 1
        ###########################################################################
        # Maximum UE transmit power [dBm]
        p_cmax  : 22
        ###########################################################################
        # UE power dynamic range [dB]
        # The minimum transmit power of a UE is (p_cmax - dynamic_range)
        power_dynamic_range  : 63
        ###########################################################################
        # UE height [m]
        height  : 1.5
        ###########################################################################
        # User equipment noise figure [dB]
        noise_figure  : 10
        ###########################################################################
        # User equipment feed loss [dB]
        ohmic_loss  : 3
        ###########################################################################
        # User equipment body loss [dB]
        body_loss  : 4
        antenna:
            ###########################################################################
            # If normalization of M2101 should be applied for UE
            normalization  : FALSE
            ###########################################################################
            # File to be used in the UE beamforming normalization
            # Normalization files can be generated with the 
            # antenna/beamforming_normalization/normalize_script.py script
            normalization_file  : antenna/beamforming_normalization/ue_norm.npz
            ###########################################################################
            # Radiation pattern of each antenna element
            # Possible values: "M2101", "F1336", "FIXED"
            element_pattern  : F1336
            ###########################################################################
            # Minimum array gain for the beamforming antenna [dBi]
            minimum_array_gain  : -200
            ###########################################################################
            # BS/UE maximum transmit/receive element gain [dBi]
            #                           = 15, for M.2292
            # default: element_max_g = 5, for M.2101
            #                           = -3, for M.2292
            element_max_g  : 5
            ###########################################################################
            # BS/UE horizontal 3dB beamwidth of single element [degrees]
            element_phi_3db  : 90
            ###########################################################################
            # BS/UE vertical 3dB beamwidth of single element [degrees]
            # For F1336: if equal to 0, then beamwidth is calculated automaticaly
            element_theta_3db  : 90
            ###########################################################################
            # BS/UE number of rows in antenna array
            n_rows  : 4
            ###########################################################################
            # BS/UE number of columns in antenna array
            n_columns  : 4
            ###########################################################################
            # BS/UE array horizontal element spacing (d/lambda)
            element_horiz_spacing  : 0.5
            ###########################################################################
            # BS/UE array vertical element spacing (d/lambda)
            element_vert_spacing  : 0.5
            ###########################################################################
            # BS/UE front to back ratio of single element [dB]
            element_am  : 25
            ###########################################################################
            # BS/UE single element vertical sidelobe attenuation [dB]
            element_sla_v  : 25
            ###########################################################################
            # Multiplication factor k that is used to adjust the single-element pattern.
            # According to Report ITU-R M.[IMT.AAS], this may give a closer match of the 
            # side lobes when beamforming is assumed in adjacent channel.
            #       Original value: 12 (Rec. ITU-R M.2101)
            multiplication_factor  : 12
    ###########################################################################
    # Uplink parameters. Only needed when using uplink on imt
    uplink:
        ###########################################################################
        # Uplink attenuation factor used in link-to-system mapping
        attenuation_factor  : 0.4
        ###########################################################################
        # Uplink minimum SINR of the code set [dB]
        sinr_min  : -10
        ###########################################################################
        # Uplink maximum SINR of the code set [dB]
        sinr_max  : 22
    ###########################################################################
    # Downlink parameters. Only needed when using donwlink on imt
    downlink:
        ###########################################################################
        # Downlink attenuation factor used in link-to-system mapping
        attenuation_factor  : 0.6
        ###########################################################################
        # Downlink minimum SINR of the code set [dB]
        sinr_min  : -10
        ###########################################################################
        # Downlink maximum SINR of the code set [dB]
        sinr_max  : 30
    ###########################################################################
    # Channel parameters
    # channel model, possible values are "FSPL" (free-space path loss),
    #                                    "CI" (close-in FS reference distance)
    #                                    "UMa" (Urban Macro - 3GPP)
    #                                    "UMi" (Urban Micro - 3GPP)
    #                                    "TVRO-URBAN"
    #                                    "TVRO-SUBURBAN"
    #                                    "ABG" (Alpha-Beta-Gamma)
    #                                    "P619"
    channel_model  : FSPL
    ###########################################################################
    # Adjustment factor for LoS probability in UMi path loss model.
    #       Original value: 18 (3GPP)
    los_adjustment_factor  : 18
    ###########################################################################
    # If shadowing should be applied or not.
    # Used in propagation UMi, UMa, ABG, when topology == indoor and any 
    shadowing  : FALSE
    ###########################################################################
    # receiver noise temperature [K]
    noise_temperature  : 290
<<<<<<< HEAD
    ###########################################################################
    # P619 parameters
    param_p619:
        ###########################################################################
        # altitude of the space station [m]
        space_station_alt_m: 540000
        ###########################################################################
        # altitude of ES system [m]
        earth_station_alt_m: 1200
        ###########################################################################
        # latitude of ES system [m]
        earth_station_lat_deg: 13
        ###########################################################################
        # difference between longitudes of IMT-NTN station and FSS-ES system [deg]
        #   (positive if space-station is to the East of earth-station)
        earth_station_long_diff_deg: 0
=======
    BOLTZMANN_CONSTANT  : 1.38064852e-23
imt_antenna:
    ###########################################################################
    # Defines the antenna model to be used in compatibility studies between
    # IMT and other services in adjacent band
    # Possible values: SINGLE_ELEMENT, BEAMFORMING
    adjacent_antenna_model  : SINGLE_ELEMENT
    ###########################################################################
    # If normalization of M2101 should be applied for BS
    bs_normalization  : FALSE
    ###########################################################################
    # If normalization of M2101 should be applied for UE
    ue_normalization  : FALSE
    ###########################################################################
    # File to be used in the BS beamforming normalization
    # Normalization files can be generated with the
    # antenna/beamforming_normalization/normalize_script.py script
    bs_normalization_file  : antenna/beamforming_normalization/bs_norm.npz
    ###########################################################################
    # File to be used in the UE beamforming normalization
    # Normalization files can be generated with the
    # antenna/beamforming_normalization/normalize_script.py script
    ue_normalization_file  : antenna/beamforming_normalization/ue_norm.npz
    ###########################################################################
    # Radiation pattern of each antenna element
    # Possible values: "M2101", "F1336", "FIXED"
    bs_element_pattern  : M2101
    ue_element_pattern  : M2101
    ###########################################################################
    # Minimum array gain for the beamforming antenna [dBi]
    bs_minimum_array_gain  : -200
    ue_minimum_array_gain  : -200
    ###########################################################################
    # mechanical downtilt [degrees]
    # NOTE: consider defining it to 90 degrees in case of indoor simulations
    bs_downtilt  : 6
    ###########################################################################
    # BS/UE maximum transmit/receive element gain [dBi]
    # default: bs_element_max_g = 5, for M.2101
    #                           = 15, for M.2292
    # default: ue_element_max_g = 5, for M.2101
    #                           = -3, for M.2292
    bs_element_max_g  : 5
    ue_element_max_g  : 5
    ###########################################################################
    # BS/UE horizontal 3dB beamwidth of single element [degrees]
    bs_element_phi_3db  : 65
    ue_element_phi_3db  : 90
    ###########################################################################
    # BS/UE vertical 3dB beamwidth of single element [degrees]
    # For F1336: if equal to 0, then beamwidth is calculated automaticaly
    bs_element_theta_3db  : 65
    ue_element_theta_3db  : 90
    ###########################################################################
    # BS/UE number of rows in antenna array
    bs_n_rows  : 8
    ue_n_rows  : 4
    ###########################################################################
    # BS/UE number of columns in antenna array
    bs_n_columns  : 8
    ue_n_columns  : 4
    ###########################################################################
    # BS/UE array horizontal element spacing (d/lambda)
    bs_element_horiz_spacing  : 0.5
    ue_element_horiz_spacing  : 0.5
    ###########################################################################
    # BS/UE array vertical element spacing (d/lambda)
    bs_element_vert_spacing  : 0.5
    ue_element_vert_spacing  : 0.5
    ###########################################################################
    # BS/UE front to back ratio of single element [dB]
    bs_element_am  : 30
    ue_element_am  : 25
    ###########################################################################
    # BS/UE single element vertical sidelobe attenuation [dB]
    bs_element_sla_v  : 30
    ue_element_sla_v  : 25
    ###########################################################################
    # Multiplication factor k that is used to adjust the single-element pattern.
    # According to Report ITU-R M.[IMT.AAS], this may give a closer match of the
    # side lobes when beamforming is assumed in adjacent channel.
    #       Original value: 12 (Rec. ITU-R M.2101)
    bs_multiplication_factor  : 12
    ue_multiplication_factor  : 12
hotspot:
    ###########################################################################
    # Number of hotspots per macro cell (sector)
    num_hotspots_per_cell  : 1
    ###########################################################################
    # Maximum 2D distance between hotspot and UE [m]
    # This is the hotspot radius
    max_dist_hotspot_ue  : 100
    ###########################################################################
    # Minimum 2D distance between macro cell base station and hotspot [m]
    min_dist_bs_hotspot  : 0
indoor:
    ###########################################################################
    # Basic path loss model for indoor topology. Possible values:
    #       "FSPL" (free-space path loss),
    #       "INH_OFFICE" (3GPP Indoor Hotspot - Office)
    basic_path_loss  : INH_OFFICE
    ###########################################################################
    # Number of rows of buildings in the simulation scenario
    n_rows  : 3
    ###########################################################################
    # Number of colums of buildings in the simulation scenario
    n_colums  : 2
    ###########################################################################
    # Number of buildings containing IMT stations. Options:
    # 'ALL': all buildings contain IMT stations.
    # Number of buildings.
    num_imt_buildings  : ALL
    ###########################################################################
    # Street width (building separation) [m]
    street_width  : 30
    ###########################################################################
    # Intersite distance [m]
    intersite_distance  : 40
    ###########################################################################
    # Number of cells per floor
    num_cells  : 3
    ###########################################################################
    # Number of floors per building
    num_floors  : 1
    ###########################################################################
    # Percentage of indoor UE's [0, 1]
    ue_indoor_percent  : .95
    ###########################################################################
    # Building class: "TRADITIONAL" or "THERMALLY_EFFICIENT"
    building_class  : TRADITIONAL
ntn:
    ###########################################################################
    # NTN Airborne Platform height (m)
    bs_height  : 20000
    ###########################################################################
    # NTN cell radius in network topology [m]
    cell_radius  : 90000
    ###########################################################################
    # NTN space station azimuth [degree]
    bs_azimuth  : 45
    ###########################################################################
    # NTN space station elevation [degree]
    bs_elevation  : 45
    ###########################################################################
    # number of sectors [degree]
    num_sectors  : 7
    ###########################################################################
    # NTN Intersite Distance (m). Intersite distance = Cell Radius * sqrt(3)
    intersite_distance  : 155884
    ###########################################################################
    # Conducted power per element [dBm/bandwidth]
    bs_conducted_power  : 37
    ###########################################################################
    # Backoff Power [Layer 2] [dB]. Allowed: 7 sector topology - Layer 2
    bs_backoff_power  : 3
    ###########################################################################
    # NTN Antenna configuration
    bs_n_rows_layer1   : 2
    bs_n_columns_layer1  : 2
    bs_n_rows_layer2   : 4
    bs_n_columns_layer2  : 2
>>>>>>> 9b9325cd
fss_ss:
    ###########################################################################
    # satellite center frequency [MHz]
    frequency  : 43000
    ###########################################################################
    # satellite bandwidth [MHz]
    bandwidth  : 200
    ###########################################################################
    # satellite altitude [m] and latitude [deg]
    altitude  : 35780000
    lat_deg  : 10
    ###########################################################################
    # Elevation angle [deg]
    elevation  : 270
    ###########################################################################
    # Azimuth angle [deg]
    azimuth  : 0
    ###########################################################################
    # Peak transmit power spectral density (clear sky) [dBW/Hz]
    tx_power_density  : -5
    ###########################################################################
    # System receive noise temperature [K]
    noise_temperature  : 950
    ###########################################################################
    # adjacent channel selectivity (dB)
    adjacent_ch_selectivity  : 0
    ###########################################################################
    # Satellite peak receive antenna gain [dBi]
    antenna_gain  : 46.6
    ###########################################################################
    # Antenna pattern of the FSS space station
    # Possible values: "ITU-R S.672", "ITU-R S.1528", "FSS_SS", "OMNI"
    antenna_pattern  : FSS_SS
    # Parameters for the P.619 propagation model
    #    earth_station_alt_m - altitude of IMT system (in meters)
    #    earth_station_lat_deg - latitude of IMT system (in degrees)
    #    earth_station_long_diff_deg - difference between longitudes of IMT and satellite system
    #      (positive if space-station is to the East of earth-station)
    #    season - season of the year.
    earth_station_alt_m  : 0
    earth_station_lat_deg  : 0
    earth_station_long_diff_deg  : 0
    season  : SUMMER
    ###########################################################################
    # Channel parameters
    # channel model, possible values are "FSPL" (free-space path loss),
    #                                    "SatelliteSimple" (FSPL + 4 + clutter loss)
    #                                    "P619"
    channel_model  : P619
    ###########################################################################
    # The required near-in-side-lobe level (dB) relative to peak gain
    # according to ITU-R S.672-4
    antenna_l_s  : -20
    ###########################################################################
    # 3 dB beamwidth angle (3 dB below maximum gain) [degrees]
    antenna_3_dB  : 0.65
    ###########################################################################
    # Constants
    BOLTZMANN_CONSTANT  : 1.38064852e-23
    EARTH_RADIUS  : 6371000
fss_es:
    ###########################################################################
    # type of FSS-ES location:
    # FIXED - position must be given
    # CELL - random within central cell
    # NETWORK - random within whole network
    # UNIFORM_DIST - uniform distance from cluster centre,
    #                between min_dist_to_bs and max_dist_to_bs
    location  : UNIFORM_DIST
    ###########################################################################
    # x-y coordinates [m] (only if FIXED location is chosen)
    x  : 10000
    y  : 0
    ###########################################################################
    # minimum distance from BSs [m]
    min_dist_to_bs  : 10
    ###########################################################################
    # maximum distance from centre BSs [m] (only if UNIFORM_DIST is chosen)
    max_dist_to_bs  : 600
    ###########################################################################
    # antenna height [m]
    height  : 6
    ###########################################################################
    # Elevation angle [deg], minimum and maximum, values
    elevation_min  : 48
    elevation_max  : 80
    ###########################################################################
    # Azimuth angle [deg]
    # either a specific angle or string 'RANDOM'
    azimuth  : RANDOM
    ###########################################################################
    # center frequency [MHz]
    frequency  : 43000
    ###########################################################################
    # bandwidth [MHz]
    bandwidth  : 6
    ###########################################################################
    # System receive noise temperature [K]
    noise_temperature  : 950
    ###########################################################################
    # adjacent channel selectivity (dB)
    adjacent_ch_selectivity  : 0
    ###########################################################################
    # Peak transmit power spectral density (clear sky) [dBW/Hz]
    tx_power_density  : -68.3
    ###########################################################################
    # antenna peak gain [dBi]
    antenna_gain  : 32
    ###########################################################################
    # Antenna pattern of the FSS Earth station
    # Possible values: "ITU-R S.1855", "ITU-R S.465", "ITU-R S.580", "OMNI",
    #                  "Modified ITU-R S.465"
    antenna_pattern  : Modified ITU-R S.465
    ###########################################################################
    # Diameter of antenna [m]
    diameter  : 1.8
    ###########################################################################
    # Antenna envelope gain (dBi) - only relevant for "Modified ITU-R S.465" model
    antenna_envelope_gain  : 0
    ###########################################################################
    # Channel parameters
    # channel model, possible values are "FSPL" (free-space path loss),
    #                                    "TerrestrialSimple" (FSPL + clutter loss)
    #                                    "P452"
    #                                    "TVRO-URBAN"
    #                                    "TVRO-SUBURBAN"
    #                                    "HDFSS"
    channel_model  : P452
    ###########################################################################
    # Constants
    BOLTZMANN_CONSTANT  : 1.38064852e-23
    EARTH_RADIUS  : 6371000
    ###########################################################################
    # P452 parameters
    ###########################################################################
    # Total air pressure in hPa
    atmospheric_pressure  : 935
    ###########################################################################
    # Temperature in Kelvin
    air_temperature  : 300
    ###########################################################################
    #Sea-level surface refractivity (use the map)
    N0  : 352.58
    ###########################################################################
    #Average radio-refractive (use the map)
    delta_N  : 43.127
    ###########################################################################
    #percentage p. Float (0 to 100) or RANDOM
    percentage_p  : 0.2
    ###########################################################################
    #Distance over land from the transmit and receive antennas to the coast (km)
    Dct  : 70
    ###########################################################################
    #Distance over land from the transmit and receive antennas to the coast (km)
    Dcr  : 70
    ###########################################################################
    ##Effective height of interfering antenna (m)
    Hte  : 20
    ###########################################################################
    #Effective height of interfered-with antenna (m)
    Hre  : 3
    ###########################################################################
    ##Latitude of transmitter
    tx_lat  : -23.55028
    ###########################################################################
    #Latitude of receiver
    rx_lat  : -23.17889
    ###########################################################################
    #Antenna polarization
    polarization  : horizontal
    ###########################################################################
    #determine whether clutter loss following ITU-R P.2108 is added (TRUE/FALSE)
    clutter_loss  : TRUE
    ###########################################################################
    # HDFSS propagation parameters
    ###########################################################################
    # HDFSS position relative to building it is on. Possible values are
    # ROOFTOP and BUILDINGSIDE
    es_position  : ROOFTOP
    ###########################################################################
    # Enable shadowing loss
    shadow_enabled  : TRUE
    ###########################################################################
    # Enable building entry loss
    building_loss_enabled  : TRUE
    ###########################################################################
    # Enable interference from IMT stations at the same building as the HDFSS
    same_building_enabled  : FALSE
    ###########################################################################
    # Enable diffraction loss
    diffraction_enabled  : TRUE
    ###########################################################################
    # Building entry loss type applied between BSs and HDFSS ES. Options are:
    # P2109_RANDOM: random probability at P.2109 model, considering elevation
    # P2109_FIXED: fixed probability at P.2109 model, considering elevation.
    #              Probability must be specified in bs_building_entry_loss_prob.
    # FIXED_VALUE: fixed value per BS. Value must be specified in
    #              bs_building_entry_loss_value.
    bs_building_entry_loss_type  : P2109_FIXED
    ###########################################################################
    # Probability of building entry loss not exceeded if
    # bs_building_entry_loss_type = P2109_FIXED
    bs_building_entry_loss_prob  : 0.75
    ###########################################################################
    # Value in dB of building entry loss if
    # bs_building_entry_loss_type = FIXED_VALUE
    bs_building_entry_loss_value  : 35
fs:
    ###########################################################################
    # x-y coordinates [m]
    x  : 1000
    y  : 0
    ###########################################################################
    # antenna height [m]
    height  : 15
    ###########################################################################
    # Elevation angle [deg]
    elevation  : -10
    ###########################################################################
    # Azimuth angle [deg]
    azimuth  : 180
    ###########################################################################
    # center frequency [MHz]
    frequency  : 27250
    ###########################################################################
    # bandwidth [MHz]
    bandwidth  : 112
    ###########################################################################
    # System receive noise temperature [K]
    noise_temperature  : 290
    ###########################################################################
    # adjacent channel selectivity (dB)
    adjacent_ch_selectivity  : 20
    ###########################################################################
    # Peak transmit power spectral density (clear sky) [dBW/Hz]
    tx_power_density  : -68.3
    ###########################################################################
    # antenna peak gain [dBi]
    antenna_gain  : 36.9
    ###########################################################################
    # Antenna pattern of the fixed wireless service
    # Possible values: "ITU-R F.699", "OMNI"
    antenna_pattern  : ITU-R F.699
    ###########################################################################
    # Diameter of antenna [m]
    diameter  : 0.3
    ###########################################################################
    # Channel parameters
    # channel model, possible values are "FSPL" (free-space path loss),
    #                                    "TerrestrialSimple" (FSPL + clutter loss)
    channel_model  : FSPL
    ###########################################################################
    # Constants
    BOLTZMANN_CONSTANT  : 1.38064852e-23
    EARTH_RADIUS  : 6371000
haps:
    ###########################################################################
    # HAPS center frequency [MHz]
    frequency  : 27250
    ###########################################################################
    # HAPS bandwidth [MHz]
    bandwidth  : 200
    ###########################################################################
    # HAPS altitude [m] and latitude [deg]
    altitude  : 20000
    lat_deg  : 0
    ###########################################################################
    # Elevation angle [deg]
    elevation  : 270
    ###########################################################################
    # Azimuth angle [deg]
    azimuth  : 0
    ###########################################################################
    # EIRP spectral density [dBW/MHz]
    eirp_density  : 4.4
    ###########################################################################
    # HAPS peak antenna gain [dBi]
    antenna_gain  : 28.1
    ###########################################################################
    # Adjacent channel selectivity [dB]
    acs  : 30
    ###########################################################################
    # Antenna pattern of the HAPS (airbone) station
    # Possible values: "ITU-R F.1891", "OMNI"
    antenna_pattern  : ITU-R F.1891
    # Parameters for the P.619 propagation model
    #    earth_station_alt_m - altitude of IMT system (in meters)
    #    earth_station_lat_deg - latitude of IMT system (in degrees)
    #    earth_station_long_diff_deg - difference between longitudes of IMT and satellite system
    #      (positive if space-station is to the East of earth-station)
    #    season - season of the year.
    earth_station_alt_m  : 0
    earth_station_lat_deg  : 0
    earth_station_long_diff_deg  : 0
    season  : SUMMER
    ###########################################################################
    # Channel parameters
    # channel model, possible values are "FSPL" (free-space path loss),
    #                                    "SatelliteSimple" (FSPL + 4 + clutter loss)
    #                                    "P619"
    channel_model  : P619
    ###########################################################################
    # Near side-lobe level (dB) relative to the peak gain required by the system
    # design, and has a maximum value of −25 dB
    antenna_l_n  : -25
    ###########################################################################
    # Constants
    BOLTZMANN_CONSTANT  : 1.38064852e-23
    EARTH_RADIUS  : 6371000
rns:
    ###########################################################################
    # x-y coordinates [m]
    x  : 660
    y  : -370
    ###########################################################################
    # altitude [m]
    altitude  : 150
    ###########################################################################
    # center frequency [MHz]
    frequency  : 32000
    ###########################################################################
    # bandwidth [MHz]
    bandwidth  : 60
    ###########################################################################
    # System receive noise temperature [K]
    noise_temperature  : 1154
    ###########################################################################
    # Peak transmit power spectral density (clear sky) [dBW/Hz]
    tx_power_density  : -70.79
    ###########################################################################
    # antenna peak gain [dBi]
    antenna_gain  : 30
    ###########################################################################
    # Adjacent channel selectivity [dB]
    acs  : 30
    ###########################################################################
    # Antenna pattern of the fixed wireless service
    # Possible values: "ITU-R M.1466", "OMNI"
    antenna_pattern  : ITU-R M.1466
    ###########################################################################
    # Channel parameters
    # channel model, possible values are "FSPL" (free-space path loss),
    #                                    "SatelliteSimple" (FSPL + 4 dB + clutter loss)
    #                                    "P619"
    channel_model  : P619
    ###########################################################################
    # Parameters for the P.619 propagation model
    #    earth_station_alt_m - altitude of IMT system (in meters)
    #    earth_station_lat_deg - latitude of IMT system (in degrees)
    #    earth_station_long_diff_deg - difference between longitudes of IMT and satellite system
    #      (positive if space-station is to the East of earth-station)
    #    season - season of the year.
    earth_station_alt_m  : 0
    earth_station_lat_deg  : 0
    earth_station_long_diff_deg  : 0
    season  : SUMMER
    ###########################################################################
    # Constants
    BOLTZMANN_CONSTANT  : 1.38064852e-23
    EARTH_RADIUS  : 6371000
ras:
    ###########################################################################
    # x-y coordinates [m]
    x  : 81000
    y  : 0
    ###########################################################################
    # antenna height [m]
    height  : 15
    ###########################################################################
    # Elevation angle [deg]
    elevation  : 45
    ###########################################################################
    # Azimuth angle [deg]
    azimuth  : -90
    ###########################################################################
    # center frequency [MHz]
    frequency  : 43000
    ###########################################################################
    # bandwidth [MHz]
    bandwidth  : 1000
    ###########################################################################
    # Antenna noise temperature [K]
    antenna_noise_temperature  : 25
    ###########################################################################
    # Receiver noise temperature [K]
    receiver_noise_temperature  : 65
    ###########################################################################
    # adjacent channel selectivity (dB)
    adjacent_ch_selectivity  : 20
    ###########################################################################
    # Antenna efficiency
    antenna_efficiency  : 1
    ###########################################################################
    # Antenna pattern of the FSS Earth station
    # Possible values: "ITU-R SA.509", "OMNI"
    antenna_pattern  : ITU-R SA.509
    ###########################################################################
    # Antenna gain for "OMNI" pattern
    antenna_gain  : 0
    ###########################################################################
    # Diameter of antenna [m]
    diameter  : 15
    ###########################################################################
    # Constants
    BOLTZMANN_CONSTANT  : 1.38064852e-23
    EARTH_RADIUS  : 6371000
    SPEED_OF_LIGHT  : 299792458
    ###########################################################################
    # Channel parameters
    # channel model, possible values are "FSPL" (free-space path loss),
    #                                    "TerrestrialSimple" (FSPL + clutter loss)
    #                                    "P452"
    channel_model  : P452
    ###########################################################################
    # P452 parameters
    ###########################################################################
    # Total air pressure in hPa
    atmospheric_pressure  : 935
    ###########################################################################
    # Temperature in Kelvin
    air_temperature  : 300
    ###########################################################################
    #Sea-level surface refractivity (use the map)
    N0  : 352.58
    ###########################################################################
    #Average radio-refractive (use the map)
    delta_N  : 43.127
    ###########################################################################
    #percentage p. Float (0 to 100) or RANDOM
    percentage_p  : 0.2
    ###########################################################################
    #Distance over land from the transmit and receive antennas to the coast (km)
    Dct  : 70
    ###########################################################################
    #Distance over land from the transmit and receive antennas to the coast (km)
    Dcr  : 70
    ###########################################################################
    ##Effective height of interfering antenna (m)
    Hte  : 20
    ###########################################################################
    #Effective height of interfered-with antenna (m)
    Hre  : 3
    ###########################################################################
    ##Latitude of transmitter
    tx_lat  : -23.55028
    ###########################################################################
    #Latitude of receiver
    rx_lat  : -23.17889
    ###########################################################################
    #Antenna polarization
    polarization  : horizontal
    ###########################################################################
    #determine whether clutter loss following ITU-R P.2108 is added (TRUE/FALSE)
    clutter_loss  : TRUE
    # Parameters for the P.619 propagation model
    # Used between IMT space station and another terrestrial system.
    #    space_station_alt_m - altitude of IMT space station (BS) (in meters)
    #    earth_station_alt_m - altitude of the system's earth station (in meters)
    #    earth_station_lat_deg - latitude of the system's earth station (in degrees)
    #    earth_station_long_diff_deg - difference between longitudes of IMT space station and system's earth station
    #      (positive if space-station is to the East of earth-station)
    #    season - season of the year.
    # Enter the IMT space station heigh
    space_station_alt_m  : 20000.0
    # Enter the RAS antenna heigh
    earth_station_alt_m  : 15.0
    # The RAS station lat
    earth_station_lat_deg  : -23.17889
    # This parameter is ignored as it will be calculated from x,y positions in run time
    earth_station_long_diff_deg  : 0.0
    season  : SUMMER
eess_ss:
    ###########################################################################
    # sensor center frequency [MHz]
    frequency  : 23900
    ###########################################################################
    # sensor bandwidth [MHz]
    bandwidth  : 200
    ###########Creates a statistical distribution of nadir angle###############
    ##############following variables nadir_angle_distribution#################
    # if distribution_enable = ON, nadir_angle will vary statistically#########
    # if distribution_enable = OFF, nadir_angle follow nadir_angle variable ###
    # distribution_type = UNIFORM
    # UNIFORM = UNIFORM distribution in nadir_angle
    # - nadir_angle_distribution = initial nadir angle, final nadir angle
    distribution_enable  : OFF
    distribution_type  : UNIFORM
    nadir_angle_distribution  : 18.6,49.4
    ###########################################################################
    # Off-nadir pointing angle [deg]
    nadir_angle  : 46.6
    ###########################################################################
    # sensor altitude [m]
    altitude  : 828000
    ###########################################################################
    # Antenna pattern of the sensor
    # Possible values: "ITU-R RS.1813"
    #                  "ITU-R RS.1861 9a"
    #                  "ITU-R RS.1861 9b"
    #                  "ITU-R RS.1861 9c"
    #                  "OMNI"
    antenna_pattern  : ITU-R RS.1813
    # Antenna efficiency for pattern described in ITU-R RS.1813 [0-1]
    antenna_efficiency  : 0.6
    # Antenna diameter for ITU-R RS.1813 [m]
    antenna_diameter  : 2.2
    ###########################################################################
    # receive antenna gain - applicable for 9a, 9b and OMNI [dBi]
    antenna_gain  : 52
    ###########################################################################
    # Channel parameters
    # channel model, possible values are "FSPL" (free-space path loss),
    #                                    "P619"
    channel_model  : FSPL
    # Parameters for the P.619 propagation model
    #    earth_station_alt_m - altitude of IMT system (in meters)
    #    earth_station_lat_deg - latitude of IMT system (in degrees)
    #    earth_station_long_diff_deg - difference between longitudes of IMT and satellite system
    #      (positive if space-station is to the East of earth-station)
    #    season - season of the year.
    earth_station_alt_m  : 0
    earth_station_lat_deg  : 0
    earth_station_long_diff_deg  : 0
    season  : "SUMMER"
metsat_ss:
    ###########################################################################
    # sensor center frequency [MHz]
    frequency  : 8195
    ###########################################################################
    # sensor bandwidth [MHz]
    bandwidth  : 20
    ###########Creates a statistical distribution of nadir angle###############
    ##############following variables nadir_angle_distribution#################
    # if distribution_enable = ON, nadir_angle will vary statistically#########
    # if distribution_enable = OFF, nadir_angle follow nadir_angle variable ###
    # distribution_type = UNIFORM
    # UNIFORM = UNIFORM distribution in nadir_angle
    # - nadir_angle_distribution = initial nadir angle, final nadir angle
    distribution_enable  : OFF
    distribution_type  : UNIFORM
    nadir_angle_distribution  : 18.6,49.4
    ###########################################################################
    # Elevation angle [deg]
    elevation  : 3
    ###########################################################################
    # sensor altitude [m]
    altitude  : 35786000
    ###########################################################################
    # Antenna pattern of the sensor
    antenna_pattern  : ITU-R S.672
    ###########################################################################
    # receive antenna gain [dBi]
    antenna_gain  : 52
    # The required near-in-side-lobe level (dB) relative to peak gain
    # according to ITU-R S.672-4
    antenna_l_s  : -20.0
    # 3 dB beamwidth angle (3 dB below maximum gain) [degrees]
    antenna_3_dB  : 0.65
    ###########################################################################
    # Channel parameters
    # channel model, possible values are "FSPL" (free-space path loss),
    #                                    "P619"
    channel_model  : FSPL
    # Parameters for the P.619 propagation model
    #    earth_station_alt_m - altitude of IMT system (in meters)
    #    earth_station_lat_deg - latitude of IMT system (in degrees)
    #    earth_station_long_diff_deg - difference between longitudes of IMT and satellite system
    #      (positive if space-station is to the East of earth-station)
    #    season - season of the year.
    earth_station_alt_m  : 0
    earth_station_lat_deg  : 0
    earth_station_long_diff_deg  : 0
    season  : "SUMMER"
    # Constants
    BOLTZMANN_CONSTANT  : 1.38064852e-23
    EARTH_RADIUS  : 6371000



single_earth_station:
    ###########################################################################
    # Sensor center frequency [MHz]
    frequency: 8250
    ###########################################################################
    # Sensor bandwidth [MHz]
    bandwidth: 100
    ###########################################################################
    # System receive noise temperature [K]
    noise_temperature: 300
    ###########################################################################
    # Peak transmit power spectral density (clear sky) [dBW/Hz]
    tx_power_density: -65
    # Adjacent channel selectivity [dB]
    adjacent_ch_selectivity: 20.0
    geometry:
        ###########################################################################
        # Antenna height [meters]
        height: 6
        ###########################################################################
        # Azimuth angle [degrees]
        azimuth:
            ###########################################################################
            # Type of azimuth. May be "UNIFORM_DIST", "FIXED"
            type: FIXED
            ###########################################################################
            # Value of azimuth when type == "FIXED" [deg]
            fixed: 0
            ###########################################################################
            # Limits of random uniform distribution when type == "UNIFORM_DIST"
            uniform_dist:
                ###########################################################################
                # uniform distribution lower bound [deg]
                min: -180
                ###########################################################################
                # uniform distribution upper bound [deg]
                max: 180
        ###########################################################################
        # Elevation angle [degrees]
        elevation:
            # Type of elevation. May be "UNIFORM_DIST", "FIXED"
            type: FIXED
            # Value of elevation when type == "FIXED" [deg]
            fixed: 60
            # Limits of random uniform distribution when type == "UNIFORM_DIST"
            uniform_dist:
                # uniform distribution lower bound [deg]
                min: 30
                # uniform distribution upper bound [deg]
                max: 65
        ###########################################################################
        # Station 2d location [meters]:
        location:
            ###########################################################################
            # choose way to set location. May be "CELL", "NETWORK", "UNIFORM_DIST" or "FIXED"
            # location.type == CELL means that the ES will be distributed randomly,
            #                           but always in the central cell
            # location.type == NETWORK means that the ES will be distributed randomly,
            #                           in a random cell
            # location.type == UNIFORM_DIST means that the ES will be distributed randomly,
            #                           in a ring shaped section with delimited outer and inner radius
            # location.type == FIXED means that the ES will be always at SAME fixed location
            type: CELL
            ###########################################################################
            # Value of position (x,y) when type == "FIXED" [(m, m)]
            fixed:
                x: 10
                y: 100
            cell:
                ###########################################################################
                # Minimum distance to IMT BS when location.type == CELL [m]
                min_dist_to_bs: 100
            network:
                ###########################################################################
                # Minimum distance to IMT BS when location.type == NETWORK [m]
                min_dist_to_bs: 150
            uniform_dist:
                ###########################################################################
                # Ring inner radius [m]
                min_dist_to_center: 101
                ###########################################################################
                # Ring outer radius [m]
                max_dist_to_center: 102
    antenna:
        ###########################################################################
        # Choose the antenna pattern. Can be one of:
        # "OMNI", "ITU-R F.699", "ITU-R S.465", "ITU-R S.580", "MODIFIED ITU-R S.465", "ITU-R S.1855"
        pattern: ITU-R S.465
        ###########################################################################
        # Earth station peak receive antenna gain [dBi]
        gain: 28
        itu_r_f_699:
            ###########################################################################
            # Antenna diameter [m]
            diameter: 1.1
        itu_r_s_465:
            ###########################################################################
            # Antenna diameter [m]
            diameter: 1.1
        itu_r_s_580:
            ###########################################################################
            # Antenna diameter [m]
            diameter: 1.1
        itu_r_s_1855:
            ###########################################################################
            # Antenna diameter [m]
            diameter: 1.1
        itu_r_s_465_modified:
            ###########################################################################
            # Antenna envelope gain [dBi]
            envelope_gain: -4
    ###########################################################################
    # Selected channel model
    # Possible values are "P619", "P452", "TerrestrialSimple"
    channel_model: "P619"

    ###########################################################################
    # Parameters for P619 channel model
    param_p619:
        ###########################################################################
        # altitude of the space station [m]
        space_station_alt_m: 540000
        ###########################################################################
        # altitude of ES system [m]
        earth_station_alt_m: 1200
        ###########################################################################
        # latitude of ES system [m]
        earth_station_lat_deg: 13
        ###########################################################################
        # difference between longitudes of IMT-NTN station and FSS-ES system [deg]
        #   (positive if space-station is to the East of earth-station)
        earth_station_long_diff_deg: 10

    ###########################################################################
    # season - season of the year.
    #   Only actually useful for P619, but we can't put it inside param_p619 without changing more code
    season: SUMMER

    ###########################################################################
    # Parameters for P452 channel model
    param_p452:
        ###########################################################################
        # Total air pressure [hPa]
        atmospheric_pressure: 1
        ###########################################################################
        # Temperature [K]
        air_temperature: 2
        ###########################################################################
        # Sea-level surface refractivity (use the map)
        N0: 3
        ###########################################################################
        # Average radio-refractive (use the map)
        delta_N: 4
        ###########################################################################
        # percentage p. Float (0 to 100) or RANDOM
        percentage_p: 5
        ###########################################################################
        # Distance over land from the transmit and receive antennas to the coast (km)
        Dct: 6
        ###########################################################################
        # Distance over land from the transmit and receive antennas to the coast (km)
        Dcr: 7
        ###########################################################################
        # Effective height of interfering antenna (m)
        Hte: 8
        ###########################################################################
        # Effective height of interfered-with antenna (m)
        Hre: 9
        ###########################################################################
        # Latitude of transmitter
        tx_lat: 10
        ###########################################################################
        # Latitude of receiver
        rx_lat: 11
        ###########################################################################
        # Antenna polarization. Possible values are "horizontal", "vertical"
        polarization: horizontal
        ###########################################################################
        # determine whether clutter loss following ITU-R P.2108 is added (TRUE/FALSE)
        clutter_loss: TRUE

    # HDFSS propagation parameters
    param_hdfss:
        ###########################################################################
        # HDFSS position relative to building it is on. Possible values are
        # ROOFTOP and BUILDINGSIDE
        es_position: BUILDINGSIDE
        ###########################################################################
        # Enable shadowing loss
        shadow_enabled: FALSE
        ###########################################################################
        # Enable building entry loss
        building_loss_enabled: FALSE
        ###########################################################################
        # Enable interference from IMT stations at the same building as the HDFSS
        same_building_enabled: TRUE
        ###########################################################################
        # Enable diffraction loss
        diffraction_enabled: FALSE
        ###########################################################################
        # Building entry loss type applied between BSs and HDFSS ES. Options are:
        # P2109_RANDOM: random probability at P.2109 model, considering elevation
        # P2109_FIXED: fixed probability at P.2109 model, considering elevation.
        #              Probability must be specified in bs_building_entry_loss_prob.
        # FIXED_VALUE: fixed value per BS. Value must be specified in
        #              bs_building_entry_loss_value.
        bs_building_entry_loss_type: FIXED_VALUE
        ###########################################################################
        # Probability of building entry loss not exceeded if
        # bs_building_entry_loss_type = P2109_FIXED
        bs_building_entry_loss_prob: 0.19
        ###########################################################################
        # Value in dB of building entry loss if
        # bs_building_entry_loss_type = FIXED_VALUE
        bs_building_entry_loss_value: 35

        ###########################################################################
        # HDFSS position relative to building it is on. Possible values are
        # ROOFTOP and BUILDINGSIDE
        es_position: BUILDINGSIDE
        ###########################################################################
        # Enable shadowing loss
        shadow_enabled: TRUE
        ###########################################################################
        # Enable building entry loss
        building_loss_enabled: TRUE
        ###########################################################################
        # Enable interference from IMT stations at the same building as the HDFSS
        same_building_enabled: FALSE
        ###########################################################################
        # Enable diffraction loss
        diffraction_enabled: FALSE
        ###########################################################################
        # Building entry loss type applied between BSs and HDFSS ES. Options are:
        # P2109_RANDOM: random probability at P.2109 model, considering elevation
        # P2109_FIXED: fixed probability at P.2109 model, considering elevation.
        #              Probability must be specified in bs_building_entry_loss_prob.
        # FIXED_VALUE: fixed value per BS. Value must be specified in
        #              bs_building_entry_loss_value.
        bs_building_entry_loss_type: P2109_FIXED
        ###########################################################################
        # Probability of building entry loss not exceeded if
        # bs_building_entry_loss_type = P2109_FIXED
        bs_building_entry_loss_prob: 0.75
        ###########################################################################
        # Value in dB of building entry loss if
        # bs_building_entry_loss_type = FIXED_VALUE
        bs_building_entry_loss_value: 35
<|MERGE_RESOLUTION|>--- conflicted
+++ resolved
@@ -50,77 +50,7 @@
     # Amount of guard band wrt total bandwidth. Setting this parameter to 0.1
     # means that 10% of the total bandwidth will be used as guard band: 5% in
     # the lower
-<<<<<<< HEAD
     guard_band_ratio  : 0.14
-=======
-    guard_band_ratio  : 0.1
-    ###########################################################################
-    # The load probability (or activity factor) models the statistical
-    # variation of the network load by defining the number of fully loaded
-    # base stations that are simultaneously transmitting
-    bs_load_probability  : .2
-    ###########################################################################
-    # Conducted power per antenna element [dBm/bandwidth]
-    bs_conducted_power  : 10
-    ###########################################################################
-    # Base station height [m]
-    bs_height  : 6
-    ###########################################################################
-    # Base station noise figure [dB]
-    bs_noise_figure  : 10
-    ###########################################################################
-    # User equipment noise temperature [K]
-    bs_noise_temperature  : 290
-    ###########################################################################
-    # Base station array ohmic loss  [dB]
-    bs_ohmic_loss  : 3
-    ###########################################################################
-    # Uplink attenuation factor used in link-to-system mapping
-    ul_attenuation_factor  : 0.4
-    ###########################################################################
-    # Uplink minimum SINR of the code set [dB]
-    ul_sinr_min  : -10
-    ###########################################################################
-    # Uplink maximum SINR of the code set [dB]
-    ul_sinr_max  : 22
-    ###########################################################################
-    # Number of UEs that are allocated to each cell within handover margin.
-    # Remember that in macrocell network each base station has 3 cells (sectors)
-    ue_k  : 3
-    ###########################################################################
-    # Multiplication factor that is used to ensure that the sufficient number
-    # of UE's will distributed throughout ths system area such that the number
-    # of K users is allocated to each cell. Normally, this values varies
-    # between 2 and 10 according to the user drop method
-    ue_k_m  : 1
-    ###########################################################################
-    # Percentage of indoor UE's [%]
-    ue_indoor_percent  : 5
-    ###########################################################################
-    # Regarding the distribution of active UE's over the cell area, this
-    # parameter states how the UEs will be distributed
-    # Possible values: UNIFORM : UEs will be uniformly distributed within the
-    #                            whole simulation area. Not applicable to
-    #                            hotspots.
-    #                  UNIFORM_IN_CELL : UEs will be distributed within each
-    #                                    cell, i.e., with the same number of UEs
-    #                                    in each cell.
-    #                  ANGLE_AND_DISTANCE : UEs will be distributed following
-    #                                   given distributions for angle and
-    #                                   distance. In this case, these must be
-    #                                   defined later.
-    ue_distribution_type  : ANGLE_AND_DISTANCE
-    ###########################################################################
-    # Regarding the distribution of active UE's over the cell area, this
-    # parameter models the distance between UE's and BS.
-    # Possible values: RAYLEIGH, UNIFORM
-    ue_distribution_distance  : RAYLEIGH
-    ###########################################################################
-    # Regarding the distribution of active UE's over the cell area, this
-    # parameter models the azimuth between UE and BS (within ±60° range).
-    # Possible values: NORMAL, UNIFORM
-    ue_distribution_azimuth  : NORMAL
->>>>>>> 9b9325cd
     ###########################################################################
     # Network topology parameters.
     topology:
@@ -499,7 +429,6 @@
     ###########################################################################
     # receiver noise temperature [K]
     noise_temperature  : 290
-<<<<<<< HEAD
     ###########################################################################
     # P619 parameters
     param_p619:
@@ -516,169 +445,6 @@
         # difference between longitudes of IMT-NTN station and FSS-ES system [deg]
         #   (positive if space-station is to the East of earth-station)
         earth_station_long_diff_deg: 0
-=======
-    BOLTZMANN_CONSTANT  : 1.38064852e-23
-imt_antenna:
-    ###########################################################################
-    # Defines the antenna model to be used in compatibility studies between
-    # IMT and other services in adjacent band
-    # Possible values: SINGLE_ELEMENT, BEAMFORMING
-    adjacent_antenna_model  : SINGLE_ELEMENT
-    ###########################################################################
-    # If normalization of M2101 should be applied for BS
-    bs_normalization  : FALSE
-    ###########################################################################
-    # If normalization of M2101 should be applied for UE
-    ue_normalization  : FALSE
-    ###########################################################################
-    # File to be used in the BS beamforming normalization
-    # Normalization files can be generated with the
-    # antenna/beamforming_normalization/normalize_script.py script
-    bs_normalization_file  : antenna/beamforming_normalization/bs_norm.npz
-    ###########################################################################
-    # File to be used in the UE beamforming normalization
-    # Normalization files can be generated with the
-    # antenna/beamforming_normalization/normalize_script.py script
-    ue_normalization_file  : antenna/beamforming_normalization/ue_norm.npz
-    ###########################################################################
-    # Radiation pattern of each antenna element
-    # Possible values: "M2101", "F1336", "FIXED"
-    bs_element_pattern  : M2101
-    ue_element_pattern  : M2101
-    ###########################################################################
-    # Minimum array gain for the beamforming antenna [dBi]
-    bs_minimum_array_gain  : -200
-    ue_minimum_array_gain  : -200
-    ###########################################################################
-    # mechanical downtilt [degrees]
-    # NOTE: consider defining it to 90 degrees in case of indoor simulations
-    bs_downtilt  : 6
-    ###########################################################################
-    # BS/UE maximum transmit/receive element gain [dBi]
-    # default: bs_element_max_g = 5, for M.2101
-    #                           = 15, for M.2292
-    # default: ue_element_max_g = 5, for M.2101
-    #                           = -3, for M.2292
-    bs_element_max_g  : 5
-    ue_element_max_g  : 5
-    ###########################################################################
-    # BS/UE horizontal 3dB beamwidth of single element [degrees]
-    bs_element_phi_3db  : 65
-    ue_element_phi_3db  : 90
-    ###########################################################################
-    # BS/UE vertical 3dB beamwidth of single element [degrees]
-    # For F1336: if equal to 0, then beamwidth is calculated automaticaly
-    bs_element_theta_3db  : 65
-    ue_element_theta_3db  : 90
-    ###########################################################################
-    # BS/UE number of rows in antenna array
-    bs_n_rows  : 8
-    ue_n_rows  : 4
-    ###########################################################################
-    # BS/UE number of columns in antenna array
-    bs_n_columns  : 8
-    ue_n_columns  : 4
-    ###########################################################################
-    # BS/UE array horizontal element spacing (d/lambda)
-    bs_element_horiz_spacing  : 0.5
-    ue_element_horiz_spacing  : 0.5
-    ###########################################################################
-    # BS/UE array vertical element spacing (d/lambda)
-    bs_element_vert_spacing  : 0.5
-    ue_element_vert_spacing  : 0.5
-    ###########################################################################
-    # BS/UE front to back ratio of single element [dB]
-    bs_element_am  : 30
-    ue_element_am  : 25
-    ###########################################################################
-    # BS/UE single element vertical sidelobe attenuation [dB]
-    bs_element_sla_v  : 30
-    ue_element_sla_v  : 25
-    ###########################################################################
-    # Multiplication factor k that is used to adjust the single-element pattern.
-    # According to Report ITU-R M.[IMT.AAS], this may give a closer match of the
-    # side lobes when beamforming is assumed in adjacent channel.
-    #       Original value: 12 (Rec. ITU-R M.2101)
-    bs_multiplication_factor  : 12
-    ue_multiplication_factor  : 12
-hotspot:
-    ###########################################################################
-    # Number of hotspots per macro cell (sector)
-    num_hotspots_per_cell  : 1
-    ###########################################################################
-    # Maximum 2D distance between hotspot and UE [m]
-    # This is the hotspot radius
-    max_dist_hotspot_ue  : 100
-    ###########################################################################
-    # Minimum 2D distance between macro cell base station and hotspot [m]
-    min_dist_bs_hotspot  : 0
-indoor:
-    ###########################################################################
-    # Basic path loss model for indoor topology. Possible values:
-    #       "FSPL" (free-space path loss),
-    #       "INH_OFFICE" (3GPP Indoor Hotspot - Office)
-    basic_path_loss  : INH_OFFICE
-    ###########################################################################
-    # Number of rows of buildings in the simulation scenario
-    n_rows  : 3
-    ###########################################################################
-    # Number of colums of buildings in the simulation scenario
-    n_colums  : 2
-    ###########################################################################
-    # Number of buildings containing IMT stations. Options:
-    # 'ALL': all buildings contain IMT stations.
-    # Number of buildings.
-    num_imt_buildings  : ALL
-    ###########################################################################
-    # Street width (building separation) [m]
-    street_width  : 30
-    ###########################################################################
-    # Intersite distance [m]
-    intersite_distance  : 40
-    ###########################################################################
-    # Number of cells per floor
-    num_cells  : 3
-    ###########################################################################
-    # Number of floors per building
-    num_floors  : 1
-    ###########################################################################
-    # Percentage of indoor UE's [0, 1]
-    ue_indoor_percent  : .95
-    ###########################################################################
-    # Building class: "TRADITIONAL" or "THERMALLY_EFFICIENT"
-    building_class  : TRADITIONAL
-ntn:
-    ###########################################################################
-    # NTN Airborne Platform height (m)
-    bs_height  : 20000
-    ###########################################################################
-    # NTN cell radius in network topology [m]
-    cell_radius  : 90000
-    ###########################################################################
-    # NTN space station azimuth [degree]
-    bs_azimuth  : 45
-    ###########################################################################
-    # NTN space station elevation [degree]
-    bs_elevation  : 45
-    ###########################################################################
-    # number of sectors [degree]
-    num_sectors  : 7
-    ###########################################################################
-    # NTN Intersite Distance (m). Intersite distance = Cell Radius * sqrt(3)
-    intersite_distance  : 155884
-    ###########################################################################
-    # Conducted power per element [dBm/bandwidth]
-    bs_conducted_power  : 37
-    ###########################################################################
-    # Backoff Power [Layer 2] [dB]. Allowed: 7 sector topology - Layer 2
-    bs_backoff_power  : 3
-    ###########################################################################
-    # NTN Antenna configuration
-    bs_n_rows_layer1   : 2
-    bs_n_columns_layer1  : 2
-    bs_n_rows_layer2   : 4
-    bs_n_columns_layer2  : 2
->>>>>>> 9b9325cd
 fss_ss:
     ###########################################################################
     # satellite center frequency [MHz]
