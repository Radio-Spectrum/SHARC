# -*- coding: utf-8 -*-
"""
Created on Fri Apr  7 17:02:35 2017

@author: edgar
"""

import numpy as np
import math

from sharc.simulation import Simulation
from sharc.parameters.parameters import Parameters
from sharc.station_factory import StationFactory
from sharc.support.enumerations import StationType

class SimulationUplink(Simulation):
    """
    Implements the flowchart of simulation downlink method
    """

    def __init__(self, parameters: Parameters):
        super().__init__(parameters)


    def snapshot(self, *args, **kwargs):
        write_to_file = kwargs["write_to_file"]
        snapshot_number = kwargs["snapshot_number"]

        # In case of hotspots, base stations coordinates have to be calculated
        # on every snapshot. Anyway, let topology decide whether to calculate
        # or not
        self.topology.calculate_coordinates()

        # Create the base stations (remember that it takes into account the
        # network load factor)
        self.bs = StationFactory.generate_imt_base_stations(self.parameters.imt,
                                                            self.parameters.antenna_imt,
                                                            self.topology)

        # Create the other system (FSS, HAPS, etc...)
        self.system = StationFactory.generate_system(self.parameters, self.topology)

        # Create IMT user equipments
        self.ue = StationFactory.generate_imt_ue(self.parameters.imt,
                                                 self.parameters.antenna_imt,
                                                 self.topology)
        #self.plot_scenario()

        self.connect_ue_to_bs()
        self.select_ue()

        # Calculate coupling loss after beams are created
        self.coupling_loss_imt = self.calculate_coupling_loss(self.bs,
                                                              self.ue,
                                                              self.propagation_imt)
        self.scheduler()
        self.power_control()

        if self.parameters.imt.interfered_with:
            # Execute this piece of code if the other system generates
            # interference into IMT
            self.calculate_sinr()
            self.calculate_sinr_ext()
            #self.add_external_interference()
            #self.recalculate_sinr()
            #self.calculate_imt_degradation()
            pass
        else:
            # Execute this piece of code if IMT generates interference into
            # the other system
            self.calculate_sinr()
            self.calculate_external_interference()
            #self.calculate_external_degradation()
            pass

        self.collect_results(write_to_file, snapshot_number)


    def power_control(self):
        """
        Apply uplink power control algorithm
        """
        if self.parameters.imt.ue_tx_power_control == "OFF":
            ue_active = np.where(self.ue.active)[0]
            self.ue.tx_power[ue_active] = self.parameters.imt.ue_p_cmax * np.ones(len(ue_active))
        else:
            bs_active = np.where(self.bs.active)[0]
            for bs in bs_active:
                ue = self.link[bs]
                p_cmax = self.parameters.imt.ue_p_cmax
                m_pusch = self.num_rb_per_ue
                p_o_pusch = self.parameters.imt.ue_p_o_pusch
                alpha = self.parameters.imt.ue_alfa
                cl = self.coupling_loss_imt[bs,ue] + self.ue_power_gain 
                self.ue.tx_power[ue] = np.minimum(p_cmax, 10*np.log10(m_pusch) + p_o_pusch + alpha*cl)
                if self.adjacent_channel:
                    for k in ue:
                        self.ue.spectral_mask[k].set_power(self.ue.tx_power[k])


    def calculate_sinr(self):
        """
        Calculates the uplink SINR for each BS.
        """
        # calculate uplink received power for each active BS
        bs_active = np.where(self.bs.active)[0]
        for bs in bs_active:
            ue = self.link[bs]

            self.bs.rx_power[bs] = self.ue.tx_power[ue]  \
                                        - self.parameters.imt.ue_ohmic_loss \
                                        - self.parameters.imt.ue_body_loss \
                                        - self.coupling_loss_imt[bs,ue] - self.parameters.imt.bs_ohmic_loss
            # create a list of BSs that serve the interfering UEs
            bs_interf = [b for b in bs_active if b not in [bs]]

            # calculate intra system interference
            for bi in bs_interf:
                ui = self.link[bi]
                interference = self.ue.tx_power[ui] - self.parameters.imt.ue_ohmic_loss  \
                                - self.parameters.imt.ue_body_loss \
                                - self.coupling_loss_imt[bs,ui] - self.parameters.imt.bs_ohmic_loss
                self.bs.rx_interference[bs] = 10*np.log10( \
                    np.power(10, 0.1*self.bs.rx_interference[bs])
                    + np.power(10, 0.1*interference))

            # calculate N
            self.bs.thermal_noise[bs] = \
                10*np.log10(self.parameters.imt.BOLTZMANN_CONSTANT*self.parameters.imt.noise_temperature*1e3) + \
                10*np.log10(self.bs.bandwidth[bs] * 1e6) + \
                self.bs.noise_figure[bs]

            # calculate I+N
            self.bs.total_interference[bs] = \
                10*np.log10(np.power(10, 0.1*self.bs.rx_interference[bs]) + \
                            np.power(10, 0.1*self.bs.thermal_noise[bs]))

            # calculate SNR and SINR
            self.bs.sinr[bs] = self.bs.rx_power[bs] - self.bs.total_interference[bs]
            self.bs.snr[bs] = self.bs.rx_power[bs] - self.bs.thermal_noise[bs]


    def calculate_sinr_ext(self):
        """
        Calculates the downlink SINR for each UE taking into account the
        interference that is generated by the other system into IMT system.
        """
        self.coupling_loss_imt_system = self.calculate_coupling_loss(self.system,
                                                                     self.bs,
                                                                     self.propagation_system)       
        
        bs_active = np.where(self.bs.active)[0]
        tx_power = self.param_system.tx_power_density + 10*np.log10(self.bs.bandwidth*1e6) + 30
        for bs in bs_active:
            active_beams = [i for i in range(bs*self.parameters.imt.ue_k, (bs+1)*self.parameters.imt.ue_k)]
            self.bs.ext_interference[bs] = tx_power[bs] - self.coupling_loss_imt_system[active_beams] \
                                            - self.parameters.imt.bs_ohmic_loss

            self.bs.sinr_ext[bs] = self.bs.rx_power[bs] \
                - (10*np.log10(np.power(10, 0.1*self.bs.total_interference[bs]) + np.power(10, 0.1*self.bs.ext_interference[bs])))
            self.bs.inr[bs] = self.bs.ext_interference[bs] - self.bs.thermal_noise[bs]


    def calculate_external_interference(self):
        """
        Calculates interference that IMT system generates on other system
        """
        if self.co_channel:
            self.coupling_loss_imt_system = self.calculate_coupling_loss(self.system, 
                                                                         self.ue,
                                                                         self.propagation_system)
        
        if self.adjacent_channel:
              self.coupling_loss_imt_system_adjacent = self.calculate_coupling_loss(self.system,
                                                                       self.ue,
                                                                       self.propagation_system,
                                                                       c_channel=False)
              
        # applying a bandwidth scaling factor since UE transmits on a portion
        # of the satellite's bandwidth
        # calculate interference only from active UE's
        rx_interference = 0
        
        bs_active = np.where(self.bs.active)[0]
        for bs in bs_active:
            ue = self.link[bs]

            if self.co_channel:
                interference_ue = self.ue.tx_power[ue] - self.parameters.imt.ue_ohmic_loss \
                                - self.parameters.imt.ue_body_loss \
                                - self.coupling_loss_imt_system[ue]
                weights = self.calculate_bw_weights(self.parameters.imt.bandwidth,
                                                    self.param_system.bandwidth,
                                                    self.parameters.imt.ue_k)
                rx_interference += np.sum(weights*np.power(10, 0.1*interference_ue)) / 10**(self.param_system.acs/10.)

            if self.adjacent_channel:
                oob_power = self.ue.spectral_mask.power_calc(self.param_system.frequency,self.system.bandwidth)
                oob_interference_array = oob_power - self.coupling_loss_imt_system_adjacent[ue] \
                                            + 10*np.log10((self.param_system.bandwidth - self.overlapping_bandwidth)/
                                                 self.param_system.bandwidth) \
                                            - self.parameters.imt.ue_ohmic_loss \
                                            - self.parameters.imt.ue_body_loss
                rx_interference += np.sum(np.power(10,0.1*oob_interference_array))

        self.system.rx_interference = 10*np.log10(rx_interference)
        # calculate N
        self.system.thermal_noise = \
            10*np.log10(self.param_system.BOLTZMANN_CONSTANT* \
                          self.system.noise_temperature*1e3) + \
                          10*math.log10(self.param_system.bandwidth * 1e6)

        # calculate INR at the system
        self.system.inr = np.array(self.system.rx_interference - self.system.thermal_noise)
        
        # Calculate PFD at the system
        if self.system.station_type is StationType.RAS:
            self.system.pfd = 10*np.log10(10**(self.system.rx_interference/10)/self.system.antenna[0].effective_area)

        # Calculate PFD at the system
        if self.system.station_type is StationType.RAS:
            self.system.pfd = 10*np.log10(10**(self.system.rx_interference/10)/self.system.antenna[0].effective_area)


    def collect_results(self, write_to_file: bool, snapshot_number: int):
        if not self.parameters.imt.interfered_with:
            self.results.system_inr.extend(self.system.inr.tolist())
            self.results.system_inr_scaled.extend([self.system.inr + 10*math.log10(self.param_system.inr_scaling)])
            if self.system.station_type is StationType.RAS:
<<<<<<< HEAD
                self.results.system_rx_interf.extend([self.system.rx_interference])
                self.results.system_pfd.extend([self.system.pfd])

=======
                self.results.system_pfd.extend([self.system.pfd])
                self.results.system_ul_interf_power.extend([self.system.rx_interference])
        
>>>>>>> 47e570be
        bs_active = np.where(self.bs.active)[0]
        for bs in bs_active:
            ue = self.link[bs]
            self.results.imt_path_loss.extend(self.path_loss_imt[bs,ue])
            self.results.imt_coupling_loss.extend(self.coupling_loss_imt[bs,ue])

            self.results.imt_bs_antenna_gain.extend(self.imt_bs_antenna_gain[bs,ue])
            self.results.imt_ue_antenna_gain.extend(self.imt_ue_antenna_gain[bs,ue])

            tput = self.calculate_imt_tput(self.bs.sinr[bs],
                                           self.parameters.imt.ul_sinr_min,
                                           self.parameters.imt.ul_sinr_max,
                                           self.parameters.imt.ul_attenuation_factor)
            self.results.imt_ul_tput.extend(tput.tolist())

            if self.parameters.imt.interfered_with:
                tput_ext = self.calculate_imt_tput(self.bs.sinr_ext[bs],
                                                      self.parameters.imt.ul_sinr_min,
                                                      self.parameters.imt.ul_sinr_max,
                                                      self.parameters.imt.ul_attenuation_factor)
                self.results.imt_ul_tput_ext.extend(tput_ext.tolist())
                self.results.imt_ul_sinr_ext.extend(self.bs.sinr_ext[bs].tolist())
                self.results.imt_ul_inr.extend(self.bs.inr[bs].tolist())

                active_beams = [i for i in range(bs*self.parameters.imt.ue_k, (bs+1)*self.parameters.imt.ue_k)]
                self.results.system_imt_antenna_gain.extend(self.system_imt_antenna_gain[0,active_beams])
                self.results.imt_system_antenna_gain.extend(self.imt_system_antenna_gain[0,active_beams])
            else:
                self.results.system_imt_antenna_gain.extend(self.system_imt_antenna_gain[0,ue])
                self.results.imt_system_antenna_gain.extend(self.imt_system_antenna_gain[0,ue])

            self.results.imt_ul_tx_power.extend(self.ue.tx_power[ue].tolist())
            imt_ul_tx_power_density = 10*np.log10(np.power(10, 0.1*self.ue.tx_power[ue])/(self.num_rb_per_ue*self.parameters.imt.rb_bandwidth*1e6))
            self.results.imt_ul_tx_power_density.extend(imt_ul_tx_power_density.tolist())
            self.results.imt_ul_sinr.extend(self.bs.sinr[bs].tolist())
            self.results.imt_ul_snr.extend(self.bs.snr[bs].tolist())

        if write_to_file:
            self.results.write_files(snapshot_number)
            self.notify_observers(source=__name__, results=self.results)


<|MERGE_RESOLUTION|>--- conflicted
+++ resolved
@@ -211,11 +211,7 @@
                           10*math.log10(self.param_system.bandwidth * 1e6)
 
         # calculate INR at the system
-        self.system.inr = np.array(self.system.rx_interference - self.system.thermal_noise)
-        
-        # Calculate PFD at the system
-        if self.system.station_type is StationType.RAS:
-            self.system.pfd = 10*np.log10(10**(self.system.rx_interference/10)/self.system.antenna[0].effective_area)
+        self.system.inr = np.array([self.system.rx_interference - self.system.thermal_noise])
 
         # Calculate PFD at the system
         if self.system.station_type is StationType.RAS:
@@ -227,15 +223,9 @@
             self.results.system_inr.extend(self.system.inr.tolist())
             self.results.system_inr_scaled.extend([self.system.inr + 10*math.log10(self.param_system.inr_scaling)])
             if self.system.station_type is StationType.RAS:
-<<<<<<< HEAD
-                self.results.system_rx_interf.extend([self.system.rx_interference])
-                self.results.system_pfd.extend([self.system.pfd])
-
-=======
                 self.results.system_pfd.extend([self.system.pfd])
                 self.results.system_ul_interf_power.extend([self.system.rx_interference])
         
->>>>>>> 47e570be
         bs_active = np.where(self.bs.active)[0]
         for bs in bs_active:
             ue = self.link[bs]
