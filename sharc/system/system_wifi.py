import os
import sys

import numpy as np

from sharc.antenna.antenna_beamforming_imt import AntennaBeamformingImt
from sharc.parameters.wifi.parameters_antenna_wifi import ParametersAntennaWifi
from sharc.parameters.wifi.parameters_wifi_system import ParametersWifiSystem
from sharc.station_manager import StationManager
from sharc.support.enumerations import StationType
from sharc.topology.topology_hotspot import TopologyHotspot
<<<<<<< HEAD

=======
import sys
import numpy as np
import math
>>>>>>> c85ef444

class SystemWifi():
    """Implements a Wifi Network compose of APs and STAs."""
    def __init__(self, param: ParametersWifiSystem) -> None:
        self.parameters = param
        self.topology = self.generate_topology()
        self.topology.calculate_coordinates()
        num_aps = self.topology.num_base_stations
        num_stas = num_aps * self.parameters.sta.k * self.parameters.sta.k_m

        self.ap_power_gain = 10 * math.log10(
            self.parameters.ap.antenna.n_rows *
            self.parameters.ap.antenna.n_columns,
        )
        self.sta_power_gain = 10 * math.log10(
            self.parameters.sta.antenna.n_rows *
            self.parameters.sta.antenna.n_columns,
        )
        self.ap_antenna_gain = list()
        self.sta_antenna_gain = list()
        self.path_loss = np.empty([num_aps, num_stas])
        self.coupling_loss = np.empty([num_aps, num_stas])

        self.ap_to_sta_phi = np.empty([num_aps, num_stas])
        self.ap_to_sta_theta = np.empty([num_aps, num_stas])
        self.ap_to_sta_beam_rbs = -1.0 * np.ones(num_stas, dtype=int)

        self.sta = np.empty(num_stas)
        self.ap = np.empty(num_aps)

        self.link = dict([(bs, list()) for bs in range(num_aps)])

        self.num_rb_per_bs = math.trunc(
            (1 - self.parameters.guard_band_ratio) *
            self.parameters.bandwidth / self.parameters.rb_bandwidth,
        )
        # calculates the number of RB per STA on a given AP
        self.num_rb_per_sta = math.trunc(
            self.num_rb_per_bs / self.parameters.sta.k,
        )

        if hasattr(self.parameters, "polarization_loss"):
            self.polarization_loss = self.param_system.polarization_loss
        else:
            self.polarization_loss = 3.0


    def generate_topology(self):
        if self.parameters.topology.type == "HOTSPOT":
            return TopologyHotspot(
                self.parameters.topology.hotspot,
                self.parameters.topology.hotspot.intersite_distance,
                self.parameters.topology.hotspot.num_clusters
            )
        sys.stderr.write(
            "ERROR\nInvalid topology: " +
            self.parameters.topology.type,
        )
        sys.exit(1)

    def generate_aps(self, random_number_gen: np.random.RandomState) -> StationManager:
        param_ant = self.parameters.ap.antenna
        num_aps = self.topology.num_base_stations
        access_points = StationManager(num_aps)
        access_points.station_type = StationType.WIFI_APS

        access_points.x = self.topology.x
        access_points.y = self.topology.y
        access_points.elevation = -param_ant.downtilt * np.ones(num_aps)
        access_points.height = self.parameters.ap.height * np.ones(num_aps)
        
        access_points.azimuth = self.topology.azimuth

        # Inicializa todos os APs como inativos
        access_points.active = np.zeros(num_aps, dtype=bool)

        access_points.tx_power = self.parameters.ap.conducted_power * np.ones(num_aps)
        access_points.rx_power = dict(
            [(ap, -500 * np.ones(self.parameters.sta.k)) for ap in range(num_aps)],
        )
        access_points.rx_interference = dict(
            [(ap, -500 * np.ones(self.parameters.sta.k)) for ap in range(num_aps)],
        )
        access_points.ext_interference = dict(
            [(ap, -500 * np.ones(self.parameters.sta.k)) for ap in range(num_aps)],
        )
        access_points.total_interference = dict(
            [(ap, -500 * np.ones(self.parameters.sta.k)) for ap in range(num_aps)],
        )

        access_points.snr = dict(
            [(ap, -500 * np.ones(self.parameters.sta.k)) for ap in range(num_aps)],
        )
        access_points.sinr = dict(
            [(ap, -500 * np.ones(self.parameters.sta.k)) for ap in range(num_aps)],
        )
        access_points.sinr_ext = dict(
            [(ap, -500 * np.ones(self.parameters.sta.k)) for ap in range(num_aps)],
        )
        access_points.inr = dict(
            [(ap, -500 * np.ones(self.parameters.sta.k)) for ap in range(num_aps)],
        )

        access_points.antenna = np.empty(
            num_aps, dtype=AntennaBeamformingImt,
        )

        for i in range(num_aps):
            access_points.antenna[i] = \
                AntennaBeamformingImt(
                    param_ant, access_points.azimuth[i],
                    access_points.elevation[i],
                )

        # access_points.antenna = [AntennaOmni(0) for ap in range(num_aps)]
        access_points.bandwidth = self.parameters.bandwidth * np.ones(num_aps)
        access_points.center_freq = self.parameters.frequency * np.ones(num_aps)
        access_points.noise_figure = self.parameters.ap.noise_figure * \
            np.ones(num_aps)
        access_points.thermal_noise = -500 * np.ones(num_aps)

        access_points.intersite_dist = self.parameters.topology.hotspot.intersite_distance
            
        self.ap = access_points

    def generate_stas(self, random_number_gen: np.random.RandomState) -> StationManager:
        num_ap = self.topology.num_base_stations
        num_sta_per_ap = self.parameters.sta.k * self.parameters.sta.k_m
        num_sta = num_ap * num_sta_per_ap

        sta = StationManager(num_sta)
        sta.station_type = StationType.WIFI_STA

        sta_x = list()
        sta_y = list()

        # TODO: Sanitaze the azimuth_range parameter
        azimuth_range = self.parameters.sta.azimuth_range
        if (not isinstance(azimuth_range, tuple)) or len(azimuth_range) != 2:
            raise ValueError("Invalid type or length for parameter azimuth_range")

        # Calculate STA pointing (azimuth and elevation)
        azimuth = (azimuth_range[1] - azimuth_range[0]) * random_number_gen.random_sample(num_sta) + azimuth_range[0]
        elevation_range = (-90, 90)
        elevation = (elevation_range[1] - elevation_range[0]) * random_number_gen.random_sample(num_sta) + elevation_range[0]

        if self.parameters.sta.distribution_type.upper() == "UNIFORM" or \
        self.parameters.sta.distribution_type.upper() == "CELL" or \
        self.parameters.sta.distribution_type.upper() == "UNIFORM_IN_CELL":

            deterministic_cell = False
            central_cell = False

            if self.parameters.sta.distribution_type.upper() == "UNIFORM_IN_CELL" or \
            self.parameters.sta.distribution_type.upper() == "CELL":
                deterministic_cell = True

                if self.parameters.sta.distribution_type.upper() == "CELL":
                    central_cell = True


            [sta_x, sta_y, theta, distance] = self.get_random_position(
                num_sta, self.topology, random_number_gen,
                self.parameters.minimum_separation_distance_ap_sta,
                deterministic_cell=True,
            )
            psi = np.degrees(np.arctan((self.parameters.ap.height - self.parameters.sta.height) / distance))

            sta.azimuth = (azimuth + theta + np.pi / 2)
            sta.elevation = elevation + psi

        elif self.parameters.sta.distribution_type.upper() == "ANGLE_AND_DISTANCE":
            # Handle Rayleigh or Uniform distribution for STA distance
            if self.parameters.sta.distribution_distance.upper() == "RAYLEIGH":
                radius_scale = self.topology.cell_radius / 3.0345
                radius = random_number_gen.rayleigh(radius_scale, num_sta)
            elif self.parameters.sta.distribution_distance.upper() == "UNIFORM":
                radius = self.topology.cell_radius * random_number_gen.random_sample(num_sta)
            else:
                sys.stderr.write("ERROR\nInvalid STA distance distribution: " + self.parameters.sta.distribution_distance)
                sys.exit(1)

            if self.parameters.sta.distribution_azimuth.upper() == "NORMAL":
                N = 1.4
                angle_scale = 30
                angle_mean = 0
                angle_n = random_number_gen.normal(angle_mean, angle_scale, int(N * num_sta))

                angle_cutoff = np.max(azimuth_range)
                idx = np.where((angle_n < angle_cutoff) & (angle_n > -angle_cutoff))[0][:num_sta]
                angle = angle_n[idx]
            elif self.parameters.sta.distribution_azimuth.upper() == "UNIFORM":
                azimuth_range = (-60, 60)
                angle = (azimuth_range[1] - azimuth_range[0]) * random_number_gen.random_sample(num_sta) + azimuth_range[0]
            else:
                sys.stderr.write("ERROR\nInvalid STA azimuth distribution: " + self.parameters.sta.distribution_distance)
                sys.exit(1)

            # Calculate STA positions and azimuth/elevation for outdoor environment
            for ap in range(num_ap):
                idx = [i for i in range(
                    ap * num_sta_per_ap, ap * num_sta_per_ap + num_sta_per_ap,
                )]
                theta = self.topology.azimuth[ap] + angle[idx]
                x = self.topology.x[ap] + radius[idx] * np.cos(np.radians(theta))
                y = self.topology.y[ap] + radius[idx] * np.sin(np.radians(theta))
                sta_x.extend(x)
                sta_y.extend(y)

                sta.azimuth[idx] = (azimuth[idx] + theta + 180) % 360
                distance = np.sqrt((self.topology.x[ap] - x) ** 2 + (self.topology.y[ap] - y) ** 2)
                psi = np.degrees(np.arctan((self.parameters.ap.height - self.parameters.sta.height) / distance))
                sta.elevation[idx] = elevation[idx] + psi
        else:
            sys.stderr.write("ERROR\nInvalid STA distribution type: " + self.parameters.sta.distribution_type)
            sys.exit(1)

        sta.x = np.array(sta_x)
        sta.y = np.array(sta_y)

        sta.active = np.zeros(num_sta, dtype=bool)
        sta.height = self.parameters.sta.height * np.ones(num_sta)
        sta.indoor = random_number_gen.random_sample(num_sta) <= (self.parameters.sta.indoor_percent / 100)
        sta.rx_interference = -500 * np.ones(num_sta)
        sta.ext_interference = -500 * np.ones(num_sta)

        # Antenna parameters for the STAs
        par = self.parameters.sta.antenna.get_antenna_parameters()
        for i in range(num_sta):
            sta.antenna[i] = AntennaBeamformingImt(par, sta.azimuth[i], sta.elevation[i])

        sta.bandwidth = self.parameters.bandwidth * np.ones(num_sta)
        sta.center_freq = self.parameters.frequency * np.ones(num_sta)
        sta.noise_figure = self.parameters.sta.noise_figure * np.ones(num_sta)

        sta.intersite_dist = self.parameters.topology.hotspot.intersite_distance

        self.sta = sta
    
    def get_random_position(self, num_sta: int,
                            topology: TopologyHotspot,
                            random_number_gen: np.random.RandomState,
                            min_dist_to_ap=0.,
                            central_cell=False,
                            deterministic_cell=False):
        """
        Generate sta random-possitions inside the topolgy area.

        Parameters
        ----------
        num_sta : int
            Number of stations
        topology : Topology
            The wifi topology object
        random_number_gen : np.random.RandomState
            Random number generator
        min_dist_to_ap : _type_, optional
            Minimum distance to the ap, by default 0.
        central_cell : bool, optional
            Whether the central cell in the cluster is used, by default False
        deterministic_cell : bool, optional
            Fix the cell to be used as anchor point, by default False

        Returns
        -------
        tuple
            x, y, azimuth and elevation angles.
        """
        hexagon_radius = self.topology.intersite_distance / 3

        x = np.array([])
        y = np.array([])
        ap_x = -hexagon_radius
        ap_y = 0

        while len(x) < num_sta:
            num_sta_temp = num_sta - len(x)
            # generate UE uniformly in a triangle
            x_temp = random_number_gen.uniform(0, hexagon_radius * np.cos(np.pi / 6), num_sta_temp)
            y_temp = random_number_gen.uniform(0, hexagon_radius / 2, num_sta_temp)

            invert_index = np.arctan(y_temp / x_temp) > np.pi / 6
            y_temp[invert_index] = -(hexagon_radius / 2 - y_temp[invert_index])
            x_temp[invert_index] = (hexagon_radius * np.cos(np.pi / 6) - x_temp[invert_index])

            # randomly choose a hextant
            hextant = random_number_gen.random_integers(0, 5, num_sta_temp)
            hextant_angle = np.pi / 6 + np.pi / 3 * hextant

            old_x = x_temp
            x_temp = x_temp * np.cos(hextant_angle) - y_temp * np.sin(hextant_angle)
            y_temp = old_x * np.sin(hextant_angle) + y_temp * np.cos(hextant_angle)

            dist = np.sqrt((x_temp - ap_x) ** 2 + (y_temp - ap_y) ** 2)
            indices = dist > min_dist_to_ap

            x_temp = x_temp[indices]
            y_temp = y_temp[indices]

            x = np.append(x, x_temp)
            y = np.append(y, y_temp)

        x = x - ap_x
        y = y - ap_y

        # choose cells
        if central_cell:
            central_cell_indices = np.where((topology.x == 0) & (topology.y == 0))

            if not len(central_cell_indices[0]):
                sys.stderr.write("ERROR\nTopology does not have a central cell")
                sys.exit(1)

            cell = central_cell_indices[0][random_number_gen.random_integers(0, len(central_cell_indices[0]) - 1,
                                                                             num_sta)]
        elif deterministic_cell:
            num_ap = topology.num_base_stations
            sta_per_cell = num_sta / num_ap
            cell = np.repeat(np.arange(num_ap, dtype=int), sta_per_cell)

        else:  # random cells
            num_ap = topology.num_base_stations
            cell = random_number_gen.random_integers(0, num_ap - 1, num_sta)

        cell_x = topology.x[cell]
        cell_y = topology.y[cell]

        azimuth_rad = topology.azimuth * np.pi / 180

        # rotqte
        x_old = x
        x = cell_x + x * np.cos(azimuth_rad[cell]) - y * np.sin(azimuth_rad[cell])
        y = cell_y + x_old * np.sin(azimuth_rad[cell]) + y * np.cos(azimuth_rad[cell])

        x = list(x)
        y = list(y)

       
        theta = np.arctan2(y - cell_y, x - cell_x)

        # calculate elevation angle
        # psi is the vertical angle of the UE wrt the serving BS
        distance = np.sqrt((cell_x - x) ** 2 + (cell_y - y) ** 2)

        return x, y, theta, distance

    def connect_aps_to_stas(self):
        num_stas_per_ap = self.parameters.sta.k * self.parameters.sta.k_m
        ap_active = np.where(self.ap.active)[0]
        for ap in ap_active:
            sta_list = [
                i for i in range(
                    ap * num_stas_per_ap, ap * num_stas_per_ap + num_stas_per_ap,
                )
            ]
            self.link[ap] = sta_list

    def select_sta(self, random_number_gen: np.random.RandomState):
        """
        Select K STAs randomly from all the STAs linked to one AP as “chosen”
        STAs. These K “chosen” STAs will be scheduled during this snapshot.
        """

        self.ap_to_sta_d_2D = self.ap.get_distance_to(self.sta)
        self.ap_to_sta_d_3D = self.ap.get_3d_distance_to(self.sta)
        self.ap_to_sta_phi, self.ap_to_sta_theta = self.ap.get_pointing_vector_to(
            self.sta,
        )

        ap_active = np.where(self.ap.active)[0]
        for ap in ap_active:
            # select K STAs among the ones that are connected to AP
            random_number_gen.shuffle(self.link[ap])
            K = self.parameters.wifi.sta.k
            del self.link[ap][K:]
            # Activate the selected STAs and create beams
            if self.ap.active[ap]:
                self.sta.active[self.link[ap]] = np.ones(K, dtype=bool)
                for sta in self.link[ap]:
                    # add beam to AP antennas
                    self.ap.antenna[ap].add_beam(
                        self.ap_to_sta_phi[ap, sta],
                        self.ap_to_sta_theta[ap, sta],
                    )
                    # add beam to STA antennas
                    self.sta.antenna[sta].add_beam(
                        self.ap_to_sta_phi[ap, sta] - 180,
                        180 - self.ap_to_sta_theta[ap, sta],
                    )
                    # set beam resource block group
                    self.ap_to_sta_beam_rbs[sta] = len(
                        self.ap.antenna[ap].beams
                    )

    def calculate_intra_wifi_coupling_loss(
        self,
    ) -> np.array:
        """
        Calculates the coupling loss (path loss + antenna gains + other losses) between
        Wi-Fi stations (STA and AP).

        Returns an numpy array with wifi_ap_station.size X wifi_sta_station.size with coupling loss
        values.

        Parameters
        ----------
        system_station : StationManager
            A StationManager object representing Wi-Fi STA stations
        wifi_station : StationManager
            A StationManager object representing Wi-Fi AP stations
        is_co_channel : bool, optional
            Whether the interference analysis is co-channel or not, by default True.
            This parameter is ignored. It's kept to maintain method interface.

        Returns
        -------
        np.array
            Returns an numpy array with wifi_ap_station.size X wifi_sta_station.size with coupling loss
            values.
        """
        # Calculate the antenna gains

        ant_gain_ap_to_sta = self.calculate_gains(
            self.ap, self.sta,
        )
        ant_gain_sta_to_ap = self.calculate_gains(
            self.sta, self.ap,
        )

        '''# Calculate the path loss between Wi-Fi stations. Primarily used for UL power control.

        # Note on the array dimensions for coupling loss calculations:
        # The function get_loss returns an array station_a x station_b
        path_loss = self.propagation_wifi.get_loss(
            self.parameters,
            self.parameters.wifi.frequency,
            wifi_sta_station,
            wifi_ap_station,
            ant_gain_sta_to_ap,
            ant_gain_ap_to_sta,
        )

        # Collect Wi-Fi AP and STA antenna gain samples
        self.path_loss_wifi = np.transpose(path_loss)
        self.wifi_ap_antenna_gain = ant_gain_ap_to_sta
        self.wifi_sta_antenna_gain = np.transpose(ant_gain_sta_to_ap)
        additional_loss = self.parameters.wifi.ap.ohmic_loss \
            + self.parameters.wifi.sta.ohmic_loss \
            + self.parameters.wifi.sta.body_loss

        # calculate coupling loss
        coupling_loss = np.squeeze(
            self.path_loss_wifi - self.wifi_ap_antenna_gain - self.wifi_sta_antenna_gain,
        ) + additional_loss

        return coupling_loss'''
    def calculate_coupling_loss(self):
        # calculate the coupling loss between stations on active links
        pass

    def calculate_gains(self):
       pass<|MERGE_RESOLUTION|>--- conflicted
+++ resolved
@@ -1,3 +1,4 @@
+import math
 import os
 import sys
 
@@ -9,13 +10,7 @@
 from sharc.station_manager import StationManager
 from sharc.support.enumerations import StationType
 from sharc.topology.topology_hotspot import TopologyHotspot
-<<<<<<< HEAD
-
-=======
-import sys
-import numpy as np
-import math
->>>>>>> c85ef444
+
 
 class SystemWifi():
     """Implements a Wifi Network compose of APs and STAs."""
