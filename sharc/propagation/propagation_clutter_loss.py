# -*- coding: utf-8 -*-

from sharc.propagation.propagation import Propagation
from sharc.support.enumerations import StationType

import numpy as np
import scipy
import math
<<<<<<< HEAD
=======
import matplotlib.pyplot as plt
>>>>>>> dd0ffd7e


class PropagationClutterLoss(Propagation):

<<<<<<< HEAD
=======
    """
        This Recommendation (ITU_R_P_2108-1/2021) provides methods for
        estimating loss through clutter at frequencies between 30 MHz and 100 GHz.

        The ITU Radiocommunication Assembly,
        considering
             a) that, for system planning and interference assessment it may be
             necessary to account for the attenuation suffered by radio waves in
             passing over or between buildings;
             b) that, where a terrestrial station may be shielded by buildings a
             detailed calculation for a general case can be difficult to formulate
             and losses due to clutter must be considered dependant on the
             deployment scenario;
             c) that, where terrestrial stations are in motion the clutter envir-
             onment of the radio path will be variable,
        recognizing
             a) that Recommendation ITU-R P.1411 contains data and models for
             short-range radio system, mainly within an urban environment from
             300 MHz to 100 GHz;
             b) that Recommendation ITU-R P.2040 contains basic expressions for
             reflection from and penetration through building materials, and a
             harmonised representation of building material electrical properties
             above about 100 MHz;
             c) that Recommendation ITU-R P.452 contains a prediction method for
             the evaluation of interference between stations on the surface of
             the Earth at frequencies from about 0.1 GHz to 50 GHz, accounting
             for both clear-air and hydrometeor scattering interference mechanisms;
             d) that Recommendation ITU-R P.1812 describes a propagation predict-
             ion method suitable for terrestrial point-to-area services in the
             frequency range 30 MHz to 6 000 MHz;
             e) that Recommendation ITU-R P.833 presents several models to enable
             the user to evaluate the effect of vegetation on radiowave signals
             between 30 MHz and 60 GHz;
             f) that Recommendation ITU-R P.2109 provides a statistical model
             for building entry loss for frequencies between about 80 MHz and 100 GHz,
        recommends
             that the material in Recomendation ITU-R P.2108-1/2021 be used to
             estimate clutter loss.
    """
    
>>>>>>> dd0ffd7e
    def get_loss(self, *args, **kwargs) -> np.array:
        """
        Calculates clutter loss according to Recommendation P.2108-0

        Parameters
        ----------
            distance (np.array) : distances between stations [m]
            frequency (np.array) : center frequency [MHz]
            elevation (np.array) : elevation angles [deg]
            loc_percentage (np.array) : Percentage locations range [0, 1[
                                        "RANDOM" for random percentage (Default = RANDOM)
            station_type (StationType) : if type is IMT or FSS_ES, assume terrestrial
                terminal within the clutter (ref § 3.2); otherwise, assume that
                one terminal is within the clutter and the other is a satellite,
                aeroplane or other platform above the surface of the Earth.

        Returns
        -------
            array with clutter loss values with dimensions of distance

        """
        f = kwargs["frequency"]
        loc_per = kwargs.pop("loc_percentage", "RANDOM")
        type = kwargs["station_type"]

        d = kwargs["distance"]

        if f.size == 1:
            f = f * np.ones(d.shape)

        if isinstance(loc_per, str) and loc_per.upper() == "RANDOM":
            p = self.random_number_gen.random_sample(d.shape)
        else:
            p = loc_per * np.ones(d.shape)

        if type is StationType.IMT_BS or type is StationType.IMT_UE or type is StationType.FSS_ES:
            loss = self.get_terrestrial_clutter_loss(f, d, p)
        else:
            theta = kwargs["elevation"]
            loss = self.get_spacial_clutter_loss(f, theta, p)
        return loss

<<<<<<< HEAD
    def get_spacial_clutter_loss(self, frequency: float,
                                 elevation_angle: float,
=======
    def get_spacial_clutter_loss(self, frequency : float,
                                 elevation_angle : float,
>>>>>>> dd0ffd7e
                                 loc_percentage):
        """
        This method models the calculation of the statistical distribution of
        clutter loss where one end of the interference path is within man-made
        clutter, and the other is a satellite, aeroplane, or other platform
        above the surface of the Earth. An additional "loss" is calculated
        which can be added to the basic transmission loss of a path calculated.
        This model is applicable to urban and suburban environments. The method
        used to develop this model is described in Report ITU-R P.2402-0. The
        clutter loss not exceeded for loc_percentage% of locations "loss" for
        the terrestrial to airborne or satellite path is given by this method.

        Parameters
        ----
            frequency : center frequency [MHz] - Frequency range: 10 to 100 GHz
            elevation_angle : elevation angle [degrees] - Elevation angle
                              range: 0 to 90 degrees
            loc_percentage : percentage of locations - Percentage locations
                             range: 0 < p < 100

        Returns
        -------
            loss : The clutter loss not exceeded for loc_percentage% of
                   locations for the terrestrial to terrestrial path
        """
        k1 = 93 * (frequency * 1e-3)**0.175
        A1 = 0.05

<<<<<<< HEAD
        y = np.sin(A1 * (1 - (elevation_angle / 90)) +
                   math.pi * (elevation_angle / 180))
        y1 = np.cos(A1 * (1 - (elevation_angle / 90)) +
                    math.pi * (elevation_angle / 180))

        cot = (y1 / y)
        Q = np.sqrt(2) * scipy.special.erfcinv(2 * loc_percentage)
        loss = (-k1 * (np.log(1 - loc_percentage)) * cot)**(0.5 *
                                                            (90 - elevation_angle) / 90) - 1 - 0.6 * Q
=======
        y = np.tan(A1*(1 - (elevation_angle/90)) + math.pi*(elevation_angle/180))
        cot = (1/y)

        invQ = np.sqrt(2)*scipy.special.erfcinv(2*loc_percentage)

        loss = (-k1*(np.log(1 - loc_percentage))*cot)**(0.5*(90 - elevation_angle)/90) - 1 - 0.6*invQ
>>>>>>> dd0ffd7e

        return loss

    def get_terrestrial_clutter_loss(self,
                                     frequency: float,
                                     distance: float,
                                     loc_percentage: float,
                                     apply_both_ends=True):
        """
        This method gives a statistical distribution of clutter loss. The model
        can be applied for urban and suburban clutter loss modelling. An
        additional "loss" is calculated which can be added to the transmission
        loss or basic transmission loss. Clutter loss will vary depending on
        clutter type, location within the clutter and movement in the clutter.
        If the transmission loss or basic transmission loss has been calculated
        using a model (e.g. Recommendation ITU-R P.1411) that inherently
        accounts for clutter over the entire path then the method below should
        not be applied. The clutter loss not exceeded for loc_percentage% of
        locations for the terrestrial to terrestrial path, "loss"", is given
        by this method. The clutter loss must not exceed a maximum value
        calculated for 𝑑 = 2 𝑘m (loss_2km)
.

        Parameters
        ----
            frequency : center frequency [MHz] - Frequency range: 0.5 to 67 GHz
            distance : distance [m] - Minimum path length: 0.25 km (for the
                       correction to be applied at only one end of the path)
                                                           1.0 km (for the
                       correction to be applied at both ends of the path)
            loc_percentage : percentage of locations [0,1] - Percentage
                             locations range: 0 < p < 100

            apply_both_ends : if correction will be applied at both ends of the
                              path

        Returns
        -------
            loss : The clutter loss not exceeded for loc_percentage% of
                   locations for the terrestrial to terrestrial path
        """

        d = distance.copy()
        d = d.reshape((-1, 1))
        f = frequency.reshape((-1, 1))
        p = loc_percentage.reshape((-1, 1))

        sigma_l = 4.0
        sigma_s = 6.0

<<<<<<< HEAD
        if len(id_1):
            Lt = 23.5 + 9.6 * np.log10(f[id_1] * 1e-3)
            Ls = 32.98 + 23.9 * \
                np.log10(d[id_1] * 1e-3) + 3 * np.log10(f[id_1] * 1e-3)
            Q = np.sqrt(2) * scipy.special.erfcinv(2 * (p[id_1]))
            loss[id_1] = -5 * \
                np.log10(10 ** (-0.2 * Lt) + 10 ** (-0.2 * Ls)) - 6 * Q

        # minimum path length for the correction to be applied at only one end of the path
        id_2 = np.where(d >= 1000)[0]

        if apply_both_ends and len(id_2):
            Lt = 23.5 + 9.6 * np.log10(f[id_2] * 1e-3)
            Ls = 32.98 + 23.9 * \
                np.log10(d[id_2] * 1e-3) + 3 * np.log10(f[id_2] * 1e-3)
            Q = np.sqrt(2) * scipy.special.erfcinv(2 * (p[id_2]))
            loss[id_2] = loss[id_2] + \
                (-5 * np.log10(10 ** (-0.2 * Lt) + 10 ** (-0.2 * Ls)) - 6 * Q)
=======
        loss = np.zeros(d.shape)
        loss_2km = np.zeros(d.shape)
>>>>>>> dd0ffd7e

        if apply_both_ends:
           # minimum path length for the correction to be applied at only one end of the path
           id_d = np.where(d >= 1000)[0]
        else:
           # minimum path length for the correction to be applied at both ends of the path
           id_d = np.where(d >= 250)[0]


        if len(id_d):
            Ll = -2.0 * np.log10(10 ** (-5.0 * np.log10(f[id_d] * 1e-3) - 12.5) + 10 ** (-16.5))
            Ls_temp = 32.98 + 3.0 * np.log10(f[id_d] * 1e-3)
            Ls = 23.9 * np.log10(d[id_d] * 1e-3) + Ls_temp
            invQ = np.sqrt(2) * scipy.special.erfcinv(2 * (p[id_d]))
            sigma_cb = np.sqrt(((sigma_l**(2.0))*(10.0**(-0.2*Ll)) + (sigma_s**(2.0))*(10.0**(-0.2*Ls))) / (10.0**(-0.2*Ll) + 10.0**(-0.2*Ls)))
            loss[id_d] = -5.0 * np.log10(10 ** (-0.2 * Ll) + 10 ** (-0.2 * Ls)) - sigma_cb * invQ

            # The clutter loss must not exceed a maximum value calculated for 𝑑 = 2 𝑘m (loss_2km)
            Ls_2km = 23.9 * np.log10(2) + Ls_temp
            sigma_cb_2km = np.sqrt(((sigma_l**(2.0))*(10.0**(-0.2*Ll)) + (sigma_s**(2.0))*(10.0**(-0.2*Ls_2km))) / (10.0**(-0.2*Ll) + 10.0**(-0.2*Ls_2km)))
            loss_2km[id_d] = -5.0 * np.log10(10 ** (-0.2 * Ll) + 10 ** (-0.2 * Ls_2km)) - sigma_cb_2km * invQ
            id_max = np.where(loss >= loss_2km)[0]
            loss[id_max] = loss_2km[id_max]

        loss *= 2
        loss = loss.reshape(distance.shape)

        return loss


if __name__ == '__main__':

    elevation_angle = np.array([90, 80, 70, 60, 50, 40, 30, 20, 15, 10, 5, 0])
    loc_percentage = np.linspace(0.01, 0.995, 1000)
    frequency = 30000 * np.ones(elevation_angle.shape)

    random_number_gen = np.random.RandomState(101)
    cl = PropagationClutterLoss(random_number_gen)
    clutter_loss = np.empty([len(elevation_angle), len(loc_percentage)])

    for i in range(len(loc_percentage)):
        clutter_loss[:, i] = cl.get_spacial_clutter_loss(frequency,
                                                        elevation_angle,
                                                        loc_percentage[i])

    fig = plt.figure(figsize=(8, 6), facecolor='w', edgecolor='k')
    ax = fig.gca()

<<<<<<< HEAD
    for j, _ in enumerate(elevation_angle):
        ax.plot(clutter_loss[j, :], 100 * loc_percentage,
                label="%i deg" % elevation_angle[j], linewidth=1)

    plt.title(
        f"Cumulative distribution of clutter loss not exceeded for {frequency_mhz[0] / 1000:.2f} GHz")
=======
    for j in range(len(elevation_angle)):
        ax.plot(clutter_loss[j, :], 100 * loc_percentage, label="%i deg" % elevation_angle[j], linewidth=1)

    plt.title("Cumulative distribution of clutter loss not exceeded for 30 GHz")
>>>>>>> dd0ffd7e
    plt.xlabel("clutter loss [dB]")

    plt.ylabel("percent of locations [%]")
    plt.xlim((-10, 70))
    plt.ylim((0, 100))
    plt.legend(loc="lower right")
    plt.tight_layout()
    plt.grid()
    plt.show()

    distance = np.linspace(250, 100000, 100000)
    frequency = np.array([1, 2, 4, 8, 16, 32, 67]) * 1e3

    loc_percentage = 0.5 * np.ones(distance.shape)
    apply_both_ends = False

    clutter_loss_ter = np.empty([len(frequency), len(distance)])

    for i in range(len(frequency)):
        clutter_loss_ter[i, :] = cl.get_terrestrial_clutter_loss(frequency[i] * np.ones(distance.shape),
                                                                distance,
                                                                loc_percentage,
                                                                apply_both_ends)

    fig = plt.figure(figsize=(8, 6), facecolor='w', edgecolor='k')
    ax = fig.gca()
    # ax.set_prop_cycle( cycler('color', ['k', 'r', 'b', 'g']) )

<<<<<<< HEAD
    for j in range(len(frequency_mhz)):
        freq = frequency_mhz[j] * 1e-3
        ax.semilogx(distance * 1e-3,
                    clutter_loss_ter[j, :], label="%i GHz" % freq, linewidth=1)
=======
    for j in range(len(frequency)):
        freq = frequency[j] * 1e-3
        ax.semilogx(distance * 1e-3, clutter_loss_ter[j, :], label="%i GHz" % freq, linewidth=1)
>>>>>>> dd0ffd7e

    plt.title("Median clutter loss for terrestrial paths")
    plt.xlabel("Distance [km]")
    plt.xlim((0.1, 100.0))
    plt.ylim((15.0, 70.0))
    plt.legend(loc="lower right")
    plt.tight_layout()
    plt.grid()
    plt.show()<|MERGE_RESOLUTION|>--- conflicted
+++ resolved
@@ -6,16 +6,11 @@
 import numpy as np
 import scipy
 import math
-<<<<<<< HEAD
-=======
 import matplotlib.pyplot as plt
->>>>>>> dd0ffd7e
 
 
 class PropagationClutterLoss(Propagation):
 
-<<<<<<< HEAD
-=======
     """
         This Recommendation (ITU_R_P_2108-1/2021) provides methods for
         estimating loss through clutter at frequencies between 30 MHz and 100 GHz.
@@ -56,7 +51,6 @@
              estimate clutter loss.
     """
     
->>>>>>> dd0ffd7e
     def get_loss(self, *args, **kwargs) -> np.array:
         """
         Calculates clutter loss according to Recommendation P.2108-0
@@ -99,13 +93,8 @@
             loss = self.get_spacial_clutter_loss(f, theta, p)
         return loss
 
-<<<<<<< HEAD
-    def get_spacial_clutter_loss(self, frequency: float,
-                                 elevation_angle: float,
-=======
     def get_spacial_clutter_loss(self, frequency : float,
                                  elevation_angle : float,
->>>>>>> dd0ffd7e
                                  loc_percentage):
         """
         This method models the calculation of the statistical distribution of
@@ -134,24 +123,12 @@
         k1 = 93 * (frequency * 1e-3)**0.175
         A1 = 0.05
 
-<<<<<<< HEAD
-        y = np.sin(A1 * (1 - (elevation_angle / 90)) +
-                   math.pi * (elevation_angle / 180))
-        y1 = np.cos(A1 * (1 - (elevation_angle / 90)) +
-                    math.pi * (elevation_angle / 180))
-
-        cot = (y1 / y)
-        Q = np.sqrt(2) * scipy.special.erfcinv(2 * loc_percentage)
-        loss = (-k1 * (np.log(1 - loc_percentage)) * cot)**(0.5 *
-                                                            (90 - elevation_angle) / 90) - 1 - 0.6 * Q
-=======
         y = np.tan(A1*(1 - (elevation_angle/90)) + math.pi*(elevation_angle/180))
         cot = (1/y)
 
         invQ = np.sqrt(2)*scipy.special.erfcinv(2*loc_percentage)
 
         loss = (-k1*(np.log(1 - loc_percentage))*cot)**(0.5*(90 - elevation_angle)/90) - 1 - 0.6*invQ
->>>>>>> dd0ffd7e
 
         return loss
 
@@ -202,29 +179,8 @@
         sigma_l = 4.0
         sigma_s = 6.0
 
-<<<<<<< HEAD
-        if len(id_1):
-            Lt = 23.5 + 9.6 * np.log10(f[id_1] * 1e-3)
-            Ls = 32.98 + 23.9 * \
-                np.log10(d[id_1] * 1e-3) + 3 * np.log10(f[id_1] * 1e-3)
-            Q = np.sqrt(2) * scipy.special.erfcinv(2 * (p[id_1]))
-            loss[id_1] = -5 * \
-                np.log10(10 ** (-0.2 * Lt) + 10 ** (-0.2 * Ls)) - 6 * Q
-
-        # minimum path length for the correction to be applied at only one end of the path
-        id_2 = np.where(d >= 1000)[0]
-
-        if apply_both_ends and len(id_2):
-            Lt = 23.5 + 9.6 * np.log10(f[id_2] * 1e-3)
-            Ls = 32.98 + 23.9 * \
-                np.log10(d[id_2] * 1e-3) + 3 * np.log10(f[id_2] * 1e-3)
-            Q = np.sqrt(2) * scipy.special.erfcinv(2 * (p[id_2]))
-            loss[id_2] = loss[id_2] + \
-                (-5 * np.log10(10 ** (-0.2 * Lt) + 10 ** (-0.2 * Ls)) - 6 * Q)
-=======
         loss = np.zeros(d.shape)
         loss_2km = np.zeros(d.shape)
->>>>>>> dd0ffd7e
 
         if apply_both_ends:
            # minimum path length for the correction to be applied at only one end of the path
@@ -273,19 +229,10 @@
     fig = plt.figure(figsize=(8, 6), facecolor='w', edgecolor='k')
     ax = fig.gca()
 
-<<<<<<< HEAD
-    for j, _ in enumerate(elevation_angle):
-        ax.plot(clutter_loss[j, :], 100 * loc_percentage,
-                label="%i deg" % elevation_angle[j], linewidth=1)
-
-    plt.title(
-        f"Cumulative distribution of clutter loss not exceeded for {frequency_mhz[0] / 1000:.2f} GHz")
-=======
     for j in range(len(elevation_angle)):
         ax.plot(clutter_loss[j, :], 100 * loc_percentage, label="%i deg" % elevation_angle[j], linewidth=1)
 
     plt.title("Cumulative distribution of clutter loss not exceeded for 30 GHz")
->>>>>>> dd0ffd7e
     plt.xlabel("clutter loss [dB]")
 
     plt.ylabel("percent of locations [%]")
@@ -314,16 +261,9 @@
     ax = fig.gca()
     # ax.set_prop_cycle( cycler('color', ['k', 'r', 'b', 'g']) )
 
-<<<<<<< HEAD
-    for j in range(len(frequency_mhz)):
-        freq = frequency_mhz[j] * 1e-3
-        ax.semilogx(distance * 1e-3,
-                    clutter_loss_ter[j, :], label="%i GHz" % freq, linewidth=1)
-=======
     for j in range(len(frequency)):
         freq = frequency[j] * 1e-3
         ax.semilogx(distance * 1e-3, clutter_loss_ter[j, :], label="%i GHz" % freq, linewidth=1)
->>>>>>> dd0ffd7e
 
     plt.title("Median clutter loss for terrestrial paths")
     plt.xlabel("Distance [km]")
