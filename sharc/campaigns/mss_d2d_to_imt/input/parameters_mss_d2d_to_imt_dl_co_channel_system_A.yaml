general:
    ###########################################################################
    # Number of simulation snapshots
<<<<<<< HEAD
    num_snapshots: 20000
=======
    num_snapshots: 10000
>>>>>>> 34cd2e6f
    ###########################################################################
    # IMT link that will be simulated (DOWNLINK or UPLINK)
    imt_link: DOWNLINK
    ###########################################################################
    # The chosen system for sharing study
    # EESS_PASSIVE, FSS_SS, FSS_ES, FS, RAS, MSS_SS, MSS_D2D
    system: MSS_D2D
    ###########################################################################
    # Compatibility scenario (co-channel and/or adjacent channel interference)
    enable_cochannel: true
    enable_adjacent_channel: false
    ###########################################################################
    # Seed for random number generator
    seed: 67465
    ###########################################################################
    # if FALSE, then a new output directory is created
    overwrite_output: FALSE
    ###########################################################################
    # output destination folder - this is relative SHARC/sharc directory
    output_dir: campaigns/mss_d2d_to_imt/output/
    ###########################################################################
    # output folder prefix
    output_dir_prefix: output_mss_d2d_to_imt_dl_co_channel_system_A
imt:
    ###########################################################################
    # Minimum 2D separation distance from BS to UE [m]
    minimum_separation_distance_bs_ue: 35
    ###########################################################################
    # Defines if IMT service is the interferer or interfered-with service
    #   TRUE: IMT suffers interference
    #   FALSE : IMT generates interference
    interfered_with: TRUE
    ###########################################################################
    # IMT center frequency [MHz]
    frequency: 2160.0
    ###########################################################################
    # IMT bandwidth [MHz]
    bandwidth: 5.0
    ###########################################################################
    # IMT resource block bandwidth [MHz]
    rb_bandwidth: 0.180
    # IMT resource block bandwidth [MHz]
    adjacent_ch_reception: ACS
    ###########################################################################
    # IMT spectrum emission mask. Options are:
    #   "IMT-2020" : for mmWave as described in ITU-R TG 5/1 Contribution 36
    #   "3GPP E-UTRA" : for E-UTRA bands > 1 GHz as described in
    #                   TS 36.104 v11.2.0 (BS) and TS 36.101 v11.2.0 (UE)
    spectral_mask: 3GPP E-UTRA
    ###########################################################################
    # level of spurious emissions [dBm/MHz]
    spurious_emissions: -13.0
    ###########################################################################
    # Amount of guard band wrt total bandwidth. Setting this parameter to 0.1
    # means that 10% of the total bandwidth will be used as guard band: 5% in
    # the lower
    guard_band_ratio: 0.0
    ###########################################################################
    # Network topology parameters.
    topology:
        ###########################################################################
        # The latitude position
        central_latitude: -15.7801  # Brasília
        ###########################################################################
        # The longitude position
        central_longitude: -47.9292  # Brasília
        ##########################
        central_altitude: 0
        ###########################################################################
        # Topology Type. Possible values are "MACROCELL", "HOTSPOT", "SINGLE_BS"
        # "INDOOR"
        type: SINGLE_BS
        ###########################################################################
        # Single Base Station Topology parameters. Relevant when imt.topology.type == "SINGLE_BS"
        single_bs:
            ###########################################################################
            # Inter-site distance or Cell Radius in single Base Station network topology [m]
            # You can either provide 'cell_radius' or 'intersite_distance' for this topology
            # The relationship used is cell_radius = intersite_distance * 2 / 3
            cell_radius: 250
            # intersite_distance: 1
            ###########################################################################
            # Number of clusters in single base station topology
            # You can simulate 1 or 2 BS's with this topology
            num_clusters: 1
    ###########################################################################
    # Defines the antenna model to be used in compatibility studies between
    # IMT and other services in adjacent band
    # Possible values: SINGLE_ELEMENT, BEAMFORMING
    adjacent_antenna_model: SINGLE_ELEMENT
    # Base station parameters - From 5D/716 NON-AAS Antenna - Urban
    bs:
        ###########################################################################
        # The load probability (or activity factor) models the statistical
        # variation of the network load by defining the number of fully loaded
        # base stations that are simultaneously transmitting
        load_probability: 1.0
        ###########################################################################
        # Conducted power per antenna element [dBm/bandwidth]
        conducted_power: 46.0
        ###########################################################################
        # Base station height [m]
        height: 20.0
        ###########################################################################
        # Base station noise figure [dB]
        noise_figure: 5.0
        ###########################################################################
        # Base station array ohmic loss  [dB]
        ohmic_loss: 3.0
        # Base Station Antenna parameters:
        antenna:
            array:
                ###########################################################################
                # If normalization of M2101 should be applied for BS
                normalization: FALSE
                ###########################################################################
                # Base station horizontal beamsteering range. [deg]
                # The range considers the BS azimuth as 0deg
                horizontal_beamsteering_range: !!python/tuple [-60., 60.]
                ###########################################################################
                # Base station horizontal beamsteering range. [deg]
                # The range considers the horizon as 90deg, 0 as zenith
                vertical_beamsteering_range: !!python/tuple [90., 100.]
                ###########################################################################
                # File to be used in the BS beamforming normalization
                # Normalization files can be generated with the
                # antenna/beamforming_normalization/normalize_script.py script
                normalization_file: antenna/beamforming_normalization/bs_norm.npz
                ###########################################################################
                # File to be used in the UE beamforming normalization
                # Normalization files can be generated with the 
                # antenna/beamforming_normalization/normalize_script.py script
                ###########################################################################
                # Radiation pattern of each antenna element
                # Possible values: "M2101", "F1336", "FIXED"
                element_pattern: F1336
                ###########################################################################
                # Minimum array gain for the beamforming antenna [dBi]
                minimum_array_gain: -200
                ###########################################################################
                # mechanical downtilt [degrees]
                # NOTE: consider defining it to 90 degrees in case of indoor simulations
                downtilt: 10
                ###########################################################################
                # BS/UE maximum transmit/receive element gain [dBi]
                # default: element_max_g = 5, for M.2101
                #                           = 15, for M.2292
                #                           = -3, for M.2292
                element_max_g: 16
                ###########################################################################
                # BS/UE horizontal 3dB beamwidth of single element [degrees]
                element_phi_3db: 65
                ###########################################################################
                # BS/UE vertical 3dB beamwidth of single element [degrees]
                # For F1336: if equal to 0, then beamwidth is calculated automaticaly
                element_theta_3db: 0
                ###########################################################################
                # BS/UE number of rows in antenna array
                n_rows: 1
                ###########################################################################
                # BS/UE number of columns in antenna array
                n_columns: 1
                ###########################################################################
                # BS/UE array horizontal element spacing (d/lambda)
                element_horiz_spacing: 0.5
                ###########################################################################
                # BS/UE array vertical element spacing (d/lambda)
                element_vert_spacing: 2.1
                ###########################################################################
                # BS/UE front to back ratio of single element [dB]
                element_am: 30
                ###########################################################################
                # BS/UE single element vertical sidelobe attenuation [dB]
                element_sla_v: 30
                ###########################################################################
                # Multiplication factor k that is used to adjust the single-element pattern.
                # According to Report ITU-R M.[IMT.AAS], this may give a closer match of the 
                # side lobes when beamforming is assumed in adjacent channel.
                #       Original value: 12 (Rec. ITU-R M.2101)
                multiplication_factor: 12

    ###########################################################################
    # User Equipment parameters:
    ue:
        ###########################################################################
        # Number of UEs that are allocated to each cell within handover margin.
        # Remember that in macrocell network each base station has 3 cells (sectors)
        k: 1  # Only one UE to access the worst-case interference from MSS-DC
        ###########################################################################
        # Multiplication factor that is used to ensure that the sufficient number
        # of UE's will distributed throughout ths system area such that the number
        # of K users is allocated to each cell. Normally, this values varies
        # between 2 and 10 according to the user drop method
        k_m: 1
        ###########################################################################
        # Percentage of indoor UE's [%]
        indoor_percent: 0.0
        ###########################################################################
        # Regarding the distribution of active UE's over the cell area, this
        # parameter states how the UEs will be distributed
        # Possible values: UNIFORM : UEs will be uniformly distributed within the
        #                            whole simulation area. Not applicable to
        #                            hotspots.
        #                  ANGLE_AND_DISTANCE : UEs will be distributed following
        #                                   given distributions for angle and
        #                                   distance. In this case, these must be
        #                                   defined later.
        distribution_type: UNIFORM_IN_CELL
        ###########################################################################
        # Regarding the distribution of active UE's over the cell area, this
        # parameter models the distance between UE's and BS.
        # Possible values: RAYLEIGH, UNIFORM
        distribution_distance: RAYLEIGH
        ###########################################################################
        # Regarding the distribution of active UE's over the cell area, this
        # parameter models the azimuth between UE and BS (within ±60° range).
        # Possible values: NORMAL, UNIFORM
        distribution_azimuth: UNIFORM
        ###########################################################################
        # Power control algorithm
        # tx_power_control = "ON",power control On
        # tx_power_control = "OFF",power control Off
        tx_power_control: ON
        ###########################################################################
        # Power per RB used as target value [dBm]
        p_o_pusch: -92.2
        ###########################################################################
        # Alfa is the balancing factor for UEs with bad channel
        # and UEs with good channel
        alpha: 0.8
        ###########################################################################
        # Maximum UE transmit power [dBm]
        p_cmax: 23
        ###########################################################################
        # UE power dynamic range [dB]
        # The minimum transmit power of a UE is (p_cmax - dynamic_range)
        power_dynamic_range: 63
        ###########################################################################
        # UE height [m]
        height: 1.5
        ###########################################################################
        # User equipment noise figure [dB]
        noise_figure: 9
        ###########################################################################
        # User equipment feed loss [dB]
        ohmic_loss: 0
        ###########################################################################
        # User equipment body loss [dB]
        body_loss: 4
        antenna:
            array:
                ###########################################################################
                # If normalization of M2101 should be applied for UE
                normalization: FALSE
                ###########################################################################
                # File to be used in the UE beamforming normalization
                # Normalization files can be generated with the 
                # antenna/beamforming_normalization/normalize_script.py script
                normalization_file: antenna/beamforming_normalization/ue_norm.npz
                ###########################################################################
                # Radiation pattern of each antenna element
                # Possible values: "M2101", "F1336", "FIXED"
                element_pattern: FIXED
                ###########################################################################
                # Minimum array gain for the beamforming antenna [dBi]
                minimum_array_gain: -200
                ###########################################################################
                # BS/UE maximum transmit/receive element gain [dBi]
                #                           = 15, for M.2292
                # default: element_max_g = 5, for M.2101
                #                           = -3, for M.2292
                element_max_g: -3
                ###########################################################################
                # BS/UE horizontal 3dB beamwidth of single element [degrees]
                element_phi_3db: 90
                ###########################################################################
                # BS/UE vertical 3dB beamwidth of single element [degrees]
                # For F1336: if equal to 0, then beamwidth is calculated automaticaly
                element_theta_3db: 90
                ###########################################################################
                # BS/UE number of rows in antenna array
                n_rows: 1
                ###########################################################################
                # BS/UE number of columns in antenna array
                n_columns: 1
                ###########################################################################
                # BS/UE array horizontal element spacing (d/lambda)
                element_horiz_spacing: 0.5
                ###########################################################################
                # BS/UE array vertical element spacing (d/lambda)
                element_vert_spacing: 0.5
                ###########################################################################
                # BS/UE front to back ratio of single element [dB]
                element_am: 25
                ###########################################################################
                # BS/UE single element vertical sidelobe attenuation [dB]
                element_sla_v: 25
                ###########################################################################
                # Multiplication factor k that is used to adjust the single-element pattern.
                # According to Report ITU-R M.[IMT.AAS], this may give a closer match of the 
                # side lobes when beamforming is assumed in adjacent channel.
                #       Original value: 12 (Rec. ITU-R M.2101)
                multiplication_factor: 12
    ###########################################################################
    # Uplink parameters. Only needed when using uplink on imt
    uplink:
        ###########################################################################
        # Uplink attenuation factor used in link-to-system mapping
        attenuation_factor: 0.4
        ###########################################################################
        # Uplink minimum SINR of the code set [dB]
        sinr_min: -10
        ###########################################################################
        # Uplink maximum SINR of the code set [dB]
        sinr_max: 22
    ###########################################################################
    # Downlink parameters. Only needed when using donwlink on imt
    downlink:
        ###########################################################################
        # Downlink attenuation factor used in link-to-system mapping
        attenuation_factor: 0.8
        ###########################################################################
        # Downlink minimum SINR of the code set [dB]
        sinr_min: -10
        ###########################################################################
        # Downlink maximum SINR of the code set [dB]
        sinr_max: 30
    ###########################################################################
    # Channel parameters
    # channel model, possible values are "FSPL" (free-space path loss),
    #                                    "CI" (close-in FS reference distance)
    #                                    "UMa" (Urban Macro - 3GPP)
    #                                    "UMi" (Urban Micro - 3GPP)
    #                                    "TVRO-URBAN"
    #                                    "TVRO-SUBURBAN"
    #                                    "ABG" (Alpha-Beta-Gamma)
    #                                    "P619"
    channel_model: UMa
    season: SUMMER
    ###########################################################################
    # Adjustment factor for LoS probability in UMi path loss model.
    #       Original value: 18 (3GPP)
    los_adjustment_factor: 18
    ###########################################################################
    # If shadowing should be applied or not.
    # Used in propagation UMi, UMa, ABG, when topology == indoor and any 
    shadowing: FALSE
    ###########################################################################
    # receiver noise temperature [K]
    # noise_temperature: 290
    noise_temperature: 273
    ###########################################################################
    # P619 parameters
    param_p619:
        ###########################################################################
        # altitude of the space station [m]
        space_station_alt_m: 540000
        ###########################################################################
        # altitude of ES system [m]
        earth_station_alt_m: 1200
        ###########################################################################
        # latitude of ES system [m]
        earth_station_lat_deg: 13
        ###########################################################################
        # difference between longitudes of IMT-NTN station and FSS-ES system [deg]
        #   (positive if space-station is to the East of earth-station)
        earth_station_long_diff_deg: 0
#### System Parameters
mss_d2d:
    # MSS_D2D system name
    name: SystemA
    # Adjacent channel emissions type
    # Possible values are "ACLR", "SPECTRAL_MASK" and "OFF"
    adjacent_ch_emissions: SPECTRAL_MASK
    # chosen spectral Mask
    spectral_mask: 3GPP E-UTRA
    # MSS_D2D system center frequency in MHz
    frequency: 2160.0
    # MSS_D2d system bandwidth in MHz
    bandwidth: 5.0
    # MSS_D2D cell radius in network topology [m]
    cell_radius: 39475.0
    # Satellite power density in dBW/Hz
    tx_power_density: -54.2
    # Number of sectors
    num_sectors: 1
    # conditional to select active satellites
    # in simulation we sample uniformly from time
    # if no active satellites are active on that time
    # we resample
    # only active satellites will contribute to interference
    # Polarization loss
    polarization_loss: 0.0
    sat_is_active_if:
        # for a satellite to be active, it needs to respect ALL conditions
        conditions:
            # - LAT_LONG_INSIDE_COUNTRY
            - MINIMUM_ELEVATION_FROM_ES
        minimum_elevation_from_es: 5
        # lat_long_inside_country:
        #     # You may specify another shp file for country borders reference
        #     # country_shapes_filename: sharc/topology/countries/ne_110m_admin_0_countries.shp
        #     country_name: BRAZIL
        #     # margin from inside of border [km]
        #     # if positive, makes border smaller by x km
        #     # if negative, makes border bigger by x km
        #     margin_from_border: 0
    # Satellite antenna pattern
    # Antenna pattern from ITU-R S.1528
    # Possible values: "ITU-R-S.1528-Section1.2", "ITU-R-S.1528-LEO"
    antenna_pattern: ITU-R-S.1528-Taylor
    antenna_s1528:
        ### The following parameters are used for S.1528-Taylor antenna pattern
        # Maximum Antenna gain in dBi
        antenna_gain: 34.1
        # SLR is the side-lobe ratio of the pattern (dB), the difference in gain between the maximum
        # gain and the gain at the peak of the first side lobe.
        slr: 20.0
        # Number of secondary lobes considered in the diagram (coincide with the roots of the Bessel function)
        n_side_lobes: 2
        # Radial (l_r) and transverse (l_t) sizes of the effective radiating area of the satellite transmitt antenna (m)
        l_r: 1.6
        l_t: 1.6
    polarization_loss: 0.0  # dB
    # channel model, possible values are "FSPL" (free-space path loss),
    #                                    "SatelliteSimple" (FSPL + 4 + clutter loss)
    #                                    "P619"
    channel_model: FSPL
    ###########################################################################
    # P619 parameters
    param_p619:
        ###########################################################################
        # altitude of ES system [m]
        earth_station_alt_m: 1200
        ###########################################################################
        # latitude of ES system [m]
        earth_station_lat_deg: -15.7801
        ###########################################################################
        # difference between longitudes of IMT-NTN station and FSS-ES system [deg]
        #   (positive if space-station is to the East of earth-station)
        earth_station_long_diff_deg: 0.0
        ###########################################################################
        # year season: SUMMER of WINTER
        season: SUMMER
    # Orbit parameters
    orbits:
        # Number of planes
      - n_planes: 28
        # Inclination in degrees
        inclination_deg: 53.0
        # Perigee in km
        perigee_alt_km: 525.0
        # Apogee in km
        apogee_alt_km: 525.0
        # Number of satellites per plane
        sats_per_plane: 120
        # Longitude of the first ascending node in degrees
        long_asc_deg: 0.0
        # Phasing in degrees
        phasing_deg: 1.5<|MERGE_RESOLUTION|>--- conflicted
+++ resolved
@@ -1,11 +1,7 @@
 general:
     ###########################################################################
     # Number of simulation snapshots
-<<<<<<< HEAD
     num_snapshots: 20000
-=======
-    num_snapshots: 10000
->>>>>>> 34cd2e6f
     ###########################################################################
     # IMT link that will be simulated (DOWNLINK or UPLINK)
     imt_link: DOWNLINK
