--- conflicted
+++ resolved
@@ -240,14 +240,10 @@
                     "Please initialized it in the system parameters file."
                 )
         else:
-<<<<<<< HEAD
-            self.polarization_loss = 0.0
-=======
             raise ValueError(
                 "Polarization loss is not defined in the system parameters. "
                 "Please define it in the system parameters file."
             )
->>>>>>> 0026e36c
 
     def finalize(self, *args, **kwargs):
         """
