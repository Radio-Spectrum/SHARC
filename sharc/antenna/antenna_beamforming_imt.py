# -*- coding: utf-8 -*-
"""
Created on Sat Apr 15 15:35:51 2017

@author: Calil
"""

import sys
import numpy as np
import matplotlib.pyplot as plt

from sharc.antenna.antenna_element_imt_m2101 import AntennaElementImtM2101
from sharc.antenna.antenna_element_imt_f1336 import AntennaElementImtF1336
from sharc.antenna.antenna_element_imt_const import AntennaElementImtConst
from sharc.antenna.antenna_subarray_imt import AntennaSubarrayIMT
from sharc.antenna.antenna import Antenna
from sharc.support.named_tuples import AntennaPar
from sharc.parameters.imt.parameters_antenna_imt import ParametersAntennaImt, ParametersAntennaSubarrayImt


class AntennaBeamformingImt(Antenna):
    """
    Implements an antenna array

    Attributes
    ----------
        azimuth (float): physical azimuth inclination
        elevation (float): physical elevation inclination
        element (AntennaElementImt): antenna element
        n_rows (int): number of rows in array
        n_cols (int): number of columns in array
        dh (float): horizontal element spacing over wavelenght (d/lambda)
        dv (float): vertical element spacing over wavelenght (d/lambda)
        beams_list (list): vertical and horizontal tilts of beams
        normalize (bool): if normalization is applied
        norm_data (dict): data used for beamforming normalization
        adj_correction_factor (float): correction factor for adjacent channel
            single element pattern
        co_correction_factor (2D np.array): correction factor for co-channel
            antenna array pattern for given beam pointing direction
        resolution (float): beam pointing resolution [deg] of co-channel
            correction factor array
        minimum_array_gain (float): minimum array gain for beamforming
    """

    def __init__(
            self,
            par: AntennaPar,
            azimuth: float,
            elevation: float,
            subarray: ParametersAntennaSubarrayImt = ParametersAntennaSubarrayImt(
            is_enabled=False)):
        """
        Constructs an AntennaBeamformingImt object.
        Does not receive angles in local coordinate system.
        Elevation taken with x axis as reference.

        Parameters
        ---------
            param (AntennaPar): antenna IMT parameters
            azimuth (float): antenna's physical azimuth inclination
            elevation (float): antenna's physical elevation inclination
                referenced in the x axis
        """
        super().__init__()
        self.param = par
        self.subarray = None

        if (par.element_pattern).upper() == "M2101":
            self.element = AntennaElementImtM2101(par)
        elif (par.element_pattern).upper() == "F1336":
            self.element = AntennaElementImtF1336(par)
        elif (par.element_pattern).upper() == "FIXED":
            self.element = AntennaElementImtConst(par)
        else:
            sys.stderr.write(
                f"ERROR\nantenna element type {
                    par.element_pattern} not supported", )
            sys.exit(1)

        if subarray.is_enabled:
            self.subarray = AntennaSubarrayIMT(
                element=self.element,
                eletrical_downtilt=subarray.eletrical_downtilt,
                n_rows=subarray.n_rows,
                element_vert_spacing=subarray.element_vert_spacing
            )

        self.azimuth = azimuth
        self.elevation = elevation
        self._calculate_rotation_matrix()
        self.minimum_array_gain = par.minimum_array_gain

        self.n_rows = par.n_rows
        self.n_cols = par.n_columns
        self.dh = par.element_horiz_spacing
        self.dv = par.element_vert_spacing

        self.adjacent_antenna_model = par.adjacent_antenna_model

        # Beamforming normalization
        self.normalize = par.normalization
        self.co_correction_factor_list = []
        self.adj_correction_factor = 0.0
        if self.normalize:
            # Load co-channel data
            self.norm_data = par.normalization_data
            self.adj_correction_factor = self.norm_data["correction_factor_adj_channel"]
            self.co_correction_factor = self.norm_data["correction_factor_co_channel"]
            self.resolution = self.norm_data["resolution"]

    def add_beam(self, phi_etilt: float, theta_etilt: float):
        """
        Add new beam to antenna.
        Does not receive angles in local coordinate system.
        Theta taken with z axis as reference.

        Parameters
        ----------
            phi_etilt (float): azimuth electrical tilt angle [degrees]
            theta_etilt (float): elevation electrical tilt angle [degrees]
        """
        phi, theta = self.to_local_coord(phi_etilt, theta_etilt)
        self.beams_list.append(
            (np.ndarray.item(phi), np.ndarray.item(theta - 90)),
        )
        self.w_vec_list.append(self._weight_vector(phi, theta - 90))

        if self.normalize:
            lin = int(phi / self.resolution)
            col = int(theta / self.resolution)
            self.co_correction_factor_list.append(
                self.co_correction_factor[lin, col],
            )
        else:
            self.co_correction_factor_list.append(0.0)

    def calculate_gain(self, *args, **kwargs) -> np.array:
        """
        Calculates the gain in the given direction.
        Does not receive angles in local coordinate system.
        Theta taken with z axis as reference.

        Parameters
        ----------
        phi_vec (np.array): azimuth angles [degrees]
        theta_vec (np.array): elevation angles [degrees]
        beam_l (np.array of int): optional. Index of beams for gain calculation
                Default is -1, which corresponds to the beam of maximum gain in
                given direction.
        co_channel (bool): optional, default is True. Indicates whether the
                antenna array pattern (co-channel case), or the element pattern
                (adjacent channel case) will be used for gain calculation.

        Returns
        -------
        gains (np.array): gain corresponding to each of the given directions.
        """
        phi_vec = np.asarray(kwargs["phi_vec"])
        theta_vec = np.asarray(kwargs["theta_vec"])

        # Check if antenna gain has to be calculated on the co-channel or
        # on the adjacent channel
        if "co_channel" in kwargs.keys():
            co_channel = kwargs["co_channel"]
        else:
            co_channel = True

        # If gain has to be calculated on the adjacent channel, then check whether
        # to use beamforming or single element pattern.
        # Both options are explicitly written in order to improve readability
        if not co_channel:
            if self.adjacent_antenna_model == "SINGLE_ELEMENT":
                co_channel = False
            elif self.adjacent_antenna_model == "BEAMFORMING":
                co_channel = True
            else:
                sys.stderr.write(
                    "ERROR\nInvalid antenna pattern for adjacent channel calculations: " +
                    self.adjacent_antenna_model,
                )
                sys.exit(1)

        correction_factor_idx = None
        if "beams_l" in kwargs.keys():
            beams_l = np.asarray(kwargs["beams_l"], dtype=int)
            correction_factor = self.co_correction_factor_list
            correction_factor_idx = beams_l
        else:
            beams_l = -1 * np.ones_like(phi_vec)
            if co_channel:
                if self.normalize:
                    lin_f = phi_vec / self.resolution
                    col_f = theta_vec / self.resolution
                    lin = lin_f.astype(int)
                    col = col_f.astype(int)
                    correction_factor = self.co_correction_factor[lin, col]
                else:
                    correction_factor = np.zeros_like(phi_vec)
                correction_factor_idx = [
                    i for i in range(len(correction_factor))
                ]

        lo_phi_vec, lo_theta_vec = self.to_local_coord(phi_vec, theta_vec)

        n_direct = len(lo_theta_vec)

        gains = np.zeros(n_direct)

        if co_channel:
            for g in range(n_direct):
                gains[g] = self._beam_gain(
                    lo_phi_vec[g], lo_theta_vec[g],
                    beams_l[g],
                )\
                    + correction_factor[correction_factor_idx[g]]
        else:
            for g in range(n_direct):
                elem_g = self.element.element_pattern(
                    lo_phi_vec[g],
                    lo_theta_vec[g],
                )

                gains[g] = elem_g \
                    + self.adj_correction_factor

        gains = np.maximum(gains, self.minimum_array_gain)

        return gains

    def reset_beams(self):
        """Reset beams lists
        """
        self.beams_list = []
        self.w_vec_list = []
        self.co_correction_factor_list = []

    def _super_position_vector(self, phi: float, theta: float) -> np.array:
        """
        Calculates super position vector.
        Angles are in the local coordinate system.

        Parameters
        ----------
            theta (float): elevation angle [degrees]
            phi (float): azimuth angle [degrees]

        Returns
        -------
            v_vec (np.array): superposition vector
        """
        r_phi = np.deg2rad(phi)
        r_theta = np.deg2rad(theta)

        n = np.arange(self.n_rows) + 1
        m = np.arange(self.n_cols) + 1

        exp_arg = (n[:, np.newaxis] - 1) * self.dv * np.cos(r_theta) + \
                  (m - 1) * self.dh * np.sin(r_theta) * np.sin(r_phi)

        v_vec = np.exp(2 * np.pi * 1.0j * exp_arg)

        return v_vec

    def _weight_vector(self, phi_tilt: float, theta_tilt: float) -> np.array:
        """
        Calculates super position vector.
        Angles are in the local coordinate system.

        Parameters
        ----------
            phi_tilt (float): electrical horizontal steering [degrees]
            theta_tilt (float): electrical down-tilt steering [degrees]

        Returns
        -------
            w_vec (np.array): weighting vector
        """
        r_phi = np.deg2rad(phi_tilt)
        r_theta = np.deg2rad(theta_tilt)

        n = np.arange(self.n_rows) + 1
        m = np.arange(self.n_cols) + 1

        exp_arg = (n[:, np.newaxis] - 1) * self.dv * np.sin(r_theta) - \
                  (m - 1) * self.dh * np.cos(r_theta) * np.sin(r_phi)

        w_vec = (1 / np.sqrt(self.n_rows * self.n_cols)) *\
            np.exp(2 * np.pi * 1.0j * exp_arg)

        return w_vec

    def _beam_gain(self, phi: float, theta: float, beam=-1) -> float:
        """
        Calculates gain for a single beam in a given direction.
        Angles are in the local coordinate system.

        Parameters
        ----------
            phi (float): azimuth angle [degrees]
            theta (float): elevation angle [degrees]
            beam (int): Optional, beam index. If not provided, maximum gain is
                calculated

        Returns
        -------
            gain (float): beam gain [dBi]
        """

        if self.subarray is None:
            element_g = self.element.element_pattern(phi, theta)
        else:
            element_g = self.subarray.calculate_gain(phi, theta)

        v_vec = self._super_position_vector(phi, theta)

        if beam == -1:
            w_vec = self._weight_vector(phi, theta - 90)
            array_g = 10 * np.log10(abs(np.sum(np.multiply(v_vec, w_vec)))**2)
        else:
            array_g = 10 * np.log10(
                abs(
                    np.sum(
                        np.multiply(
                            v_vec,
                            self.w_vec_list[beam],
                        ),
                    ),
                )**2,
            )

        gain = element_g + array_g

        return gain

    def to_local_coord(self, phi: float, theta: float) -> tuple:
        """Returns phi and theta to antennas local coordintate system

        Parameters
        ----------
        phi : float
            phi in the simulator's coordinate system
        theta : float
            theta in the simulator's coordinate system

        Returns
        -------
        tuple
            phi, theta in the antenna's coordinate system
        """

        phi_rad = np.ravel(np.array([np.deg2rad(phi)]))
        theta_rad = np.ravel(np.array([np.deg2rad(theta)]))

        points = np.matrix([
            np.sin(theta_rad) * np.cos(phi_rad),
            np.sin(theta_rad) * np.sin(phi_rad),
            np.cos(theta_rad),
        ])

        rotated_points = self.rotation_mtx * points

        lo_phi = np.ravel(
            np.asarray(
                np.rad2deg(
                    np.arctan2(rotated_points[1], rotated_points[0]),
                ),
            ),
        )
        lo_theta = np.ravel(
            np.asarray(
                np.rad2deg(np.arccos(rotated_points[2])),
            ),
        )

        return lo_phi, lo_theta

    def _calculate_rotation_matrix(self):

        alpha = np.deg2rad(self.azimuth)
        beta = np.deg2rad(self.elevation)

        ry = np.matrix([
            [np.cos(beta), 0.0, np.sin(beta)],
            [0.0, 1.0, 0.0],
            [-np.sin(beta), 0.0, np.cos(beta)],
        ])
        rz = np.matrix([
            [np.cos(alpha), -np.sin(alpha), 0.0],
            [np.sin(alpha), np.cos(alpha), 0.0],
            [0.0, 0.0, 1.0],
        ])
        self.rotation_mtx = ry * np.transpose(rz)

###############################################################################


class PlotAntennaPattern(object):
    """
    Plots imt antenna pattern.
    """

    def __init__(self, figs_dir):
        self.figs_dir = figs_dir

    def plot_element_pattern(
        self,
        antenna: AntennaBeamformingImt,
        sta_type: str,
        plot_type: str,
    ):
        """
        Plot the element or array pattern for a given antenna.

        Parameters
        ----------
        antenna : AntennaBeamformingImt
            The antenna object to plot.
        sta_type : str
            The station type (e.g., 'BS', 'UE').
        plot_type : str
            The type of pattern to plot ('ELEMENT' or 'ARRAY').
        """

        phi_escan = 0
        theta_tilt = 90

        # Plot horizontal pattern
        phi = np.linspace(-180, 180, num=360)
        theta = theta_tilt * np.ones(np.size(phi))
        gain = np.ones(phi.shape, dtype=float) * -500

        if plot_type == "ELEMENT":
            gain = antenna.element.element_pattern(phi, theta)
        elif plot_type == "ARRAY":
            antenna.add_beam(phi_escan, theta_tilt)
            gain = antenna.calculate_gain(
                phi_vec=phi,
                theta_vec=theta,
                beams_l=np.zeros_like(phi, dtype=int),
            )
        elif plot_type == "SUBARRAY":
            if antenna.subarray is None:
                print(
                    "An attempt to plot antenna subarrays was done, but antenna has no subarray!")
                return
            gain = antenna.subarray.calculate_gain(
                phi,
                theta,
            )

        top_y_lim = np.ceil(np.max(gain) / 10) * 10

        fig = plt.figure(figsize=(15, 5), facecolor='w', edgecolor='k')
        ax1 = fig.add_subplot(121)

        ax1.plot(phi, gain)
        ax1.grid(True)
        ax1.set_xlabel(r"$\varphi$ [deg]")
        ax1.set_ylabel("Gain [dBi]")

        if plot_type == "ELEMENT":
            ax1.set_title(
                "IMT " + sta_type +
                " element horizontal antenna pattern",
            )
        elif plot_type == "ARRAY":
            ax1.set_title("IMT " + sta_type + " horizontal antenna pattern")
        elif plot_type == "SUBARRAY":
            ax1.set_title(
                "IMT " +
                sta_type +
                " subarray horizontal antenna pattern")

        ax1.set_xlim(-180, 180)

        # Plot vertical pattern
        theta = np.linspace(0, 180, num=360)
        phi = phi_escan * np.ones(np.size(theta))

        if plot_type == "ELEMENT":
            gain = antenna.element.element_pattern(phi, theta)
        elif plot_type == "ARRAY":
            gain = antenna.calculate_gain(
                phi_vec=phi,
                theta_vec=theta,
                beams_l=np.zeros_like(phi, dtype=int),
            )
        elif plot_type == "SUBARRAY":
            if antenna.subarray is None:
                print(
                    "An attempt to plot antenna subarrays was done, but antenna has no subarray!")
                return
            gain = antenna.subarray.calculate_gain(
                phi,
                theta,
            )

        ax2 = fig.add_subplot(122, sharey=ax1)

        ax2.plot(theta, gain)
        ax2.grid(True)
        ax2.set_xlabel(r"$\theta$ [deg]")
        ax2.set_ylabel("Gain [dBi]")

        if plot_type == "ELEMENT":
            ax2.set_title(
                "IMT " + sta_type +
                " element vertical antenna pattern",
            )
        elif plot_type == "ARRAY":
            ax2.set_title("IMT " + sta_type + " vertical antenna pattern")
        elif plot_type == "SUBARRAY":
            ax2.set_title(
                "IMT " +
                sta_type +
                " subarray vertical antenna pattern")

        ax2.set_xlim(0, 180)
        if np.max(gain) > top_y_lim:
            top_y_lim = np.ceil(np.max(gain) / 10) * 10
        ax2.set_ylim(top_y_lim - 60, top_y_lim)

        if sta_type == "BS":
            file_name = self.figs_dir + "bs_"
        else:  # sta_type == "UE":
            file_name = self.figs_dir + "ue_"

        if plot_type == "ELEMENT":
            file_name = file_name + "element_pattern.png"
        elif plot_type == "ARRAY":
            file_name = file_name + "array_pattern.png"

        # plt.savefig(file_name)
        plt.show()
        return fig


if __name__ == '__main__':

    figs_dir = "figs/"

    bs_param = ParametersAntennaImt()
    ue_param = ParametersAntennaImt()
    bs_param.adjacent_antenna_model = "SINGLE_ELEMENT"
    ue_param.adjacent_antenna_model = "SINGLE_ELEMENT"
    bs_param.normalization = False
    ue_param.normalization = False
    bs_param.normalization_file = 'beamforming_normalization\\bs_indoor_norm.npz'
    ue_param.normalization_file = 'beamforming_normalization\\ue_norm.npz'
    bs_param.minimum_array_gain = -200
    ue_param.minimum_array_gain = -200

    bs_param.element_pattern = "M2101"
<<<<<<< HEAD
    bs_param.element_max_g = 6.4
    bs_param.element_phi_3db = 90
    bs_param.element_theta_3db = 65
=======
    bs_param.element_max_g = 6.5
    bs_param.element_phi_3db = 65
    bs_param.element_theta_3db = 90
>>>>>>> 34cd2e6f
    bs_param.element_am = 30
    bs_param.element_sla_v = 30
    bs_param.n_rows = 4
    bs_param.n_columns = 8
    bs_param.element_horiz_spacing = 0.5
    bs_param.element_vert_spacing = 2.1
    bs_param.multiplication_factor = 12
    bs_param.downtilt = 0
    bs_param.subarray = ParametersAntennaSubarrayImt(
        is_enabled=True,
        eletrical_downtilt=3.0,
        n_rows=3,
        element_vert_spacing=0.7,
    )

    # bs_param.element_pattern = "F1336"
    # bs_param.element_max_g = 16
    # bs_param.element_phi_3db = 0
    # bs_param.element_theta_3db = 90
    # bs_param.element_am = 30
    # bs_param.element_sla_v = 30
    # bs_param.n_rows = 1
    # bs_param.n_columns = 1
    # bs_param.element_horiz_spacing = 0.5
    # bs_param.element_vert_spacing = 0.5
    # bs_param.multiplication_factor = 12
    # bs_param.downtilt = 0

    ue_param.element_pattern = "M2101"
    ue_param.element_max_g = 5
    ue_param.element_phi_3db = 90
    ue_param.element_theta_3db = 90
    ue_param.element_am = 25
    ue_param.element_sla_v = 25
    ue_param.n_rows = 4
    ue_param.n_columns = 4
    ue_param.element_horiz_spacing = 0.5
    ue_param.element_vert_spacing = 0.5
    ue_param.multiplication_factor = 12

    plot = PlotAntennaPattern(figs_dir)

    # Plot BS TX radiation patterns
    par = bs_param.get_antenna_parameters()
    bs_array = AntennaBeamformingImt(par, 0, 0, bs_param.subarray)
    f = plot.plot_element_pattern(bs_array, "BS", "ELEMENT")
    # f.savefig(figs_dir + "BS_element.pdf", bbox_inches='tight')
    f = plot.plot_element_pattern(bs_array, "TX", "ARRAY")
    # f.savefig(figs_dir + "BS_array.pdf", bbox_inches='tight')

    # Plot UE TX radiation patterns
    par = ue_param.get_antenna_parameters()
    ue_array = AntennaBeamformingImt(par, 0, 0, ue_param.subarray)
    plot.plot_element_pattern(ue_array, "UE", "ELEMENT")
    plot.plot_element_pattern(ue_array, "UE", "ARRAY")

    print('END')<|MERGE_RESOLUTION|>--- conflicted
+++ resolved
@@ -552,15 +552,9 @@
     ue_param.minimum_array_gain = -200
 
     bs_param.element_pattern = "M2101"
-<<<<<<< HEAD
     bs_param.element_max_g = 6.4
     bs_param.element_phi_3db = 90
     bs_param.element_theta_3db = 65
-=======
-    bs_param.element_max_g = 6.5
-    bs_param.element_phi_3db = 65
-    bs_param.element_theta_3db = 90
->>>>>>> 34cd2e6f
     bs_param.element_am = 30
     bs_param.element_sla_v = 30
     bs_param.n_rows = 4
@@ -576,19 +570,6 @@
         element_vert_spacing=0.7,
     )
 
-    # bs_param.element_pattern = "F1336"
-    # bs_param.element_max_g = 16
-    # bs_param.element_phi_3db = 0
-    # bs_param.element_theta_3db = 90
-    # bs_param.element_am = 30
-    # bs_param.element_sla_v = 30
-    # bs_param.n_rows = 1
-    # bs_param.n_columns = 1
-    # bs_param.element_horiz_spacing = 0.5
-    # bs_param.element_vert_spacing = 0.5
-    # bs_param.multiplication_factor = 12
-    # bs_param.downtilt = 0
-
     ue_param.element_pattern = "M2101"
     ue_param.element_max_g = 5
     ue_param.element_phi_3db = 90
@@ -606,6 +587,7 @@
     # Plot BS TX radiation patterns
     par = bs_param.get_antenna_parameters()
     bs_array = AntennaBeamformingImt(par, 0, 0, bs_param.subarray)
+    bs_array = AntennaBeamformingImt(par, 0, 0, bs_param.subarray)
     f = plot.plot_element_pattern(bs_array, "BS", "ELEMENT")
     # f.savefig(figs_dir + "BS_element.pdf", bbox_inches='tight')
     f = plot.plot_element_pattern(bs_array, "TX", "ARRAY")
@@ -614,6 +596,7 @@
     # Plot UE TX radiation patterns
     par = ue_param.get_antenna_parameters()
     ue_array = AntennaBeamformingImt(par, 0, 0, ue_param.subarray)
+    ue_array = AntennaBeamformingImt(par, 0, 0, ue_param.subarray)
     plot.plot_element_pattern(ue_array, "UE", "ELEMENT")
     plot.plot_element_pattern(ue_array, "UE", "ARRAY")
 
