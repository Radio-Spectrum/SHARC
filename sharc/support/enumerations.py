--- conflicted
+++ resolved
@@ -38,10 +38,6 @@
     HAPS   = 6  # HAPS (airbone) station
     RNS    = 7  # Radionavigation service
     RAS    = 8  # Radio Astronomy Service
-<<<<<<< HEAD
-    EESS_PASSIVE = 9 # EESS passive sensor
-    SINGLE_EARTH_STATION = 10
-=======
     EESS_SS = 9 # EESS Space Station
     METSAT_SS = 10 # MetSat Space Station
->>>>>>> 91c33aaa
+    SINGLE_EARTH_STATION = 11