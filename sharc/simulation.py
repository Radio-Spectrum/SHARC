# -*- coding: utf-8 -*-
"""
Created on Wed Jan 11 19:04:03 2017

@author: edgar
"""

from abc import ABC, abstractmethod
from sharc.support.observable import Observable

import numpy as np
import math
import sys
import matplotlib.pyplot as plt

from sharc.support.enumerations import StationType
from sharc.topology.topology_factory import TopologyFactory
from sharc.parameters.parameters import Parameters
from sharc.propagation.propagation import Propagation
from sharc.station_manager import StationManager
from sharc.results import Results
from sharc.propagation.propagation_factory import PropagationFactory


class Simulation(ABC, Observable):

    def __init__(self, parameters: Parameters, parameter_file: str):
        ABC.__init__(self)
        Observable.__init__(self)

        self.parameters = parameters
        self.parameters_filename = parameter_file

        if self.parameters.general.system == "FSS_SS":
            self.param_system = self.parameters.fss_ss
        elif self.parameters.general.system == "FSS_ES":
            self.param_system = self.parameters.fss_es
        elif self.parameters.general.system == "FS":
            self.param_system = self.parameters.fs
        elif self.parameters.general.system == "HAPS":
            self.param_system = self.parameters.haps
        elif self.parameters.general.system == "RNS":
            self.param_system = self.parameters.rns
        elif self.parameters.general.system == "RAS":
            self.param_system = self.parameters.ras
            
        self.wrap_around_enabled = self.parameters.imt.wrap_around and \
                                  (self.parameters.imt.topology == 'MACROCELL' \
                                   or self.parameters.imt.topology == 'HOTSPOT') and \
                                   self.parameters.imt.num_clusters == 1

        self.co_channel = self.parameters.general.enable_cochannel
        self.adjacent_channel = self.parameters.general.enable_adjacent_channel

        self.topology = TopologyFactory.createTopology(self.parameters)

        self.bs_power_gain = 0
        self.ue_power_gain = 0

        self.imt_bs_antenna_gain = list()
        self.imt_ue_antenna_gain = list()
        self.system_imt_antenna_gain = list()
        self.imt_system_antenna_gain = list()
        self.imt_system_path_loss = list()
        self.imt_system_build_entry_loss = list()
        self.imt_system_diffraction_loss = list()

        self.path_loss_imt = np.empty(0)
        self.coupling_loss_imt = np.empty(0)
        self.coupling_loss_imt_system = np.empty(0)
        self.coupling_loss_imt_system_adjacent = np.empty(0)

        self.bs_to_ue_d_2D = np.empty(0)
        self.bs_to_ue_d_3D = np.empty(0)
        self.bs_to_ue_phi = np.empty(0)
        self.bs_to_ue_theta = np.empty(0)
        self.bs_to_ue_beam_rbs = np.empty(0)

        self.ue = np.empty(0)
        self.bs = np.empty(0)
        self.system = np.empty(0)

        self.link = dict()

        self.num_rb_per_bs = 0
        self.num_rb_per_ue = 0

        self.results = None

        imt_min_freq = self.parameters.imt.frequency - self.parameters.imt.bandwidth / 2
        imt_max_freq = self.parameters.imt.frequency + self.parameters.imt.bandwidth / 2
        system_min_freq = self.param_system.frequency - self.param_system.bandwidth / 2
        system_max_freq = self.param_system.frequency + self.param_system.bandwidth / 2

        max_min_freq = np.maximum(imt_min_freq, system_min_freq)
        min_max_freq = np.minimum(imt_max_freq, system_max_freq)

        self.overlapping_bandwidth = min_max_freq - max_min_freq
        if self.overlapping_bandwidth < 0:
            self.overlapping_bandwidth = 0

        if (self.overlapping_bandwidth == self.param_system.bandwidth and
            not self.parameters.imt.interfered_with) or \
           (self.overlapping_bandwidth == self.parameters.imt.bandwidth and
            self.parameters.imt.interfered_with):

            self.adjacent_channel = False

        self.propagation_imt = None
        self.propagation_system = None

    def add_observer_list(self, observers: list):
        for o in observers:
            self.add_observer(o)

    def initialize(self, *args, **kwargs):
        """
        This method is executed only once to initialize the simulation variables.
        """

        self.topology.calculate_coordinates()
        num_bs = self.topology.num_base_stations
        num_ue = num_bs*self.parameters.imt.ue_k*self.parameters.imt.ue_k_m

        self.bs_power_gain = 10*math.log10(self.parameters.antenna_imt.bs_tx_n_rows*
                                           self.parameters.antenna_imt.bs_tx_n_columns)
        self.ue_power_gain = 10*math.log10(self.parameters.antenna_imt.ue_tx_n_rows*
                                           self.parameters.antenna_imt.ue_tx_n_columns)
        self.imt_bs_antenna_gain = list()
        self.imt_ue_antenna_gain = list()
        self.path_loss_imt = np.empty([num_bs, num_ue])
        self.coupling_loss_imt = np.empty([num_bs, num_ue])
        self.coupling_loss_imt_system = np.empty(num_ue)

        self.bs_to_ue_phi = np.empty([num_bs, num_ue])
        self.bs_to_ue_theta = np.empty([num_bs, num_ue])
        self.bs_to_ue_beam_rbs = -1.0*np.ones(num_ue, dtype=int)

        self.ue = np.empty(num_ue)
        self.bs = np.empty(num_bs)
        self.system = np.empty(1)

        # this attribute indicates the list of UE's that are connected to each
        # base station. The position the the list indicates the resource block
        # group that is allocated to the given UE
        self.link = dict([(bs,list()) for bs in range(num_bs)])

        # calculates the number of RB per BS
        self.num_rb_per_bs = math.trunc((1-self.parameters.imt.guard_band_ratio)* \
                            self.parameters.imt.bandwidth /self.parameters.imt.rb_bandwidth)
        # calculates the number of RB per UE on a given BS
        self.num_rb_per_ue = math.trunc(self.num_rb_per_bs/self.parameters.imt.ue_k)

        self.results = Results(self.parameters_filename, self.parameters.general.overwrite_output)

    def finalize(self, *args, **kwargs):
        """
        Finalizes the simulation (collect final results, etc...)
        """
        snapshot_number = kwargs["snapshot_number"]
        self.results.write_files(snapshot_number)

    def calculate_coupling_loss(self,
                                station_a: StationManager,
                                station_b: StationManager,
                                propagation: Propagation,
                                c_channel = True) -> np.array:
        """
        Calculates the path coupling loss from each station_a to all station_b.
        Result is returned as a numpy array with dimensions num_a x num_b
        TODO: calculate coupling loss between activa stations only
        """
        if station_a.station_type is StationType.FSS_SS or \
           station_a.station_type is StationType.HAPS or \
           station_a.station_type is StationType.RNS:
            elevation_angles = station_b.get_elevation_angle(station_a, self.param_system)
        elif station_a.station_type is StationType.IMT_BS and \
             station_b.station_type is StationType.IMT_UE and \
             self.parameters.imt.topology == "INDOOR":
            elevation_angles = np.transpose(station_b.get_elevation(station_a))
        elif station_a.station_type is StationType.FSS_ES:
            elevation_angles = station_b.get_elevation(station_a)
        else:
            elevation_angles = None

        if station_a.station_type is StationType.FSS_SS or \
           station_a.station_type is StationType.FSS_ES or \
           station_a.station_type is StationType.HAPS or \
           station_a.station_type is StationType.FS or \
           station_a.station_type is StationType.RNS or \
           station_a.station_type is StationType.RAS:
            # Calculate distance from transmitters to receivers. The result is a
            # num_station_a x num_station_b
            d_2D = station_a.get_distance_to(station_b)
            d_3D = station_a.get_3d_distance_to(station_b)
            
            if self.parameters.imt.interfered_with:
                freq = self.param_system.frequency
            else:
                freq = self.parameters.imt.frequency

            if station_b.station_type is StationType.IMT_UE:
                # define antenna gains
                gain_a = self.calculate_gains(station_a, station_b)
                gain_b = np.transpose(self.calculate_gains(station_b, station_a, c_channel))
                sectors_in_node=1

            else:
                # define antenna gains
                gain_a = np.repeat(self.calculate_gains(station_a, station_b), self.parameters.imt.ue_k, 1)
                gain_b = np.transpose(self.calculate_gains(station_b, station_a, c_channel))
                sectors_in_node = self.parameters.imt.ue_k

            if self.parameters.imt.interfered_with:
                earth_to_space = False
                single_entry = True
            else:
                earth_to_space = True
                single_entry = False

            if station_a.station_type is StationType.FSS_SS or \
               station_a.station_type is StationType.HAPS or \
               station_a.station_type is StationType.RNS:
                path_loss = propagation.get_loss(distance_3D=d_3D,
                                             frequency=freq*np.ones(d_3D.shape),
                                             indoor_stations=np.tile(station_b.indoor, (station_a.num_stations, 1)),
                                             elevation=elevation_angles, sat_params = self.param_system,
                                             earth_to_space = earth_to_space, earth_station_antenna_gain=gain_b,
                                             single_entry=single_entry, number_of_sectors=sectors_in_node)
            else:
                path_loss = propagation.get_loss(distance_3D=d_3D,
                                             frequency=freq*np.ones(d_3D.shape),
                                             indoor_stations=np.tile(station_b.indoor, (station_a.num_stations, 1)),
                                             elevation=elevation_angles, es_params=self.param_system,
                                             tx_gain = gain_a, rx_gain = gain_b, number_of_sectors=sectors_in_node,
                                             imt_sta_type=station_b.station_type,
                                             imt_x=station_b.x,
                                             imt_y=station_b.y,
                                             imt_z=station_b.height,
                                             es_x=station_a.x,
                                             es_y=station_a.y,
                                             es_z=station_a.height)
                if self.param_system.channel_model == "HDFSS":
                    self.imt_system_build_entry_loss = path_loss[1]
                    self.imt_system_diffraction_loss = path_loss[2]
                    path_loss = path_loss[0]

            self.system_imt_antenna_gain = gain_a
            self.imt_system_antenna_gain = gain_b
<<<<<<< HEAD
            self.imt_system_path_loss = path_loss
=======
        # IMT <-> IMT
>>>>>>> 51832f8c
        else:
            d_2D = self.bs_to_ue_d_2D
            d_3D = self.bs_to_ue_d_3D
            freq = self.parameters.imt.frequency
            
            path_loss = propagation.get_loss(distance_3D=d_3D,
                                             distance_2D=d_2D,
                                             frequency=self.parameters.imt.frequency*np.ones(d_2D.shape),
                                             indoor_stations=np.tile(station_b.indoor, (station_a.num_stations, 1)),
                                             bs_height=station_a.height,
                                             ue_height=station_b.height,
                                             elevation=elevation_angles,
                                             shadowing=self.parameters.imt.shadowing,
                                             line_of_sight_prob=self.parameters.imt.line_of_sight_prob)
            # define antenna gains
            gain_a = self.calculate_gains(station_a, station_b)
            gain_b = np.transpose(self.calculate_gains(station_b, station_a))

            # collect IMT BS and UE antenna gain samples
            self.path_loss_imt = path_loss
            self.imt_bs_antenna_gain = gain_a
            self.imt_ue_antenna_gain = gain_b

        # calculate coupling loss
        coupling_loss = np.squeeze(path_loss - gain_a - gain_b)

        return coupling_loss

    def connect_ue_to_bs(self):
        """
        Link the UE's to the serving BS. It is assumed that each group of K*M
        user equipments are distributed and pointed to a certain base station
        according to the decisions taken at TG 5/1 meeting
        """
        num_ue_per_bs = self.parameters.imt.ue_k*self.parameters.imt.ue_k_m
        bs_active = np.where(self.bs.active)[0]
        for bs in bs_active:
            ue_list = [i for i in range(bs*num_ue_per_bs, bs*num_ue_per_bs + num_ue_per_bs)]
            self.link[bs] = ue_list

    def select_ue(self, random_number_gen: np.random.RandomState):
        """
        Select K UEs randomly from all the UEs linked to one BS as “chosen”
        UEs. These K “chosen” UEs will be scheduled during this snapshot.
        """
        if self.wrap_around_enabled:
            self.bs_to_ue_d_2D, self.bs_to_ue_d_3D, self.bs_to_ue_phi, self.bs_to_ue_theta = \
                self.bs.get_dist_angles_wrap_around(self.ue)
        else:
            self.bs_to_ue_d_2D = self.bs.get_distance_to(self.ue)
            self.bs_to_ue_d_3D = self.bs.get_3d_distance_to(self.ue)
            self.bs_to_ue_phi, self.bs_to_ue_theta = self.bs.get_pointing_vector_to(self.ue)

        bs_active = np.where(self.bs.active)[0]
        for bs in bs_active:
            # select K UE's among the ones that are connected to BS
            random_number_gen.shuffle(self.link[bs])
            K = self.parameters.imt.ue_k
            del self.link[bs][K:]
            # Activate the selected UE's and create beams
            if self.bs.active[bs]:
                self.ue.active[self.link[bs]] = np.ones(K, dtype=bool)
                for ue in self.link[bs]:
                    # add beam to BS antennas
                    self.bs.antenna[bs].add_beam(self.bs_to_ue_phi[bs,ue],
                                             self.bs_to_ue_theta[bs,ue])
                    # add beam to UE antennas
                    self.ue.antenna[ue].add_beam(self.bs_to_ue_phi[bs,ue] - 180,
                                             180 - self.bs_to_ue_theta[bs,ue])
                    # set beam resource block group
                    self.bs_to_ue_beam_rbs[ue] = len(self.bs.antenna[bs].beams_list) - 1


    def scheduler(self):
        """
        This scheduler divides the available resource blocks among UE's for
        a given BS
        """
        bs_active = np.where(self.bs.active)[0]
        for bs in bs_active:
            ue = self.link[bs]
            self.bs.bandwidth[bs] = self.num_rb_per_ue*self.parameters.imt.rb_bandwidth
            self.ue.bandwidth[ue] = self.num_rb_per_ue*self.parameters.imt.rb_bandwidth

    def calculate_gains(self,
                        station_1: StationManager,
                        station_2: StationManager,
                        c_channel = True) -> np.array:
        """
        Calculates the gains of antennas in station_1 in the direction of
        station_2
        """
        station_1_active = np.where(station_1.active)[0]
        station_2_active = np.where(station_2.active)[0]

        # Initialize variables (phi, theta, beams_idx)
        if(station_1.station_type is StationType.IMT_BS):
            if(station_2.station_type is StationType.IMT_UE):
                phi = self.bs_to_ue_phi
                theta = self.bs_to_ue_theta
                beams_idx = self.bs_to_ue_beam_rbs[station_2_active]
            elif(station_2.station_type is StationType.FSS_SS or \
                 station_2.station_type is StationType.FSS_ES or \
                 station_2.station_type is StationType.HAPS or \
                 station_2.station_type is StationType.FS or \
                 station_2.station_type is StationType.RNS or \
                 station_2.station_type is StationType.RAS):
                phi, theta = station_1.get_pointing_vector_to(station_2)
                phi = np.repeat(phi,self.parameters.imt.ue_k,0)
                theta = np.repeat(theta,self.parameters.imt.ue_k,0)
                beams_idx = np.tile(np.arange(self.parameters.imt.ue_k),self.bs.num_stations)

        elif(station_1.station_type is StationType.IMT_UE):
            phi, theta = station_1.get_pointing_vector_to(station_2)
            beams_idx = np.zeros(len(station_2_active),dtype=int)

        elif(station_1.station_type is StationType.FSS_SS or \
             station_1.station_type is StationType.FSS_ES or \
             station_1.station_type is StationType.HAPS or \
             station_1.station_type is StationType.FS or \
             station_1.station_type is StationType.RNS or \
             station_1.station_type is StationType.RAS):
            phi, theta = station_1.get_pointing_vector_to(station_2)
            beams_idx = np.zeros(len(station_2_active),dtype=int)

        # Calculate gains
        gains = np.zeros(phi.shape)
        if (station_1.station_type is StationType.IMT_BS and station_2.station_type is StationType.FSS_SS) or \
           (station_1.station_type is StationType.IMT_BS and station_2.station_type is StationType.FSS_ES) or \
           (station_1.station_type is StationType.IMT_BS and station_2.station_type is StationType.HAPS) or \
           (station_1.station_type is StationType.IMT_BS and station_2.station_type is StationType.FS) or \
           (station_1.station_type is StationType.IMT_BS and station_2.station_type is StationType.RNS) or \
           (station_1.station_type is StationType.IMT_BS and station_2.station_type is StationType.RAS):
            for k in station_1_active:
                for b in range(k*self.parameters.imt.ue_k,(k+1)*self.parameters.imt.ue_k):
                    gains[b,station_2_active] = station_1.antenna[k].calculate_gain(phi_vec=phi[b,station_2_active],
                                                                            theta_vec=theta[b,station_2_active],
                                                                            beams_l=np.array([beams_idx[b]]),
                                                                            co_channel=c_channel)

        elif (station_1.station_type is StationType.IMT_UE and station_2.station_type is StationType.FSS_SS) or \
             (station_1.station_type is StationType.IMT_UE and station_2.station_type is StationType.FSS_ES) or \
             (station_1.station_type is StationType.IMT_UE and station_2.station_type is StationType.HAPS) or \
             (station_1.station_type is StationType.IMT_UE and station_2.station_type is StationType.FS) or \
             (station_1.station_type is StationType.IMT_UE and station_2.station_type is StationType.RNS) or \
             (station_1.station_type is StationType.IMT_UE and station_2.station_type is StationType.RAS):
               for k in station_1_active:
                   gains[k,station_2_active] = station_1.antenna[k].calculate_gain(phi_vec=phi[k,station_2_active],
                                                                            theta_vec=theta[k,station_2_active],
                                                                            beams_l=beams_idx,
                                                                            co_channel=c_channel)

        elif station_1.station_type is StationType.RNS:
            gains[0,station_2_active] = station_1.antenna[0].calculate_gain(phi_vec = phi[0,station_2_active],
                                                                            theta_vec = theta[0,station_2_active])

        elif station_1.station_type is StationType.FSS_SS or \
             station_1.station_type is StationType.FSS_ES or \
             station_1.station_type is StationType.HAPS or \
             station_1.station_type is StationType.FS or \
             station_1.station_type is StationType.RAS:

            off_axis_angle = station_1.get_off_axis_angle(station_2)
            distance = station_1.get_distance_to(station_2)
            theta = np.degrees(np.arctan((station_1.height - station_2.height)/distance)) + station_1.elevation
            gains[0,station_2_active] = station_1.antenna[0].calculate_gain(off_axis_angle_vec=off_axis_angle[0,station_2_active],
                                                                            theta_vec=theta[0,station_2_active])
        else: # for IMT <-> IMT
            for k in station_1_active:
                gains[k,station_2_active] = station_1.antenna[k].calculate_gain(phi_vec=phi[k,station_2_active],
                                                                            theta_vec=theta[k,station_2_active],
                                                                            beams_l=beams_idx)

        return gains

    def calculate_imt_tput(self,
                           sinr: np.array,
                           sinr_min: float,
                           sinr_max: float,
                           attenuation_factor: float) -> np.array:
        tput_min = 0
        tput_max = attenuation_factor*math.log2(1+math.pow(10, 0.1*sinr_max))

        tput = attenuation_factor*np.log2(1+np.power(10, 0.1*sinr))

        id_min = np.where(sinr < sinr_min)[0]
        id_max = np.where(sinr > sinr_max)[0]

        if len(id_min) > 0:
            tput[id_min] = tput_min
        if len(id_max) > 0:
            tput[id_max] = tput_max

        return tput

    def calculate_bw_weights(self, bw_imt: float, bw_sys: float, ue_k: int) -> np.array:
        """
        Calculates the weight that each resource block group of IMT base stations
        will have when estimating the interference to other systems based on
        the bandwidths of both systems.

        Parameters
        ----------
            bw_imt : bandwidth of IMT system
            bw_sys : bandwidth of other system
            ue_k : number of UE's allocated to each IMT base station; it also
                corresponds to the number of resource block groups

        Returns
        -------
            K-dimentional array of weights
        """

        if bw_imt <= bw_sys:
            weights = np.ones(ue_k)

        elif bw_imt > bw_sys:
            weights = np.zeros(ue_k)

            bw_per_rbg = bw_imt / ue_k

            # number of resource block groups that will have weight equal to 1
            rb_ones = math.floor( bw_sys / bw_per_rbg )

            # weight of the rbg that will generate partial interference
            rb_partial = np.mod( bw_sys, bw_per_rbg ) / bw_per_rbg

            # assign value to weight array
            weights[:rb_ones] = 1
            weights[rb_ones] = rb_partial

        return weights

    def plot_scenario(self):
        fig = plt.figure(figsize=(8,8), facecolor='w', edgecolor='k')
        ax = fig.gca()

        # Plot network topology
        self.topology.plot(ax)

        # Plot user equipments
        ax.scatter(self.ue.x, self.ue.y, color='r', edgecolor="w", linewidth=0.5, label="UE")

        # Plot UE's azimuth
        d = 0.1 * self.topology.cell_radius
        for i in range(len(self.ue.x)):
            plt.plot([self.ue.x[i], self.ue.x[i] + d*math.cos(math.radians(self.ue.azimuth[i]))],
                     [self.ue.y[i], self.ue.y[i] + d*math.sin(math.radians(self.ue.azimuth[i]))],
                     'r-')

        plt.axis('image')
        plt.title("Simulation scenario")
        plt.xlabel("x-coordinate [m]")
        plt.ylabel("y-coordinate [m]")
        plt.legend(loc="upper left", scatterpoints=1)
        plt.tight_layout()
        plt.show()

        if self.parameters.imt.topology == "INDOOR":
            fig = plt.figure(figsize=(8,8), facecolor='w', edgecolor='k')
            ax = fig.gca()

            # Plot network topology
            self.topology.plot(ax,top_view=False)

            # Plot user equipments
            ax.scatter(self.ue.x, self.ue.height, color='r', edgecolor="w", linewidth=0.5, label="UE")

            plt.title("Simulation scenario: side view")
            plt.xlabel("x-coordinate [m]")
            plt.ylabel("z-coordinate [m]")
            plt.legend(loc="upper left", scatterpoints=1)
            plt.tight_layout()
            plt.show()
        
#        sys.exit(0)

    @abstractmethod
    def snapshot(self, *args, **kwargs):
        """
        Performs a single snapshot.
        """
        pass

    @abstractmethod
    def power_control(self):
        """
        Apply downlink power control algorithm
        """

    @abstractmethod
    def collect_results(self, *args, **kwargs):
        """
        Collects results.
        """
        pass<|MERGE_RESOLUTION|>--- conflicted
+++ resolved
@@ -247,11 +247,8 @@
 
             self.system_imt_antenna_gain = gain_a
             self.imt_system_antenna_gain = gain_b
-<<<<<<< HEAD
             self.imt_system_path_loss = path_loss
-=======
         # IMT <-> IMT
->>>>>>> 51832f8c
         else:
             d_2D = self.bs_to_ue_d_2D
             d_3D = self.bs_to_ue_d_3D
