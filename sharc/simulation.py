--- conflicted
+++ resolved
@@ -460,16 +460,11 @@
                     # limit beamforming angle
                     bs_beam_phi = np.clip(
                         self.bs_to_ue_phi[bs, ue],
-<<<<<<< HEAD
                         *(self.parameters.imt.bs.antenna.array.horizontal_beamsteering_range + self.bs.azimuth[bs])
-=======
-                        *(self.parameters.imt.bs.antenna.horizontal_beamsteering_range + self.bs.azimuth[bs])
->>>>>>> 3faa8a67
                     )
 
                     bs_beam_theta = np.clip(
                         self.bs_to_ue_theta[bs, ue],
-<<<<<<< HEAD
                         *self.parameters.imt.bs.antenna.array.vertical_beamsteering_range
                     )
 
@@ -478,16 +473,6 @@
                         bs_beam_theta,
                     )
 
-=======
-                        *self.parameters.imt.bs.antenna.vertical_beamsteering_range
-                    )
-
-                    self.bs.antenna[bs].add_beam(
-                        bs_beam_phi,
-                        bs_beam_theta,
-                    )
-
->>>>>>> 3faa8a67
                     # TODO?: limit beamforming on UE as well
                     # would make sense, but we don't have any parameters explicitly setting it
 
