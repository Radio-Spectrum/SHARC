--- conflicted
+++ resolved
@@ -106,14 +106,8 @@
         return stats_found[0]
 
     def __str__(self):
-<<<<<<< HEAD
-        stats_str = '\n'.join(list(map(str, self.fields_statistics)))
-        return f"[{self.results_output_dir}]\n{stats_str}"
-
-=======
         """Return a string representation of the ResultsStatistics object."""
         return f"[{self.results_output_dir}]\n{'\n'.join(list(map(str, self.fields_statistics)))}"
->>>>>>> e25fde22
 
 
 @dataclass
