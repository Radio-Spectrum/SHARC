--- conflicted
+++ resolved
@@ -217,7 +217,7 @@
         name="Example-MSS-D2D",
         antenna_pattern="ITU-R-S.1528-Taylor",
         num_sectors=19,
-        antenna_gain=g_max,
+        # antenna_gain=g_max,
         antenna_s1528=antenna_params,
         intersite_distance=np.sqrt(3) * spotbeam_radius,
         orbits=[orbit_1]
@@ -383,8 +383,8 @@
     # Calculate vector and apointment off_axis
     phi, theta = station_1.get_pointing_vector_to(station_2)
     off_axis_angle = station_1.get_off_axis_angle(station_2)
-<<<<<<< HEAD
     phi, theta = station_1.get_pointing_vector_to(station_2)
+    gains = np.zeros((len(mss_active), len(station_2_active)))
     for k in mss_active:
         gains[k, station_2_active] = \
             station_1.antenna[k].calculate_gain(
@@ -404,13 +404,10 @@
     # print(mss_active)
     # print("considering ", mss_to_consider)
     # print("considering z", station_1.z[mss_to_consider])
-=======
->>>>>>> 895d3347
 
     world_surf_x = x_flat.reshape(lat.shape)
     world_surf_y = y_flat.reshape(lat.shape)
     world_surf_z = z_flat.reshape(lat.shape)
-<<<<<<< HEAD
     reshaped_gain = gains.reshape(lat.shape)
     clor = 'rgb(220, 220, 220)'
 
@@ -460,39 +457,6 @@
         # lighting=dict(diffuse=0)
         colorbar=colorbar,
     )
-=======
-
-    clor = 'rgb(220, 220, 220)'
-
-    for k in mss_active:
-        gain_k = station_1.antenna[k].calculate_gain(
-            off_axis_angle_vec=off_axis_angle[k, station_2_active],
-            theta_vec=theta[k, station_2_active],
-            phi_vec=phi[k, station_2_active],
-        )
-
-        lin_gain_k = 10 ** (gain_k / 10)
-        reshaped_gain_k = lin_gain_k.reshape(lat.shape)
-        # lin_gains = gains
-        # print("lin_gains")
-        # print(lin_gains)
-        # print(mss_active)
-        # print("considering ", mss_to_consider)
-        # print("considering z", station_1.z[mss_to_consider])
-
-
-        fig.add_surface(
-            x=world_surf_x / 1e3,
-            y=world_surf_y / 1e3,
-            z=world_surf_z / 1e3,
-            surfacecolor=reshaped_gain_k,
-            colorscale=[[0, clor], [0.1, "blue"], [1, "red"]],
-            opacity=0.6, 
-            showlegend=False,
-            lighting=dict(diffuse=0.1),
-        )
-
->>>>>>> 895d3347
 
     # Plot all satellites (red markers)
     print("adding sats")
