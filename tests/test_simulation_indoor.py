# -*- coding: utf-8 -*-
"""
Created on Wed Jul 18 15:43:06 2018

@author: Calil
"""


import unittest
import numpy as np
import numpy.testing as npt
import os.path as path

from sharc.simulation_downlink import SimulationDownlink
from sharc.parameters.parameters import Parameters
from sharc.antenna.antenna_omni import AntennaOmni
from sharc.station_factory import StationFactory
from sharc.propagation.propagation_factory import PropagationFactory

class SimulationIndoorTest(unittest.TestCase):

    def setUp(self):
        self.param = Parameters()

        self.param.general.imt_link = "DOWNLINK"
        self.param.general.seed = 101
        self.param.general.enable_cochannel = True
        self.param.general.enable_adjacent_channel = False
        self.param.general.overwrite_output = True

        self.param.imt.topology = "INDOOR"
        self.param.imt.num_clusters = 1
        self.param.imt.intersite_distance = 339
        self.param.imt.minimum_separation_distance_bs_ue = 10
        self.param.imt.interfered_with = False
        self.param.imt.frequency = 40000
        self.param.imt.bandwidth = 200
        self.param.imt.rb_bandwidth = 0.180
        self.param.imt.spectral_mask = "IMT-2020"
        self.param.imt.spurious_emissions = -13
        self.param.imt.guard_band_ratio = 0.1
        self.param.imt.bs_load_probability = 1
        self.param.imt.num_resource_blocks = 10
        self.param.imt.bs_conducted_power = 2
        self.param.imt.bs_height = 3
        self.param.imt.bs_noise_figure = 12
        self.param.imt.bs_noise_temperature = 290
        self.param.imt.bs_ohmic_loss = 3
        self.param.imt.ul_attenuation_factor = 0.4
        self.param.imt.ul_sinr_min = -10
        self.param.imt.ul_sinr_max = 22
        self.param.imt.ue_k = 1
        self.param.imt.ue_k_m = 1
        self.param.imt.ue_indoor_percent = 95
        self.param.imt.ue_distribution_type = "ANGLE_AND_DISTANCE"
        self.param.imt.ue_distribution_distance = "RAYLEIGH"
        self.param.imt.ue_distribution_azimuth = "UNIFORM"
        self.param.imt.ue_tx_power_control = "OFF"
        self.param.imt.ue_p_o_pusch = -95
        self.param.imt.ue_alpha = 1
        self.param.imt.ue_p_cmax = 22
        self.param.imt.ue_height = 1.5
        self.param.imt.ue_noise_figure = 12
        self.param.imt.ue_ohmic_loss = 3
        self.param.imt.ue_body_loss = 4
        self.param.imt.dl_attenuation_factor = 0.6
        self.param.imt.dl_sinr_min = -10
        self.param.imt.dl_sinr_max = 30
        self.param.imt.channel_model = "FSPL"
        self.param.imt.shadowing = False
        self.param.imt.wrap_around = False
        self.param.imt.noise_temperature = 290
        self.param.imt.BOLTZMANN_CONSTANT = 1.38064852e-23

        self.param.antenna_imt.adjacent_antenna_model = "SINGLE_ELEMENT"
        self.param.antenna_imt.bs_normalization = False
        self.param.antenna_imt.bs_normalization_file = path.join('..','sharc','antenna','beamforming_normalization','bs_indoor_norm.npz')
        self.param.antenna_imt.ue_normalization_file = path.join('..','sharc','antenna','beamforming_normalization','ue_norm.npz')
        self.param.antenna_imt.bs_element_pattern = "M2101"
        self.param.antenna_imt.bs_minimum_array_gain = -200
        self.param.antenna_imt.bs_element_max_g = 5
        self.param.antenna_imt.bs_element_phi_3db = 90
        self.param.antenna_imt.bs_element_theta_3db = 90
        self.param.antenna_imt.bs_element_am = 25
        self.param.antenna_imt.bs_element_sla_v = 25
        self.param.antenna_imt.bs_n_rows = 8
        self.param.antenna_imt.bs_n_columns = 16
        self.param.antenna_imt.bs_element_horiz_spacing = 0.5
        self.param.antenna_imt.bs_element_vert_spacing = 0.5
        self.param.antenna_imt.bs_multiplication_factor = 12
        self.param.antenna_imt.bs_downtilt = 90

        self.param.antenna_imt.ue_element_pattern = "M2101"
        self.param.antenna_imt.ue_normalization = False
        self.param.antenna_imt.ue_minimum_array_gain = -200
        self.param.antenna_imt.ue_element_max_g = 5
        self.param.antenna_imt.ue_element_phi_3db = 90
        self.param.antenna_imt.ue_element_theta_3db = 90
        self.param.antenna_imt.ue_element_am = 25
        self.param.antenna_imt.ue_element_sla_v = 25
        self.param.antenna_imt.ue_n_rows = 4
        self.param.antenna_imt.ue_n_columns = 4
        self.param.antenna_imt.ue_element_horiz_spacing = 0.5
        self.param.antenna_imt.ue_element_vert_spacing = 0.5
        self.param.antenna_imt.ue_multiplication_factor = 12

        self.param.indoor.basic_path_loss = "FSPL"
        self.param.indoor.n_rows = 1
        self.param.indoor.n_colums = 1
        self.param.indoor.num_imt_buildings = 'ALL'
        self.param.indoor.street_width = 30
        self.param.indoor.ue_indoor_percent = 0.95
        self.param.indoor.building_class = "TRADITIONAL"
        self.param.indoor.intersite_distance = 30
        self.param.indoor.num_cells = 4
        self.param.indoor.num_floors = 1

        self.param.fss_es.x = 135
        self.param.fss_es.y = 65
        self.param.fss_es.location = "FIXED"
        self.param.fss_es.height = 10
        self.param.fss_es.elevation_min = 10
        self.param.fss_es.elevation_max = 10
        self.param.fss_es.azimuth = "-180"
        self.param.fss_es.frequency = 40000
        self.param.fss_es.bandwidth = 180
        self.param.fss_es.noise_temperature = 400
        self.param.fss_es.tx_power_density = -69
        self.param.fss_es.antenna_gain = 47
        self.param.fss_es.antenna_pattern = "ITU-R S.580"
        self.param.fss_es.channel_model = "FSPL"
        self.param.fss_es.line_of_sight_prob = 1
        self.param.fss_es.adjacent_ch_selectivity = 0
        self.param.fss_es.diameter = 0.74
        self.param.fss_es.BOLTZMANN_CONSTANT = 1.38064852e-23
        self.param.fss_es.EARTH_RADIUS = 6371000


    def test_simulation_fss_es(self):
        # Initialize stations
        self.param.general.system = "FSS_ES"

        self.simulation = SimulationDownlink(self.param, "")
        self.simulation.initialize()

        random_number_gen = np.random.RandomState(101)

        self.simulation.bs = generate_imt_base_stations(self.param.imt,
                                                                       self.param.antenna_imt,
                                                                       self.simulation.topology,
                                                                       random_number_gen)
        self.assertTrue(np.all(self.simulation.bs.active))

        self.simulation.system = StationFactory.generate_fss_earth_station(self.param.fss_es,
                                                                           random_number_gen)

        self.simulation.ue = StationFactory.generate_imt_ue(self.param.imt,
                                                            self.param.antenna_imt,
                                                            self.simulation.topology,
                                                            random_number_gen)

#        print("Random position:")
#        self.simulation.plot_scenario()
        self.simulation.ue.x = np.array([0.0, 45.0, 75.0,120.0])
        self.simulation.ue.y = np.array([0.0, 50.0,  0.0, 50.0])
#        print("Forced position:")
#        self.simulation.plot_scenario()

        # Connect and select UEs
        self.simulation.connect_ue_to_bs()
        self.simulation.select_ue(random_number_gen)
        self.assertTrue(np.all(self.simulation.ue.active))
        self.assertDictEqual(self.simulation.link,{0:[0],1:[1],2:[2],3:[3]})

        # Test BS-to-UE angles in the IMT coord system
        expected_azi = np.array([[-120.96,  39.80, -22.62,  13.39],
                                 [-150.95,  90.00, -39.81,  18.43],
                                 [-161.57, 140.19, -90.00,  29.06],
                                 [-166.61, 157.38,-140.19,  59.03]])
        npt.assert_allclose(self.simulation.bs_to_ue_phi,
                            expected_azi,
                            atol=1e-2)
        expected_ele = np.array([[92.95,  92.20, 91.32,  90.79],
                                 [91.67,  93.43, 92.20,  91.09],
                                 [91.09,  92.20, 93.43,  91.67],
                                 [90.79,  91.32, 92.20,  92.95]])
        npt.assert_allclose(self.simulation.bs_to_ue_theta,
                            expected_ele,
                            atol=1e-2)

        # Test BS-to-UE angles in the local coord system
        expected_loc = [(np.array([-86.57]),np.array([120.92])),
                        (np.array([ 86.57]),np.array([ 90.00])),
                        (np.array([-86.57]),np.array([ 90.00])),
                        (np.array([ 86.57]),np.array([ 59.08]))]
        expected_beam = [(-86.57,30.92),
                         ( 86.57, 0.00),
                         (-86.57, 0.00),
                         ( 86.57,-30.92)]
        for k in range(self.simulation.bs.num_stations):

            self.assertEqual(self.simulation.bs.antenna[k].azimuth,0.0)
            self.assertEqual(self.simulation.bs.antenna[k].elevation,-90.0)

            lo_angles = self.simulation.bs.antenna[k].to_local_coord(expected_azi[k,k],
                                                                  expected_ele[k,k])
            npt.assert_array_almost_equal(lo_angles,expected_loc[k],decimal=2)
            npt.assert_array_almost_equal(self.simulation.bs.antenna[k].beams_list[0],
                                          expected_beam[k],decimal=2)

        # Test angle to ES in the IMT coord system
        phi_es, theta_es = self.simulation.bs.get_pointing_vector_to(self.simulation.system)
        expected_phi_es = np.array([[18.44],[23.96],[33.69],[53.13]])
        npt.assert_array_almost_equal(phi_es,expected_phi_es,decimal=2)
        expected_theta_es = np.array([[86.83],[85.94],[84.46],[82.03]])
        npt.assert_array_almost_equal(theta_es,expected_theta_es,decimal=2)

        # Test angle to ES in the local coord system
        expected_es_loc = [(np.array([99.92]),np.array([18.70])),
                           (np.array([99.92]),np.array([24.28])),
                           (np.array([99.92]),np.array([34.09])),
                           (np.array([99.92]),np.array([53.54]))]
        for k in range(self.simulation.bs.num_stations):
            lo_angles = self.simulation.bs.antenna[k].to_local_coord(expected_phi_es[k],
                                                                     expected_theta_es[k])
            npt.assert_array_almost_equal(lo_angles,expected_es_loc[k],decimal=2)

        # Test gain to ES
        calc_gain = self.simulation.calculate_gains(self.simulation.bs,
                                               self.simulation.system)
        for k in range(self.simulation.bs.num_stations):
            beam = 0
            exp_gain = self.simulation.bs.antenna[k]._beam_gain(expected_es_loc[k][0],
                                                                expected_es_loc[k][1],
                                                                beam)
            self.assertAlmostEqual(np.ndarray.item(calc_gain[k]),np.ndarray.item(exp_gain),places=1)
<<<<<<< HEAD
=======
            
>>>>>>> 119d9938
if __name__ == '__main__':
    unittest.main()<|MERGE_RESOLUTION|>--- conflicted
+++ resolved
@@ -234,9 +234,6 @@
                                                                 expected_es_loc[k][1],
                                                                 beam)
             self.assertAlmostEqual(np.ndarray.item(calc_gain[k]),np.ndarray.item(exp_gain),places=1)
-<<<<<<< HEAD
-=======
-            
->>>>>>> 119d9938
+
 if __name__ == '__main__':
     unittest.main()