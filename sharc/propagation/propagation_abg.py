# -*- coding: utf-8 -*-

# -*- coding: utf-8 -*-
"""
Created on Tue Jul  4 11:57:41 2017

@author: LeticiaValle_Mac
"""

from sharc.propagation.propagation import Propagation

import numpy as np


class PropagationABG(Propagation):
    """
    Implements the ABG loss model according to the article "Propagation Path
    Loss Models for 5G Urban Microand Macro-Cellular Scenarios"
    """

    def __init__(self, random_number_gen: np.random.RandomState):
        super().__init__(random_number_gen)
        self.alpha = 3.4
        self.beta = 19.2
        self.gamma = 2.3
        self.building_loss = 20
        self.shadowing_sigma_dB = 6.5


    def get_loss(self, *args, **kwargs) -> np.array:
        """
        Calculates path loss for LOS and NLOS cases with respective shadowing
        (if shadowing is to be added)

        Parameters
        ----------
            distance_2D (np.array) : distances between stations [m]
            frequency (np.array) : center frequencie [MHz]
            indoor_stations (np.array) : array indicating stations that are indoor
            alpha (float): captures how the PL increases as the distance increases
            beta (float): floating offset value in dB
            gamma(float): captures the PL variation over the frequency
            shadowing (bool) : standard deviation value

        Returns
        -------
            array with path loss values with dimensions of distance_2D

        """
        f = kwargs["frequency"]
        indoor_stations = kwargs["indoor_stations"]

        if "distance_3D" in kwargs:
            d = kwargs["distance_3D"]
        else:
            d = kwargs["distance_2D"]

        if "alpha" in kwargs:
            self.alpha = kwargs["alpha"]

        if "beta" in kwargs:
            self.beta = kwargs["beta"]

        if "gamma" in kwargs:
            self.gamma = kwargs["gamma"]
<<<<<<< HEAD

        if "shadowing" in kwargs:
            std = kwargs["shadowing"]
        else:
            std = False

        if std:
            shadowing = self.random_number_gen.normal(0, self.shadowing_sigma_dB, d.shape)
        else:
            shadowing = 0

=======
            
        shadowing = 0
            
>>>>>>> dc2c5266
        building_loss = self.building_loss*indoor_stations

        loss = 10*self.alpha*np.log10(d) + self.beta + 10*self.gamma*np.log10(f*1e-3) + \
                shadowing + building_loss

        return loss



if __name__ == '__main__':

    ###########################################################################
    # Print path loss for ABG and Free Space models
    from sharc.propagation.propagation_free_space import PropagationFreeSpace
    from sharc.propagation.propagation_uma import PropagationUMa
    from sharc.propagation.propagation_umi import PropagationUMi

    import matplotlib.pyplot as plt
    #from cycler import cycler

    shadowing_std = 0
    distance_2D = np.linspace(1, 1000, num=1000)[:,np.newaxis]
    freq = 26000*np.ones(distance_2D.shape)
    h_bs = 25*np.ones(len(distance_2D[:,0]))
    h_ue = 1.5*np.ones(len(distance_2D[0,:]))
    h_e = np.zeros(distance_2D.shape)
    distance_3D = np.sqrt(distance_2D**2 + (h_bs[:,np.newaxis] - h_ue)**2)

    uma = PropagationUMa()
    umi = PropagationUMi()
    abg = PropagationABG()
    freespace = PropagationFreeSpace()

    uma_los = uma.get_loss_los(distance_2D, distance_3D, freq, h_bs, h_ue, h_e, shadowing_std)
    uma_nlos = uma.get_loss_nlos(distance_2D, distance_3D, freq, h_bs, h_ue, h_e, shadowing_std)
    umi_los = umi.get_loss_los(distance_2D, distance_3D, freq, h_bs, h_ue, h_e, shadowing_std)
    umi_nlos = umi.get_loss_nlos(distance_2D, distance_3D, freq, h_bs, h_ue, h_e, shadowing_std)
    fs = freespace.get_loss(distance_2D=distance_2D, frequency=freq)
    abg_los = abg.get_loss(distance_2D=distance_2D, frequency=freq, indoor_stations=0)

    fig = plt.figure(figsize=(8,6), facecolor='w', edgecolor='k')
    ax = fig.gca()
    #ax.set_prop_cycle( cycler('color', ['r', 'g', 'b', 'y']) )

    ax.semilogx(distance_2D, uma_los, "-r", label="UMa LOS")
    ax.semilogx(distance_2D, uma_nlos, "--r", label="UMa NLOS")
    ax.semilogx(distance_2D, umi_los, "-b", label="UMi LOS")
    ax.semilogx(distance_2D, umi_nlos, "--b", label="UMi NLOS")
    ax.semilogx(distance_2D, abg_los, "-g", label="ABG")
    ax.semilogx(distance_2D, fs, "-k", label="free space")

    plt.title("Path loss models")
    plt.xlabel("distance [m]")
    plt.ylabel("path loss [dB]")
    plt.xlim((0, distance_2D[-1,0]))
    #plt.ylim((0, 1.1))
    plt.legend(loc="upper left")
    plt.tight_layout()
    plt.grid()

    plt.show()<|MERGE_RESOLUTION|>--- conflicted
+++ resolved
@@ -1,5 +1,3 @@
-# -*- coding: utf-8 -*-
-
 # -*- coding: utf-8 -*-
 """
 Created on Tue Jul  4 11:57:41 2017
@@ -63,7 +61,6 @@
 
         if "gamma" in kwargs:
             self.gamma = kwargs["gamma"]
-<<<<<<< HEAD
 
         if "shadowing" in kwargs:
             std = kwargs["shadowing"]
@@ -75,19 +72,12 @@
         else:
             shadowing = 0
 
-=======
-            
-        shadowing = 0
-            
->>>>>>> dc2c5266
         building_loss = self.building_loss*indoor_stations
 
         loss = 10*self.alpha*np.log10(d) + self.beta + 10*self.gamma*np.log10(f*1e-3) + \
-                shadowing + building_loss
+               shadowing + building_loss
 
         return loss
-
-
 
 if __name__ == '__main__':
 
@@ -98,7 +88,6 @@
     from sharc.propagation.propagation_umi import PropagationUMi
 
     import matplotlib.pyplot as plt
-    #from cycler import cycler
 
     shadowing_std = 0
     distance_2D = np.linspace(1, 1000, num=1000)[:,np.newaxis]
