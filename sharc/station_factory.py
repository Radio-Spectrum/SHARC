# -*- coding: utf-8 -*-
"""
Created on Thu Mar 23 16:37:32 2017

@author: edgar
"""

import numpy as np
import sys
import math

from sharc.support.enumerations import StationType
from sharc.parameters.parameters import Parameters
from sharc.parameters.parameters_imt import ParametersImt
from sharc.parameters.parameters_antenna_imt import ParametersAntennaImt
from sharc.parameters.parameters_fss_ss import ParametersFssSs
from sharc.parameters.parameters_fss_es import ParametersFssEs
from sharc.station_manager import StationManager
from sharc.antenna.antenna_fss_ss import AntennaFssSs
from sharc.antenna.antenna_omni import AntennaOmni
from sharc.antenna.antenna_s465 import AntennaS465
from sharc.antenna.antenna_s672 import AntennaS672
from sharc.antenna.antenna_s1528 import AntennaS1528
from sharc.antenna.antenna_s1855 import AntennaS1855
from sharc.antenna.antenna_beamforming_imt import AntennaBeamformingImt
from sharc.topology.topology import Topology

class StationFactory(object):

    @staticmethod
    def generate_imt_base_stations(param: ParametersImt,
                                   param_ant: ParametersAntennaImt,
                                   topology: Topology):
        num_bs = topology.num_base_stations
        imt_base_stations = StationManager(num_bs)
        imt_base_stations.station_type = StationType.IMT_BS
        # now we set the coordinates
        imt_base_stations.x = topology.x
        imt_base_stations.y = topology.y
        imt_base_stations.azimuth = topology.azimuth
        imt_base_stations.elevation = topology.elevation
        imt_base_stations.height = param.bs_height*np.ones(num_bs)
        imt_base_stations.indoor = np.zeros(num_bs, dtype=bool)
        imt_base_stations.active = np.random.rand(num_bs) < param.bs_load_probability
        imt_base_stations.tx_power = param.bs_conducted_power*np.ones(num_bs)
        imt_base_stations.rx_power = dict([(bs, -500 * np.ones(param.ue_k)) for bs in range(num_bs)])
        imt_base_stations.rx_interference = dict([(bs, -500 * np.ones(param.ue_k)) for bs in range(num_bs)])
        imt_base_stations.ext_interference = dict([(bs, -500 * np.ones(param.ue_k)) for bs in range(num_bs)])
        imt_base_stations.total_interference = dict([(bs, -500 * np.ones(param.ue_k)) for bs in range(num_bs)])

        imt_base_stations.snr = dict([(bs, -500 * np.ones(param.ue_k)) for bs in range(num_bs)])
        imt_base_stations.sinr = dict([(bs, -500 * np.ones(param.ue_k)) for bs in range(num_bs)])
        imt_base_stations.sinr_ext = dict([(bs, -500 * np.ones(param.ue_k)) for bs in range(num_bs)])
        imt_base_stations.inr = dict([(bs, -500 * np.ones(param.ue_k)) for bs in range(num_bs)])

        imt_base_stations.antenna = np.empty(num_bs, dtype=AntennaBeamformingImt)
        par = param_ant.get_antenna_parameters("BS", "RX")

        for i in range(num_bs):
            imt_base_stations.antenna[i] = \
            AntennaBeamformingImt(par, imt_base_stations.azimuth[i],\
                                  imt_base_stations.elevation[i])

        #imt_base_stations.antenna = [AntennaOmni(0) for bs in range(num_bs)]
        imt_base_stations.bandwidth = param.bandwidth*np.ones(num_bs)
        imt_base_stations.noise_figure = param.bs_noise_figure*np.ones(num_bs)
        imt_base_stations.thermal_noise = -500*np.ones(num_bs)
        return imt_base_stations


    @staticmethod
    def generate_imt_ue(param: ParametersImt,
                        param_ant: ParametersAntennaImt,
                        topology: Topology):
        num_bs = topology.num_base_stations
        num_ue_per_bs = param.ue_k*param.ue_k_m
        num_ue = num_bs*num_ue_per_bs

        imt_ue = StationManager(num_ue)
        imt_ue.station_type = StationType.IMT_UE
        ue_x = list()
        ue_y = list()

        # The Rayleigh and Normal distribution parameters (mean, scale and cutoff)
        # were agreed in TG 5/1 meeting (May 2017).

        if param.ue_distribution_distance == "RAYLEIGH":
            # For the distance between UE and BS, it is desired that 99% of UE's
            # are located inside the [soft] cell edge, i.e. Prob(d<d_edge) = 99%.
            # Since the distance is modeled by a random variable with Rayleigh
            # distribution, we use the quantile function to find that
            # sigma = distance/3.0345. So we always distibute UE's in order to meet
            # the requirement Prob(d<d_edge) = 99% for a given cell radius.
            radius_scale = topology.cell_radius/3.0345
            radius = np.random.rayleigh(radius_scale, num_ue)
        elif param.ue_distribution_distance == "UNIFORM":
            radius = topology.cell_radius*np.random.random(num_ue)
        else:
            sys.stderr.write("ERROR\nInvalid UE distance distribution: " + param.ue_distribution_distance)
            sys.exit(1)

        if param.ue_distribution_azimuth == "NORMAL":
            # In case of the angles, we generate N times the number of UE's because
            # the angle cutoff will discard 5% of the terminals whose angle is
            # outside the angular sector defined by [-60, 60]. So, N = 1.4 seems to
            # be a safe choice.
            N = 1.4
            angle_scale = 30
            angle_mean = 0
            angle_n = np.random.normal(angle_mean, angle_scale, int(N*num_ue))

            angle_cutoff = 60
            idx = np.where((angle_n < angle_cutoff) & (angle_n > -angle_cutoff))[0][:num_ue]
            angle = angle_n[idx]
        elif param.ue_distribution_azimuth == "UNIFORM":
            azimuth_range = (-60, 60)
            angle = (azimuth_range[1] - azimuth_range[0])*np.random.random(num_ue) + azimuth_range[0]
        else:
            sys.stderr.write("ERROR\nInvalid UE azimuth distribution: " + param.ue_distribution_distance)
            sys.exit(1)

        # Calculate UE pointing
        azimuth_range = (-60, 60)
        azimuth = (azimuth_range[1] - azimuth_range[0])*np.random.random(num_ue) + azimuth_range[0]
        # Remove the randomness from azimuth and you will have a perfect pointing
        #azimuth = np.zeros(num_ue)
        elevation_range = (-90, 90)
        elevation = (elevation_range[1] - elevation_range[0])*np.random.random(num_ue) + elevation_range[0]

        for bs in range(num_bs):
            idx = [i for i in range(bs*num_ue_per_bs, bs*num_ue_per_bs + num_ue_per_bs)]
            # theta is the horizontal angle of the UE wrt the serving BS
            theta = topology.azimuth[bs] + angle[idx]
            # calculate UE position in x-y coordinates
            x = topology.x[bs] + radius[idx]*np.cos(np.radians(theta))
            y = topology.y[bs] + radius[idx]*np.sin(np.radians(theta))
            ue_x.extend(x)
            ue_y.extend(y)
            # calculate UE azimuth wrt serving BS
            imt_ue.azimuth[idx] = (azimuth[idx] + theta + 180)%360

            # calculate elevation angle
            # psi is the vertical angle of the UE wrt the serving BS
            distance = np.sqrt((topology.x[bs] - x)**2 + (topology.y[bs] - y)**2)
            psi = np.degrees(np.arctan((param.bs_height - param.ue_height)/distance))
            imt_ue.elevation[idx] = elevation[idx] + psi

        imt_ue.x = np.array(ue_x)
        imt_ue.y = np.array(ue_y)

        imt_ue.active = np.zeros(num_ue, dtype=bool)
        imt_ue.height = param.ue_height*np.ones(num_ue)
        imt_ue.indoor = np.random.random(num_ue) <= param.ue_indoor_percent
        imt_ue.tx_power = param.ue_conducted_power*np.ones(num_ue)
        imt_ue.rx_interference = -500*np.ones(num_ue)
        imt_ue.ext_interference = -500*np.ones(num_ue)

        # TODO: this piece of code works only for uplink
        par = param_ant.get_antenna_parameters("UE","TX")
        for i in range(num_ue):
            imt_ue.antenna[i] = AntennaBeamformingImt(par, imt_ue.azimuth[i],
                                                         imt_ue.elevation[i])

        #imt_ue.antenna = [AntennaOmni(0) for bs in range(num_ue)]
        imt_ue.bandwidth = param.bandwidth*np.ones(num_ue)
        imt_ue.noise_figure = param.ue_noise_figure*np.ones(num_ue)
        return imt_ue


    @staticmethod
    def generate_system(parameters: Parameters):
        if parameters.general.system == "FSS_ES":
            return StationFactory.generate_fss_earth_station(parameters.fss_es)
        elif parameters.general.system == "FSS_SS":
            return StationFactory.generate_fss_space_station(parameters.fss_ss)
        else:
            sys.stderr.write("ERROR\nInvalid system: " + parameters.general.system)
            sys.exit(1)


    @staticmethod
    def generate_fss_space_station(param: ParametersFssSs):
        fss_space_station = StationManager(1)
        fss_space_station.station_type = StationType.FSS_SS

        # now we set the coordinates according to
        # ITU-R P619-1, Attachment A

        # calculate distances to the centre of the Earth
        dist_sat_centre_earth_km = (param.EARTH_RADIUS + param.altitude)/1000
        dist_imt_centre_earth_km = (param.EARTH_RADIUS + param.imt_altitude)/1000

        # calculate Cartesian coordinates of satellite, with origin at centre of the Earth
        sat_lat_rad = param.lat_deg * np.pi / 180.
        imt_long_diff_rad = param.imt_long_diff_deg * np.pi / 180.
        x1 = dist_sat_centre_earth_km * np.cos(sat_lat_rad) * np.cos(imt_long_diff_rad)
        y1 = dist_sat_centre_earth_km * np.cos(sat_lat_rad) * np.sin(imt_long_diff_rad)
        z1 = dist_sat_centre_earth_km * np.sin(sat_lat_rad)

        # rotate axis and calculate coordinates with origin at IMT system
        imt_lat_rad = param.imt_lat_deg * np.pi / 180.
        fss_space_station.x = np.array([x1 * np.sin(imt_lat_rad) - z1 * np.cos(imt_lat_rad)])
        fss_space_station.y = np.array([y1])
        fss_space_station.height = np.array([(z1 * np.sin(imt_lat_rad) + x1 * np.cos(imt_lat_rad)
                                             - dist_imt_centre_earth_km) * 1000])

        fss_space_station.azimuth = param.azimuth
        fss_space_station.elevation = param.elevation

        fss_space_station.active = np.array([True])
        fss_space_station.tx_power = np.array([param.tx_power_density + 10*math.log10(param.bandwidth*1e6) + 30])
        fss_space_station.rx_interference = -500

        if param.antenna_pattern == "OMNI":
            fss_space_station.antenna = np.array([AntennaOmni(param.antenna_gain)])
        elif param.antenna_pattern == "ITU-R S.672":
            fss_space_station.antenna = np.array([AntennaS672(param)])
        elif param.antenna_pattern == "ITU-R S.1528":
            fss_space_station.antenna = np.array([AntennaS1528(param)])
        elif param.antenna_pattern == "FSS_SS":
            fss_space_station.antenna = np.array([AntennaFssSs(param)])
        else:
            sys.stderr.write("ERROR\nInvalid FSS SS antenna pattern: " + param.antenna_pattern)
            sys.exit(1)

        fss_space_station.bandwidth = param.bandwidth
        fss_space_station.noise_temperature = param.noise_temperature
        fss_space_station.thermal_noise = -500
        fss_space_station.total_interference = -500

        return fss_space_station


    @staticmethod
    def generate_fss_earth_station(param: ParametersFssEs):
        fss_earth_station = StationManager(1)
        fss_earth_station.station_type = StationType.FSS_ES

        fss_earth_station.x = np.array([param.x])
        fss_earth_station.y = np.array([param.y])
        fss_earth_station.height = np.array([param.height])

        fss_earth_station.azimuth = np.array([param.azimuth])
        fss_earth_station.elevation = np.array([param.elevation])

        fss_earth_station.active = np.array([True])
        fss_earth_station.tx_power = np.array([param.tx_power_density + 10*math.log10(param.bandwidth*1e6) + 30])
<<<<<<< HEAD

=======
        fss_earth_station.rx_interference = -500
        
>>>>>>> 4a10a089
        if param.antenna_pattern == "OMNI":
            fss_earth_station.antenna = np.array([AntennaOmni(param.antenna_gain)])
        elif param.antenna_pattern == "ITU-R S.1855":
            fss_earth_station.antenna = np.array([AntennaS1855(param)])
        elif param.antenna_pattern == "ITU-R S.465":
            fss_earth_station.antenna = np.array([AntennaS465(param)])            
        else:
            sys.stderr.write("ERROR\nInvalid FSS ES antenna pattern: " + param.antenna_pattern)
            sys.exit(1)

        fss_earth_station.bandwidth = np.array([param.bandwidth])

        return fss_earth_station<|MERGE_RESOLUTION|>--- conflicted
+++ resolved
@@ -245,12 +245,8 @@
 
         fss_earth_station.active = np.array([True])
         fss_earth_station.tx_power = np.array([param.tx_power_density + 10*math.log10(param.bandwidth*1e6) + 30])
-<<<<<<< HEAD
-
-=======
         fss_earth_station.rx_interference = -500
         
->>>>>>> 4a10a089
         if param.antenna_pattern == "OMNI":
             fss_earth_station.antenna = np.array([AntennaOmni(param.antenna_gain)])
         elif param.antenna_pattern == "ITU-R S.1855":
