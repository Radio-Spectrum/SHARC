--- conflicted
+++ resolved
@@ -19,13 +19,10 @@
 from sharc.parameters.parameters_rns import ParametersRns
 from sharc.parameters.parameters_ras import ParametersRas
 from sharc.parameters.parameters_single_earth_station import ParametersSingleEarthStation
-<<<<<<< HEAD
 from sharc.parameters.parameters_mss_ss import ParametersMssSs
 from sharc.parameters.parameters_mss_d2d import ParametersMssD2d
 #from sharc.parameters.parameters_ngso_constellation import ParametersNgsoConstellation
-=======
 from sharc.parameters.parameters_single_space_station import ParametersSingleSpaceStation
->>>>>>> 3faa8a67
 
 
 class Parameters(object):
@@ -122,7 +119,6 @@
         #######################################################################
         self.single_earth_station.load_parameters_from_file(self.file_name)
 
-<<<<<<< HEAD
         #######################################################################
         # MSS_SS
         #######################################################################
@@ -132,9 +128,8 @@
         # MSS_D2d
         #######################################################################
         self.mss_d2d.load_parameters_from_file(self.file_name)
-=======
+
         self.single_space_station.load_parameters_from_file(self.file_name)
->>>>>>> 3faa8a67
 
 
 if __name__ == "__main__":
