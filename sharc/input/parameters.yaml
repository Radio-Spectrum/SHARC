general:
    ###########################################################################
    # Number of simulation snapshots
    num_snapshots  : 100
    ###########################################################################
    # IMT link that will be simulated (DOWNLINK or UPLINK)
    imt_link  : DOWNLINK
    ###########################################################################
    # The chosen system for sharing study
<<<<<<< HEAD
    # EESS_PASSIVE, FSS_SS, FSS_ES, FS, RAS, SINGLE_EARTH_STATION
=======
    # EESS_SS, FSS_SS, FSS_ES, FS, RAS
>>>>>>> 91c33aaa
    system  : FSS_SS
    ###########################################################################
    # Compatibility scenario (co-channel and/or adjacent channel interference)
    enable_cochannel  : FALSE
    enable_adjacent_channel  : TRUE
    ###########################################################################
    # Seed for random number generator
    seed  : 101
    ###########################################################################
    # if FALSE, then a new output directory is created
    overwrite_output  : TRUE
imt:
    ###########################################################################
    # Network topology. Possible values are "MACROCELL", "HOTSPOT", "SINGLE_BS"
    # "INDOOR"
    topology  : MACROCELL
    ###########################################################################
    # Enable wrap around. Available only for "MACROCELL" and "HOTSPOT" topologies
    wrap_around  : FALSE
    ###########################################################################
    # Number of clusters in macro cell topology
    num_clusters  : 1
    ###########################################################################
    # Inter-site distance in macrocell network topology [m]
    intersite_distance  : 500
    ###########################################################################
    # Minimum 2D separation distance from BS to UE [m]
    minimum_separation_distance_bs_ue  : 0
    ###########################################################################
    # Defines if IMT service is the interferer or interfered-with service
    #   TRUE  : IMT suffers interference
    #   FALSE : IMT generates interference
    interfered_with  : FALSE
    ###########################################################################
    # IMT center frequency [MHz]
    frequency  : 43100
    ###########################################################################
    # IMT bandwidth [MHz]
    bandwidth  : 200
    ###########################################################################
    # IMT resource block bandwidth [MHz]
    rb_bandwidth  : 0.180
    ###########################################################################
    # IMT spectrum emission mask. Options are:
    #   "IMT-2020" : for mmWave as described in ITU-R TG 5/1 Contribution 36
    #   "3GPP E-UTRA" : for E-UTRA bands > 1 GHz as described in 
    #                   TS 36.104 v11.2.0 (BS) and TS 36.101 v11.2.0 (UE)
    spectral_mask  : IMT-2020
    ###########################################################################
    # level of spurious emissions [dBm/MHz]
    spurious_emissions  : -13
    ###########################################################################
    # Amount of guard band wrt total bandwidth. Setting this parameter to 0.1
    # means that 10% of the total bandwidth will be used as guard band: 5% in
    # the lower
    guard_band_ratio  : 0.1
    ###########################################################################
    # The load probability (or activity factor) models the statistical
    # variation of the network load by defining the number of fully loaded
    # base stations that are simultaneously transmitting
    bs_load_probability  : .2
    ###########################################################################
    # Conducted power per antenna element [dBm/bandwidth]
    bs_conducted_power  : 10
    ###########################################################################
    # Base station height [m]
    bs_height  : 6
    ###########################################################################
    # Base station noise figure [dB]
    bs_noise_figure  : 10
    ###########################################################################
    # User equipment noise temperature [K]
    bs_noise_temperature  : 290
    ###########################################################################
    # Base station array ohmic loss  [dB]
    bs_ohmic_loss  : 3
    ###########################################################################
    # Uplink attenuation factor used in link-to-system mapping
    ul_attenuation_factor  : 0.4
    ###########################################################################
    # Uplink minimum SINR of the code set [dB]
    ul_sinr_min  : -10
    ###########################################################################
    # Uplink maximum SINR of the code set [dB]
    ul_sinr_max  : 22
    ###########################################################################
    # Number of UEs that are allocated to each cell within handover margin.
    # Remember that in macrocell network each base station has 3 cells (sectors)
    ue_k  : 3
    ###########################################################################
    # Multiplication factor that is used to ensure that the sufficient number
    # of UE's will distributed throughout ths system area such that the number
    # of K users is allocated to each cell. Normally, this values varies
    # between 2 and 10 according to the user drop method
    ue_k_m  : 1
    ###########################################################################
    # Percentage of indoor UE's [%]
    ue_indoor_percent  : 5
    ###########################################################################
    # Regarding the distribution of active UE's over the cell area, this
    # parameter states how the UEs will be distributed
    # Possible values: UNIFORM : UEs will be uniformly distributed within the
    #                            whole simulation area. Not applicable to
    #                            hotspots.
    #                  ANGLE_AND_DISTANCE : UEs will be distributed following
    #                                   given distributions for angle and
    #                                   distance. In this case, these must be
    #                                   defined later.
    ue_distribution_type  : ANGLE_AND_DISTANCE
    ###########################################################################
    # Regarding the distribution of active UE's over the cell area, this
    # parameter models the distance between UE's and BS.
    # Possible values: RAYLEIGH, UNIFORM
    ue_distribution_distance  : RAYLEIGH
    ###########################################################################
    # Regarding the distribution of active UE's over the cell area, this
    # parameter models the azimuth between UE and BS (within ±60° range).
    # Possible values: NORMAL, UNIFORM
    ue_distribution_azimuth  : NORMAL
    ###########################################################################
    # Power control algorithm
    # ue_tx_power_control = "ON",power control On
    # ue_tx_power_control = "OFF",power control Off
    ue_tx_power_control  : ON
    ###########################################################################
    # Power per RB used as target value [dBm]
    ue_p_o_pusch  : -95
    ###########################################################################
    # Alfa is the balancing factor for UEs with bad channel
    # and UEs with good channel
    ue_alpha  : 1
    ###########################################################################
    # Maximum UE transmit power [dBm]
    ue_p_cmax  : 22
    ###########################################################################
    # UE power dynamic range [dB]
    # The minimum transmit power of a UE is (ue_p_cmax - ue_dynamic_range)
    ue_power_dynamic_range  : 63
    ###########################################################################
    # UE height [m]
    ue_height  : 1.5
    ###########################################################################
    # User equipment noise figure [dB]
    ue_noise_figure  : 10
    ###########################################################################
    # User equipment feed loss [dB]
    ue_ohmic_loss  : 3
    ###########################################################################
    # User equipment body loss [dB]
    ue_body_loss  : 4
    ###########################################################################
    # Downlink attenuation factor used in link-to-system mapping
    dl_attenuation_factor  : 0.6
    ###########################################################################
    # Downlink minimum SINR of the code set [dB]
    dl_sinr_min  : -10
    ###########################################################################
    # Downlink maximum SINR of the code set [dB]
    dl_sinr_max  : 30
    ###########################################################################
    # Channel parameters
    # channel model, possible values are "FSPL" (free-space path loss),
    #                                    "CI" (close-in FS reference distance)
    #                                    "UMa" (Urban Macro - 3GPP)
    #                                    "UMi" (Urban Micro - 3GPP)
    #                                    "TVRO-URBAN"
    #                                    "TVRO-SUBURBAN"
    #                                    "ABG" (Alpha-Beta-Gamma)
    channel_model  : UMi
    # Parameters for the P.619 propagation model
    # Used only when TopologyNTN is set.
    #    space_station_alt_m - altitude of IMT space station (BS) (in meters)
    #    earth_station_alt_m - altitude of the system's earth station (in meters)
    #    earth_station_lat_deg - latitude of the system's earth station (in degrees)
    #    earth_station_long_diff_deg - difference between longitudes of IMT space station and system's earth station
    #      (positive if space-station is to the East of earth-station)
    #    season - season of the year.
    # Enter the IMT space station heigh
    space_station_alt_m  : 20000.0
    earth_station_alt_m  : 15.0
    earth_station_lat_deg  : -23.17889
    # This parameter is ignored as it will be calculated from x,y positions in run time
    earth_station_long_diff_deg  : 0.0
    season  : SUMMER
    ###########################################################################
    # Adjustment factor for LoS probability in UMi path loss model.
    #       Original value: 18 (3GPP)
    los_adjustment_factor  : 18
    ###########################################################################
    # If shadowing should be applied or not
    shadowing  : TRUE
    ###########################################################################
    # System receive noise temperature [K]
    noise_temperature  : 290
    BOLTZMANN_CONSTANT  : 1.38064852e-23
imt_antenna:
    ###########################################################################
    # Defines the antenna model to be used in compatibility studies between
    # IMT and other services in adjacent band
    # Possible values: SINGLE_ELEMENT, BEAMFORMING
    adjacent_antenna_model  : SINGLE_ELEMENT
    ###########################################################################
    # If normalization of M2101 should be applied for BS
    bs_normalization  : FALSE
    ###########################################################################
    # If normalization of M2101 should be applied for UE
    ue_normalization  : FALSE
    ###########################################################################
    # File to be used in the BS beamforming normalization
    # Normalization files can be generated with the
    # antenna/beamforming_normalization/normalize_script.py script
    bs_normalization_file  : antenna/beamforming_normalization/bs_norm.npz
    ###########################################################################
    # File to be used in the UE beamforming normalization
    # Normalization files can be generated with the 
    # antenna/beamforming_normalization/normalize_script.py script
    ue_normalization_file  : antenna/beamforming_normalization/ue_norm.npz
    ###########################################################################
    # Radiation pattern of each antenna element
    # Possible values: "M2101", "F1336", "FIXED"
    bs_element_pattern  : M2101
    ue_element_pattern  : M2101
    ###########################################################################
    # Minimum array gain for the beamforming antenna [dBi]
    bs_minimum_array_gain  : -200
    ue_minimum_array_gain  : -200
    ###########################################################################
    # mechanical downtilt [degrees]
    # NOTE: consider defining it to 90 degrees in case of indoor simulations
    bs_downtilt  : 6
    ###########################################################################
    # BS/UE maximum transmit/receive element gain [dBi]
    # default: bs_element_max_g = 5, for M.2101
    #                           = 15, for M.2292
    # default: ue_element_max_g = 5, for M.2101
    #                           = -3, for M.2292
    bs_element_max_g  : 5
    ue_element_max_g  : 5
    ###########################################################################
    # BS/UE horizontal 3dB beamwidth of single element [degrees]
    bs_element_phi_3db  : 65
    ue_element_phi_3db  : 90
    ###########################################################################
    # BS/UE vertical 3dB beamwidth of single element [degrees]
    # For F1336: if equal to 0, then beamwidth is calculated automaticaly
    bs_element_theta_3db  : 65
    ue_element_theta_3db  : 90
    ###########################################################################
    # BS/UE number of rows in antenna array
    bs_n_rows  : 8
    ue_n_rows  : 4
    ###########################################################################
    # BS/UE number of columns in antenna array
    bs_n_columns  : 8
    ue_n_columns  : 4
    ###########################################################################
    # BS/UE array horizontal element spacing (d/lambda)
    bs_element_horiz_spacing  : 0.5
    ue_element_horiz_spacing  : 0.5
    ###########################################################################
    # BS/UE array vertical element spacing (d/lambda)
    bs_element_vert_spacing  : 0.5
    ue_element_vert_spacing  : 0.5
    ###########################################################################
    # BS/UE front to back ratio of single element [dB]
    bs_element_am  : 30
    ue_element_am  : 25
    ###########################################################################
    # BS/UE single element vertical sidelobe attenuation [dB]
    bs_element_sla_v  : 30
    ue_element_sla_v  : 25
    ###########################################################################
    # Multiplication factor k that is used to adjust the single-element pattern.
    # According to Report ITU-R M.[IMT.AAS], this may give a closer match of the 
    # side lobes when beamforming is assumed in adjacent channel.
    #       Original value: 12 (Rec. ITU-R M.2101)
    bs_multiplication_factor  : 12
    ue_multiplication_factor  : 12
hotspot:
    ###########################################################################
    # Number of hotspots per macro cell (sector)
    num_hotspots_per_cell  : 1
    ###########################################################################
    # Maximum 2D distance between hotspot and UE [m]
    # This is the hotspot radius
    max_dist_hotspot_ue  : 100
    ###########################################################################
    # Minimum 2D distance between macro cell base station and hotspot [m]
    min_dist_bs_hotspot  : 0
indoor:
    ###########################################################################
    # Basic path loss model for indoor topology. Possible values:
    #       "FSPL" (free-space path loss),
    #       "INH_OFFICE" (3GPP Indoor Hotspot - Office)
    basic_path_loss  : INH_OFFICE
    ###########################################################################
    # Number of rows of buildings in the simulation scenario
    n_rows  : 3
    ###########################################################################
    # Number of colums of buildings in the simulation scenario
    n_colums  : 2
    ###########################################################################
    # Number of buildings containing IMT stations. Options:
    # 'ALL': all buildings contain IMT stations.
    # Number of buildings.
    num_imt_buildings  : ALL
    ###########################################################################
    # Street width (building separation) [m]
    street_width  : 30
    ###########################################################################
    # Intersite distance [m]
    intersite_distance  : 40
    ###########################################################################
    # Number of cells per floor
    num_cells  : 3
    ###########################################################################
    # Number of floors per building
    num_floors  : 1
    ###########################################################################
    # Percentage of indoor UE's [0, 1]
    ue_indoor_percent  : .95
    ###########################################################################
    # Building class: "TRADITIONAL" or "THERMALLY_EFFICIENT"
    building_class  : TRADITIONAL
ntn:
    ###########################################################################
    # NTN Airborne Platform height (m)
    bs_height  : 20000
    ###########################################################################    
    # NTN cell radius in network topology [m]
    cell_radius  : 90000
    ###########################################################################    
    # NTN space station azimuth [degree]
    bs_azimuth  : 45
    ###########################################################################    
    # NTN space station elevation [degree]
    bs_elevation  : 45
    ###########################################################################    
    # number of sectors [degree]
    num_sectors  : 7
    ###########################################################################    
    # NTN Intersite Distance (m). Intersite distance = Cell Radius * sqrt(3)
    intersite_distance  : 155884
    ###########################################################################    
    # Conducted power per element [dBm/bandwidth]
    bs_conducted_power  : 37
    ###########################################################################    
    # Backoff Power [Layer 2] [dB]. Allowed: 7 sector topology - Layer 2
    bs_backoff_power  : 3
    ###########################################################################    
    # NTN Antenna configuration
    bs_n_rows_layer1   : 2
    bs_n_columns_layer1  : 2
    bs_n_rows_layer2   : 4
    bs_n_columns_layer2  : 2
fss_ss:
    ###########################################################################
    # satellite center frequency [MHz]
    frequency  : 43000
    ###########################################################################
    # satellite bandwidth [MHz]
    bandwidth  : 200
    ###########################################################################
    # satellite altitude [m] and latitude [deg]
    altitude  : 35780000
    lat_deg  : 10
    ###########################################################################
    # Elevation angle [deg]
    elevation  : 270
    ###########################################################################
    # Azimuth angle [deg]
    azimuth  : 0
    ###########################################################################
    # Peak transmit power spectral density (clear sky) [dBW/Hz]
    tx_power_density  : -5
    ###########################################################################
    # System receive noise temperature [K]
    noise_temperature  : 950
    ###########################################################################
    # adjacent channel selectivity (dB)
    adjacent_ch_selectivity  : 0
    ###########################################################################
    # Satellite peak receive antenna gain [dBi]
    antenna_gain  : 46.6
    ###########################################################################
    # Antenna pattern of the FSS space station
    # Possible values: "ITU-R S.672", "ITU-R S.1528", "FSS_SS", "OMNI"
    antenna_pattern  : FSS_SS
    # Parameters for the P.619 propagation model
    #    earth_station_alt_m - altitude of IMT system (in meters)
    #    earth_station_lat_deg - latitude of IMT system (in degrees)
    #    earth_station_long_diff_deg - difference between longitudes of IMT and satellite system
    #      (positive if space-station is to the East of earth-station)
    #    season - season of the year.
    earth_station_alt_m  : 0
    earth_station_lat_deg  : 0
    earth_station_long_diff_deg  : 0
    season  : SUMMER
    ###########################################################################
    # Channel parameters
    # channel model, possible values are "FSPL" (free-space path loss),
    #                                    "SatelliteSimple" (FSPL + 4 + clutter loss)
    #                                    "P619"
    channel_model  : P619
    ###########################################################################
    # The required near-in-side-lobe level (dB) relative to peak gain
    # according to ITU-R S.672-4
    antenna_l_s  : -20
    ###########################################################################
    # 3 dB beamwidth angle (3 dB below maximum gain) [degrees]
    antenna_3_dB  : 0.65
    ###########################################################################
    # Constants
    BOLTZMANN_CONSTANT  : 1.38064852e-23
    EARTH_RADIUS  : 6371000
fss_es:
    ###########################################################################
    # type of FSS-ES location:
    # FIXED - position must be given
    # CELL - random within central cell
    # NETWORK - random within whole network
    # UNIFORM_DIST - uniform distance from cluster centre,
    #                between min_dist_to_bs and max_dist_to_bs
    location  : UNIFORM_DIST
    ###########################################################################
    # x-y coordinates [m] (only if FIXED location is chosen)
    x  : 10000
    y  : 0
    ###########################################################################
    # minimum distance from BSs [m]
    min_dist_to_bs  : 10
    ###########################################################################
    # maximum distance from centre BSs [m] (only if UNIFORM_DIST is chosen)
    max_dist_to_bs  : 600
    ###########################################################################
    # antenna height [m]
    height  : 6
    ###########################################################################
    # Elevation angle [deg], minimum and maximum, values
    elevation_min  : 48
    elevation_max  : 80
    ###########################################################################
    # Azimuth angle [deg]
    # either a specific angle or string 'RANDOM'
    azimuth  : RANDOM
    ###########################################################################
    # center frequency [MHz]
    frequency  : 43000
    ###########################################################################
    # bandwidth [MHz]
    bandwidth  : 6
    ###########################################################################
    # System receive noise temperature [K]
    noise_temperature  : 950
    ###########################################################################
    # adjacent channel selectivity (dB)
    adjacent_ch_selectivity  : 0
    ###########################################################################
    # Peak transmit power spectral density (clear sky) [dBW/Hz]
    tx_power_density  : -68.3
    ###########################################################################
    # antenna peak gain [dBi]
    antenna_gain  : 32
    ###########################################################################
    # Antenna pattern of the FSS Earth station
    # Possible values: "ITU-R S.1855", "ITU-R S.465", "ITU-R S.580", "OMNI",
    #                  "Modified ITU-R S.465"
    antenna_pattern  : Modified ITU-R S.465
    ###########################################################################
    # Diameter of antenna [m]
    diameter  : 1.8
    ###########################################################################
    # Antenna envelope gain (dBi) - only relevant for "Modified ITU-R S.465" model
    antenna_envelope_gain  : 0
    ###########################################################################
    # Channel parameters
    # channel model, possible values are "FSPL" (free-space path loss),
    #                                    "TerrestrialSimple" (FSPL + clutter loss)
    #                                    "P452"
    #                                    "TVRO-URBAN"
    #                                    "TVRO-SUBURBAN"
    #                                    "HDFSS"
    channel_model  : P452
    ###########################################################################
    # Constants
    BOLTZMANN_CONSTANT  : 1.38064852e-23
    EARTH_RADIUS  : 6371000
    ###########################################################################
    # P452 parameters
    ###########################################################################
    # Total air pressure in hPa
    atmospheric_pressure  : 935
    ###########################################################################
    # Temperature in Kelvin
    air_temperature  : 300
    ###########################################################################
    #Sea-level surface refractivity (use the map)
    N0  : 352.58
    ###########################################################################
    #Average radio-refractive (use the map)
    delta_N  : 43.127
    ###########################################################################
    #percentage p. Float (0 to 100) or RANDOM
    percentage_p  : 0.2
    ###########################################################################
    #Distance over land from the transmit and receive antennas to the coast (km)
    Dct  : 70
    ###########################################################################
    #Distance over land from the transmit and receive antennas to the coast (km)
    Dcr  : 70
    ###########################################################################
    ##Effective height of interfering antenna (m)
    Hte  : 20
    ###########################################################################
    #Effective height of interfered-with antenna (m)
    Hre  : 3
    ###########################################################################
    ##Latitude of transmitter
    tx_lat  : -23.55028
    ###########################################################################
    #Latitude of receiver
    rx_lat  : -23.17889
    ###########################################################################
    #Antenna polarization
    polarization  : horizontal
    ###########################################################################
    #determine whether clutter loss following ITU-R P.2108 is added (TRUE/FALSE)
    clutter_loss  : TRUE
    ###########################################################################
    # HDFSS propagation parameters
    ###########################################################################
    # HDFSS position relative to building it is on. Possible values are
    # ROOFTOP and BUILDINGSIDE
    es_position  : ROOFTOP
    ###########################################################################
    # Enable shadowing loss
    shadow_enabled  : TRUE
    ###########################################################################
    # Enable building entry loss
    building_loss_enabled  : TRUE
    ###########################################################################
    # Enable interference from IMT stations at the same building as the HDFSS
    same_building_enabled  : FALSE
    ###########################################################################
    # Enable diffraction loss
    diffraction_enabled  : TRUE
    ###########################################################################
    # Building entry loss type applied between BSs and HDFSS ES. Options are:
    # P2109_RANDOM: random probability at P.2109 model, considering elevation
    # P2109_FIXED: fixed probability at P.2109 model, considering elevation.
    #              Probability must be specified in bs_building_entry_loss_prob.
    # FIXED_VALUE: fixed value per BS. Value must be specified in 
    #              bs_building_entry_loss_value.
    bs_building_entry_loss_type  : P2109_FIXED
    ###########################################################################
    # Probability of building entry loss not exceeded if 
    # bs_building_entry_loss_type = P2109_FIXED
    bs_building_entry_loss_prob  : 0.75
    ###########################################################################
    # Value in dB of building entry loss if 
    # bs_building_entry_loss_type = FIXED_VALUE
    bs_building_entry_loss_value  : 35
fs:
    ###########################################################################
    # x-y coordinates [m]
    x  : 1000
    y  : 0
    ###########################################################################
    # antenna height [m]
    height  : 15
    ###########################################################################
    # Elevation angle [deg]
    elevation  : -10
    ###########################################################################
    # Azimuth angle [deg]
    azimuth  : 180
    ###########################################################################
    # center frequency [MHz]
    frequency  : 27250
    ###########################################################################
    # bandwidth [MHz]
    bandwidth  : 112
    ###########################################################################
    # System receive noise temperature [K]
    noise_temperature  : 290
    ###########################################################################
    # adjacent channel selectivity (dB)
    adjacent_ch_selectivity  : 20
    ###########################################################################
    # Peak transmit power spectral density (clear sky) [dBW/Hz]
    tx_power_density  : -68.3
    ###########################################################################
    # antenna peak gain [dBi]
    antenna_gain  : 36.9
    ###########################################################################
    # Antenna pattern of the fixed wireless service
    # Possible values: "ITU-R F.699", "OMNI"
    antenna_pattern  : ITU-R F.699
    ###########################################################################
    # Diameter of antenna [m]
    diameter  : 0.3
    ###########################################################################
    # Channel parameters
    # channel model, possible values are "FSPL" (free-space path loss),
    #                                    "TerrestrialSimple" (FSPL + clutter loss)
    channel_model  : FSPL
    ###########################################################################
    # Constants
    BOLTZMANN_CONSTANT  : 1.38064852e-23
    EARTH_RADIUS  : 6371000
haps:
    ###########################################################################
    # HAPS center frequency [MHz]
    frequency  : 27250
    ###########################################################################
    # HAPS bandwidth [MHz]
    bandwidth  : 200
    ###########################################################################
    # HAPS altitude [m] and latitude [deg]
    altitude  : 20000
    lat_deg  : 0
    ###########################################################################
    # Elevation angle [deg]
    elevation  : 270
    ###########################################################################
    # Azimuth angle [deg]
    azimuth  : 0
    ###########################################################################
    # EIRP spectral density [dBW/MHz]
    eirp_density  : 4.4
    ###########################################################################
    # HAPS peak antenna gain [dBi]
    antenna_gain  : 28.1
    ###########################################################################
    # Adjacent channel selectivity [dB]
    acs  : 30
    ###########################################################################
    # Antenna pattern of the HAPS (airbone) station
    # Possible values: "ITU-R F.1891", "OMNI"
    antenna_pattern  : ITU-R F.1891
    # Parameters for the P.619 propagation model
    #    earth_station_alt_m - altitude of IMT system (in meters)
    #    earth_station_lat_deg - latitude of IMT system (in degrees)
    #    earth_station_long_diff_deg - difference between longitudes of IMT and satellite system
    #      (positive if space-station is to the East of earth-station)
    #    season - season of the year.
    earth_station_alt_m  : 0
    earth_station_lat_deg  : 0
    earth_station_long_diff_deg  : 0
    season  : SUMMER
    ###########################################################################
    # Channel parameters
    # channel model, possible values are "FSPL" (free-space path loss),
    #                                    "SatelliteSimple" (FSPL + 4 + clutter loss)
    #                                    "P619"
    channel_model  : P619
    ###########################################################################
    # Near side-lobe level (dB) relative to the peak gain required by the system
    # design, and has a maximum value of −25 dB
    antenna_l_n  : -25
    ###########################################################################
    # Constants
    BOLTZMANN_CONSTANT  : 1.38064852e-23
    EARTH_RADIUS  : 6371000
rns:
    ###########################################################################
    # x-y coordinates [m]
    x  : 660
    y  : -370
    ###########################################################################
    # altitude [m]
    altitude  : 150
    ###########################################################################
    # center frequency [MHz]
    frequency  : 32000
    ###########################################################################
    # bandwidth [MHz]
    bandwidth  : 60
    ###########################################################################
    # System receive noise temperature [K]
    noise_temperature  : 1154
    ###########################################################################
    # Peak transmit power spectral density (clear sky) [dBW/Hz]
    tx_power_density  : -70.79
    ###########################################################################
    # antenna peak gain [dBi]
    antenna_gain  : 30
    ###########################################################################
    # Adjacent channel selectivity [dB]
    acs  : 30
    ###########################################################################
    # Antenna pattern of the fixed wireless service
    # Possible values: "ITU-R M.1466", "OMNI"
    antenna_pattern  : ITU-R M.1466
    ###########################################################################
    # Channel parameters
    # channel model, possible values are "FSPL" (free-space path loss),
    #                                    "SatelliteSimple" (FSPL + 4 dB + clutter loss)
    #                                    "P619"
    channel_model  : P619
    ###########################################################################
    # Parameters for the P.619 propagation model
    #    earth_station_alt_m - altitude of IMT system (in meters)
    #    earth_station_lat_deg - latitude of IMT system (in degrees)
    #    earth_station_long_diff_deg - difference between longitudes of IMT and satellite system
    #      (positive if space-station is to the East of earth-station)
    #    season - season of the year.
    earth_station_alt_m  : 0
    earth_station_lat_deg  : 0
    earth_station_long_diff_deg  : 0
    season  : SUMMER
    ###########################################################################
    # Constants
    BOLTZMANN_CONSTANT  : 1.38064852e-23
    EARTH_RADIUS  : 6371000
ras:
    ###########################################################################
    # x-y coordinates [m]
    x  : 81000
    y  : 0
    ###########################################################################
    # antenna height [m]
    height  : 15
    ###########################################################################
    # Elevation angle [deg]
    elevation  : 45
    ###########################################################################
    # Azimuth angle [deg]
    azimuth  : -90
    ###########################################################################
    # center frequency [MHz]
    frequency  : 43000
    ###########################################################################
    # bandwidth [MHz]
    bandwidth  : 1000
    ###########################################################################
    # Antenna noise temperature [K]
    antenna_noise_temperature  : 25
    ###########################################################################
    # Receiver noise temperature [K]
    receiver_noise_temperature  : 65
    ###########################################################################
    # adjacent channel selectivity (dB)
    adjacent_ch_selectivity  : 20
    ###########################################################################
    # Antenna efficiency
    antenna_efficiency  : 1
    ###########################################################################
    # Antenna pattern of the FSS Earth station
    # Possible values: "ITU-R SA.509", "OMNI"
    antenna_pattern  : ITU-R SA.509
    ###########################################################################
    # Antenna gain for "OMNI" pattern
    antenna_gain  : 0
    ###########################################################################
    # Diameter of antenna [m]
    diameter  : 15
    ###########################################################################
    # Constants
    BOLTZMANN_CONSTANT  : 1.38064852e-23
    EARTH_RADIUS  : 6371000
    SPEED_OF_LIGHT  : 299792458
    ###########################################################################
    # Channel parameters
    # channel model, possible values are "FSPL" (free-space path loss),
    #                                    "TerrestrialSimple" (FSPL + clutter loss)
    #                                    "P452"
    channel_model  : P452
    ###########################################################################
    # P452 parameters
    ###########################################################################
    # Total air pressure in hPa
    atmospheric_pressure  : 935
    ###########################################################################
    # Temperature in Kelvin
    air_temperature  : 300
    ###########################################################################
    #Sea-level surface refractivity (use the map)
    N0  : 352.58
    ###########################################################################
    #Average radio-refractive (use the map)
    delta_N  : 43.127
    ###########################################################################
    #percentage p. Float (0 to 100) or RANDOM
    percentage_p  : 0.2
    ###########################################################################
    #Distance over land from the transmit and receive antennas to the coast (km)
    Dct  : 70
    ###########################################################################
    #Distance over land from the transmit and receive antennas to the coast (km)
    Dcr  : 70
    ###########################################################################
    ##Effective height of interfering antenna (m)
    Hte  : 20
    ###########################################################################
    #Effective height of interfered-with antenna (m)
    Hre  : 3
    ###########################################################################
    ##Latitude of transmitter
    tx_lat  : -23.55028
    ###########################################################################
    #Latitude of receiver
    rx_lat  : -23.17889
    ###########################################################################
    #Antenna polarization
    polarization  : horizontal
    ###########################################################################
    #determine whether clutter loss following ITU-R P.2108 is added (TRUE/FALSE)
    clutter_loss  : TRUE
    # Parameters for the P.619 propagation model
    # Used between IMT space station and another terrestrial system.
    #    space_station_alt_m - altitude of IMT space station (BS) (in meters)
    #    earth_station_alt_m - altitude of the system's earth station (in meters)
    #    earth_station_lat_deg - latitude of the system's earth station (in degrees)
    #    earth_station_long_diff_deg - difference between longitudes of IMT space station and system's earth station
    #      (positive if space-station is to the East of earth-station)
    #    season - season of the year.
    # Enter the IMT space station heigh
    space_station_alt_m  : 20000.0
    # Enter the RAS antenna heigh
    earth_station_alt_m  : 15.0
    # The RAS station lat
    earth_station_lat_deg  : -23.17889
    # This parameter is ignored as it will be calculated from x,y positions in run time
    earth_station_long_diff_deg  : 0.0
    season  : SUMMER
eess_ss:
    ###########################################################################
    # sensor center frequency [MHz]
    frequency  : 23900
    ###########################################################################
    # sensor bandwidth [MHz]
    bandwidth  : 200
    ###########Creates a statistical distribution of nadir angle###############
    ##############following variables nadir_angle_distribution#################
    # if distribution_enable = ON, nadir_angle will vary statistically#########
    # if distribution_enable = OFF, nadir_angle follow nadir_angle variable ###
    # distribution_type = UNIFORM
    # UNIFORM = UNIFORM distribution in nadir_angle
    # - nadir_angle_distribution = initial nadir angle, final nadir angle
    distribution_enable  : OFF
    distribution_type  : UNIFORM
    nadir_angle_distribution  : 18.6,49.4
    ###########################################################################
    # Off-nadir pointing angle [deg]
    nadir_angle  : 46.6
    ###########################################################################
    # sensor altitude [m]
    altitude  : 828000
    ###########################################################################
    # Antenna pattern of the sensor
    # Possible values: "ITU-R RS.1813"
    #                  "ITU-R RS.1861 9a"
    #                  "ITU-R RS.1861 9b"
    #                  "ITU-R RS.1861 9c"
    #                  "OMNI"
    antenna_pattern  : ITU-R RS.1813
    # Antenna efficiency for pattern described in ITU-R RS.1813 [0-1]
    antenna_efficiency  : 0.6
    # Antenna diameter for ITU-R RS.1813 [m]
    antenna_diameter  : 2.2
    ###########################################################################
    # receive antenna gain - applicable for 9a, 9b and OMNI [dBi]
    antenna_gain  : 52
    ###########################################################################
    # Channel parameters
    # channel model, possible values are "FSPL" (free-space path loss),
    #                                    "P619"
    channel_model  : FSPL
    # Parameters for the P.619 propagation model
    #    earth_station_alt_m - altitude of IMT system (in meters)
    #    earth_station_lat_deg - latitude of IMT system (in degrees)
    #    earth_station_long_diff_deg - difference between longitudes of IMT and satellite system
    #      (positive if space-station is to the East of earth-station)
    #    season - season of the year.
    earth_station_alt_m  : 0
    earth_station_lat_deg  : 0
    earth_station_long_diff_deg  : 0
    season  : "SUMMER"
metsat_ss:
    ###########################################################################
    # sensor center frequency [MHz]
    frequency  : 8195
    ###########################################################################
    # sensor bandwidth [MHz]
    bandwidth  : 20
    ###########Creates a statistical distribution of nadir angle###############
    ##############following variables nadir_angle_distribution#################
    # if distribution_enable = ON, nadir_angle will vary statistically#########
    # if distribution_enable = OFF, nadir_angle follow nadir_angle variable ###
    # distribution_type = UNIFORM
    # UNIFORM = UNIFORM distribution in nadir_angle
    # - nadir_angle_distribution = initial nadir angle, final nadir angle
    distribution_enable  : OFF
    distribution_type  : UNIFORM
    nadir_angle_distribution  : 18.6,49.4
    ###########################################################################
    # Elevation angle [deg]
    elevation  : 3
    ###########################################################################
    # sensor altitude [m]
    altitude  : 35786000
    ###########################################################################
    # Antenna pattern of the sensor
    antenna_pattern  : ITU-R S.672
    ###########################################################################
    # receive antenna gain [dBi]
    antenna_gain  : 52
    # The required near-in-side-lobe level (dB) relative to peak gain
    # according to ITU-R S.672-4
    antenna_l_s  : -20.0
    # 3 dB beamwidth angle (3 dB below maximum gain) [degrees]
    antenna_3_dB  : 0.65
    ###########################################################################
    # Channel parameters
    # channel model, possible values are "FSPL" (free-space path loss),
    #                                    "P619"
    channel_model  : FSPL
    # Parameters for the P.619 propagation model
    #    earth_station_alt_m - altitude of IMT system (in meters)
    #    earth_station_lat_deg - latitude of IMT system (in degrees)
    #    earth_station_long_diff_deg - difference between longitudes of IMT and satellite system
    #      (positive if space-station is to the East of earth-station)
    #    season - season of the year.
    earth_station_alt_m  : 0
    earth_station_lat_deg  : 0
    earth_station_long_diff_deg  : 0
    season  : "SUMMER"
    # Constants
    BOLTZMANN_CONSTANT  : 1.38064852e-23
    EARTH_RADIUS  : 6371000



single_earth_station:
    ###########################################################################
    # Sensor center frequency [MHz]
    frequency: 8250
    ###########################################################################
    # Sensor bandwidth [MHz]
    bandwidth: 100
    ###########################################################################
    # System receive noise temperature [K]
    noise_temperature: 300
    ###########################################################################
    # Peak transmit power spectral density (clear sky) [dBW/Hz]
    tx_power_density: -65
    # Adjacent channel selectivity [dB]
    adjacent_ch_selectivity: 20.0
    geometry:
        ###########################################################################
        # Antenna height [meters]
        height: 6
        ###########################################################################
        # Azimuth angle [degrees]
        azimuth:
            ###########################################################################
            # Type of azimuth. May be "UNIFORM_DIST", "FIXED"
            type: FIXED
            ###########################################################################
            # Value of azimuth when type == "FIXED" [deg]
            fixed: 0
            ###########################################################################
            # Limits of random uniform distribution when type == "UNIFORM_DIST"
            uniform_dist:
                ###########################################################################
                # uniform distribution lower bound [deg]
                min: -180
                ###########################################################################
                # uniform distribution upper bound [deg]
                max: 180
        ###########################################################################
        # Elevation angle [degrees]
        elevation:
            # Type of elevation. May be "UNIFORM_DIST", "FIXED"
            type: FIXED
            # Value of elevation when type == "FIXED" [deg]
            fixed: 60
            # Limits of random uniform distribution when type == "UNIFORM_DIST"
            uniform_dist:
                # uniform distribution lower bound [deg]
                min: 30
                # uniform distribution upper bound [deg]
                max: 65
        ###########################################################################
        # Station 2d location [meters]:
        location:
            ###########################################################################
            # choose way to set location. May be "CELL", "NETWORK", "UNIFORM_DIST" or "FIXED"
            # location.type == CELL means that the ES will be distributed randomly,
            #                           but always in the central cell
            # location.type == NETWORK means that the ES will be distributed randomly,
            #                           in a random cell
            # location.type == UNIFORM_DIST means that the ES will be distributed randomly,
            #                           in a ring shaped section with delimited outer and inner radius
            # location.type == FIXED means that the ES will be always at SAME fixed location
            type: CELL
            ###########################################################################
            # Value of position (x,y) when type == "FIXED" [(m, m)]
            fixed:
                x: 10
                y: 100
            cell:
                ###########################################################################
                # Minimum distance to IMT BS when location.type == CELL [m]
                min_dist_to_bs: 100
            network:
                ###########################################################################
                # Minimum distance to IMT BS when location.type == NETWORK [m]
                min_dist_to_bs: 150
            uniform_dist:
                ###########################################################################
                # Ring inner radius [m]
                min_dist_to_center: 101
                ###########################################################################
                # Ring outer radius [m]
                max_dist_to_center: 102
    antenna:
        ###########################################################################
        # Choose the antenna pattern. Can be one of:
        # "OMNI", "ITU-R F.699", "ITU-R S.465", "ITU-R S.580", "MODIFIED ITU-R S.465", "ITU-R S.1855"
        pattern: ITU-R S.465
        ###########################################################################
        # Earth station peak receive antenna gain [dBi]
        gain: 28
        itu_r_f_699:
            ###########################################################################
            # Antenna diameter [m]
            diameter: 1.1
        itu_r_s_465:
            ###########################################################################
            # Antenna diameter [m]
            diameter: 1.1
        itu_r_s_580:
            ###########################################################################
            # Antenna diameter [m]
            diameter: 1.1
        itu_r_s_1855:
            ###########################################################################
            # Antenna diameter [m]
            diameter: 1.1
        itu_r_s_465_modified:
            ###########################################################################
            # Antenna envelope gain [dBi]
            envelope_gain: -4
    ###########################################################################
    # Selected channel model
    # Possible values are "P619", "P452", "TerrestrialSimple"
    channel_model: "P619"

    ###########################################################################
    # Parameters for P619 channel model
    param_p619:
        ###########################################################################
        # altitude of the space station [m]
        space_station_alt_m: 540000
        ###########################################################################
        # altitude of ES system [m]
        earth_station_alt_m: 1200
        ###########################################################################
        # latitude of ES system [m]
        earth_station_lat_deg: 13
        ###########################################################################
        # difference between longitudes of IMT-NTN station and FSS-ES system [deg]
        #   (positive if space-station is to the East of earth-station)
        earth_station_long_diff_deg: 10

    ###########################################################################
    # season - season of the year.
    #   Only actually useful for P619, but we can't put it inside param_p619 without changing more code
    season: SUMMER

    ###########################################################################
    # Parameters for P452 channel model
    param_p452:
        ###########################################################################
        # Total air pressure [hPa]
        atmospheric_pressure: 1
        ###########################################################################
        # Temperature [K]
        air_temperature: 2
        ###########################################################################
        # Sea-level surface refractivity (use the map)
        N0: 3
        ###########################################################################
        # Average radio-refractive (use the map)
        delta_N: 4
        ###########################################################################
        # percentage p. Float (0 to 100) or RANDOM
        percentage_p: 5
        ###########################################################################
        # Distance over land from the transmit and receive antennas to the coast (km)
        Dct: 6
        ###########################################################################
        # Distance over land from the transmit and receive antennas to the coast (km)
        Dcr: 7
        ###########################################################################
        # Effective height of interfering antenna (m)
        Hte: 8
        ###########################################################################
        # Effective height of interfered-with antenna (m)
        Hre: 9
        ###########################################################################
        # Latitude of transmitter
        tx_lat: 10
        ###########################################################################
        # Latitude of receiver
        rx_lat: 11
        ###########################################################################
        # Antenna polarization. Possible values are "horizontal", "vertical"
        polarization: horizontal
        ###########################################################################
        # determine whether clutter loss following ITU-R P.2108 is added (TRUE/FALSE)
        clutter_loss: TRUE

    # HDFSS propagation parameters
    param_hdfss:
        ###########################################################################
        # HDFSS position relative to building it is on. Possible values are
        # ROOFTOP and BUILDINGSIDE
        es_position: BUILDINGSIDE
        ###########################################################################
        # Enable shadowing loss
        shadow_enabled: FALSE
        ###########################################################################
        # Enable building entry loss
        building_loss_enabled: FALSE
        ###########################################################################
        # Enable interference from IMT stations at the same building as the HDFSS
        same_building_enabled: TRUE
        ###########################################################################
        # Enable diffraction loss
        diffraction_enabled: FALSE
        ###########################################################################
        # Building entry loss type applied between BSs and HDFSS ES. Options are:
        # P2109_RANDOM: random probability at P.2109 model, considering elevation
        # P2109_FIXED: fixed probability at P.2109 model, considering elevation.
        #              Probability must be specified in bs_building_entry_loss_prob.
        # FIXED_VALUE: fixed value per BS. Value must be specified in
        #              bs_building_entry_loss_value.
        bs_building_entry_loss_type: FIXED_VALUE
        ###########################################################################
        # Probability of building entry loss not exceeded if
        # bs_building_entry_loss_type = P2109_FIXED
        bs_building_entry_loss_prob: 0.19
        ###########################################################################
        # Value in dB of building entry loss if
        # bs_building_entry_loss_type = FIXED_VALUE
        bs_building_entry_loss_value: 35

        ###########################################################################
        # HDFSS position relative to building it is on. Possible values are
        # ROOFTOP and BUILDINGSIDE
        es_position: BUILDINGSIDE
        ###########################################################################
        # Enable shadowing loss
        shadow_enabled: TRUE
        ###########################################################################
        # Enable building entry loss
        building_loss_enabled: TRUE
        ###########################################################################
        # Enable interference from IMT stations at the same building as the HDFSS
        same_building_enabled: FALSE
        ###########################################################################
        # Enable diffraction loss
        diffraction_enabled: FALSE
        ###########################################################################
        # Building entry loss type applied between BSs and HDFSS ES. Options are:
        # P2109_RANDOM: random probability at P.2109 model, considering elevation
        # P2109_FIXED: fixed probability at P.2109 model, considering elevation.
        #              Probability must be specified in bs_building_entry_loss_prob.
        # FIXED_VALUE: fixed value per BS. Value must be specified in
        #              bs_building_entry_loss_value.
        bs_building_entry_loss_type: P2109_FIXED
        ###########################################################################
        # Probability of building entry loss not exceeded if
        # bs_building_entry_loss_type = P2109_FIXED
        bs_building_entry_loss_prob: 0.75
        ###########################################################################
        # Value in dB of building entry loss if
        # bs_building_entry_loss_type = FIXED_VALUE
        bs_building_entry_loss_value: 35
<|MERGE_RESOLUTION|>--- conflicted
+++ resolved
@@ -7,11 +7,7 @@
     imt_link  : DOWNLINK
     ###########################################################################
     # The chosen system for sharing study
-<<<<<<< HEAD
     # EESS_PASSIVE, FSS_SS, FSS_ES, FS, RAS, SINGLE_EARTH_STATION
-=======
-    # EESS_SS, FSS_SS, FSS_ES, FS, RAS
->>>>>>> 91c33aaa
     system  : FSS_SS
     ###########################################################################
     # Compatibility scenario (co-channel and/or adjacent channel interference)
