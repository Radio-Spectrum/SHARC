from pathlib import Path
import unittest
from sharc.parameters.parameters import Parameters
import numpy as np


class ParametersTest(unittest.TestCase):
    """Run Parameter class tests."""

    def setUp(self):
        self.parameters = Parameters()
        param_file = Path(__file__).parent.resolve() / "parameters_for_testing.yaml"
        self.parameters.set_file_name(param_file)
        self.parameters.read_params()

    def test_parameters_imt(self):
        """Unit test for ParametersIMT"""
        self.assertEqual(self.parameters.imt.topology.type, "INDOOR")
        self.assertEqual(self.parameters.imt.minimum_separation_distance_bs_ue, 1.3)
        self.assertEqual(self.parameters.imt.interfered_with, False)
        self.assertEqual(self.parameters.imt.frequency, 24360)
        self.assertEqual(self.parameters.imt.bandwidth, 200.5)
        self.assertEqual(self.parameters.imt.rb_bandwidth, 0.181)
        self.assertEqual(self.parameters.imt.spectral_mask, "3GPP E-UTRA")
        self.assertEqual(self.parameters.imt.spurious_emissions, -13.1)
        self.assertEqual(self.parameters.imt.guard_band_ratio, 0.14)

        self.assertEqual(self.parameters.imt.bs.load_probability, 0.2)
        self.assertEqual(self.parameters.imt.bs.conducted_power, 11.1)
        self.assertEqual(self.parameters.imt.bs.height, 6.1)
        self.assertEqual(self.parameters.imt.bs.noise_figure, 10.1)
        self.assertEqual(self.parameters.imt.bs.ohmic_loss, 3.1)
        self.assertEqual(self.parameters.imt.uplink.attenuation_factor, 0.4)
        self.assertEqual(self.parameters.imt.uplink.sinr_min, -10.0)
        self.assertEqual(self.parameters.imt.uplink.sinr_max, 22.0)
        self.assertEqual(self.parameters.imt.ue.k, 3)
        self.assertEqual(self.parameters.imt.ue.k_m, 1)
        self.assertEqual(self.parameters.imt.ue.indoor_percent, 5.0)
<<<<<<< HEAD
        self.assertEqual(self.parameters.imt.ue.distribution_type, "ANGLE_AND_DISTANCE")
        self.assertEqual(self.parameters.imt.ue.distribution_distance, "UNIFORM")
=======
        self.assertEqual(
            self.parameters.imt.ue.distribution_type,
            "ANGLE_AND_DISTANCE")
        self.assertEqual(
            self.parameters.imt.ue.distribution_distance,
            "UNIFORM")
        self.assertEqual(self.parameters.imt.ue.azimuth_range, (-70, 90))
>>>>>>> a26c4f88
        self.assertEqual(self.parameters.imt.ue.tx_power_control, True)
        self.assertEqual(self.parameters.imt.ue.p_o_pusch, -95.0)
        self.assertEqual(self.parameters.imt.ue.alpha, 1.0)
        self.assertEqual(self.parameters.imt.ue.p_cmax, 22.0)
        self.assertEqual(self.parameters.imt.ue.power_dynamic_range, 63.0)
        self.assertEqual(self.parameters.imt.ue.height, 1.5)
        self.assertEqual(self.parameters.imt.ue.noise_figure, 10.0)
        self.assertEqual(self.parameters.imt.ue.ohmic_loss, 3.0)
        self.assertEqual(self.parameters.imt.ue.body_loss, 4.0)
        self.assertEqual(self.parameters.imt.downlink.attenuation_factor, 0.6)
        self.assertEqual(self.parameters.imt.downlink.sinr_min, -10.0)
        self.assertEqual(self.parameters.imt.downlink.sinr_max, 30.0)
        self.assertEqual(self.parameters.imt.channel_model, "FSPL")
        self.assertEqual(self.parameters.imt.los_adjustment_factor, 18.0)
        self.assertEqual(self.parameters.imt.shadowing, False)

        """Test ParametersImtAntenna parameters
        """
        self.assertEqual(self.parameters.imt.adjacent_antenna_model, "BEAMFORMING")
        self.assertEqual(self.parameters.imt.bs.antenna.normalization, False)
        self.assertEqual(self.parameters.imt.ue.antenna.normalization, False)
        self.assertEqual(self.parameters.imt.bs.antenna.normalization_file, "antenna/beamforming_normalization/bs_norm.npz")
        self.assertEqual(self.parameters.imt.ue.antenna.normalization_file, "antenna/beamforming_normalization/ue_norm.npz")
        self.assertEqual(self.parameters.imt.bs.antenna.element_pattern, "F1336")
        self.assertEqual(self.parameters.imt.ue.antenna.element_pattern, "F1336")
        self.assertEqual(self.parameters.imt.bs.antenna.minimum_array_gain, -200)
        self.assertEqual(self.parameters.imt.ue.antenna.minimum_array_gain, -200)
        self.assertEqual(self.parameters.imt.bs.antenna.downtilt, 6)
        self.assertEqual(self.parameters.imt.bs.antenna.element_max_g, 5)
        self.assertEqual(self.parameters.imt.ue.antenna.element_max_g, 5)
        self.assertEqual(self.parameters.imt.bs.antenna.element_phi_3db, 65)
        self.assertEqual(self.parameters.imt.ue.antenna.element_phi_3db, 90)
        self.assertEqual(self.parameters.imt.bs.antenna.element_theta_3db, 65)
        self.assertEqual(self.parameters.imt.ue.antenna.element_theta_3db, 90)
        self.assertEqual(self.parameters.imt.bs.antenna.n_rows, 8)
        self.assertEqual(self.parameters.imt.ue.antenna.n_rows, 4)
        self.assertEqual(self.parameters.imt.bs.antenna.n_columns, 8)
        self.assertEqual(self.parameters.imt.ue.antenna.n_columns, 4)
        self.assertEqual(self.parameters.imt.bs.antenna.element_horiz_spacing, 0.5)
        self.assertEqual(self.parameters.imt.ue.antenna.element_horiz_spacing, 0.5)
        self.assertEqual(self.parameters.imt.bs.antenna.element_vert_spacing, 0.5)
        self.assertEqual(self.parameters.imt.ue.antenna.element_vert_spacing, 0.5)
        self.assertEqual(self.parameters.imt.bs.antenna.element_am, 30)
        self.assertEqual(self.parameters.imt.ue.antenna.element_am, 25)
        self.assertEqual(self.parameters.imt.bs.antenna.element_sla_v, 30)
        self.assertEqual(self.parameters.imt.ue.antenna.element_sla_v, 25)
        self.assertEqual(self.parameters.imt.bs.antenna.multiplication_factor, 12)
        self.assertEqual(self.parameters.imt.ue.antenna.multiplication_factor, 12)

        """Test ParametersHotspot
        """
        self.assertEqual(self.parameters.imt.topology.hotspot.num_hotspots_per_cell, 1)
        self.assertEqual(self.parameters.imt.topology.hotspot.max_dist_hotspot_ue, 99.9)
        self.assertEqual(self.parameters.imt.topology.hotspot.min_dist_bs_hotspot, 1.2)
        self.assertEqual(self.parameters.imt.topology.hotspot.intersite_distance, 321)
        self.assertEqual(self.parameters.imt.topology.hotspot.num_clusters, 7)
        self.assertEqual(self.parameters.imt.topology.hotspot.wrap_around, True)

        """Test ParametersMacrocell
        """
        self.assertEqual(self.parameters.imt.topology.macrocell.intersite_distance, 543)
        self.assertEqual(self.parameters.imt.topology.macrocell.num_clusters, 7)
        self.assertEqual(self.parameters.imt.topology.macrocell.wrap_around, True)

        """Test ParametersSingleBaseStation
        """
        self.assertEqual(self.parameters.imt.topology.single_bs.cell_radius, 543)
        self.assertEqual(
            self.parameters.imt.topology.single_bs.intersite_distance,
            self.parameters.imt.topology.single_bs.cell_radius * 3 / 2,
        )
        self.assertEqual(self.parameters.imt.topology.single_bs.num_clusters, 2)

        """Test ParametersIndoor
        """
        self.assertEqual(self.parameters.imt.topology.indoor.basic_path_loss, "FSPL")
        self.assertEqual(self.parameters.imt.topology.indoor.n_rows, 3)
        self.assertEqual(self.parameters.imt.topology.indoor.n_colums, 2)
        self.assertEqual(self.parameters.imt.topology.indoor.num_imt_buildings, 2)
        self.assertEqual(self.parameters.imt.topology.indoor.street_width, 30.1)
        self.assertEqual(self.parameters.imt.topology.indoor.intersite_distance, 40.1)
        self.assertEqual(self.parameters.imt.topology.indoor.num_cells, 3)
        self.assertEqual(self.parameters.imt.topology.indoor.num_floors, 1)
        self.assertEqual(self.parameters.imt.topology.indoor.ue_indoor_percent, 0.95)
        self.assertEqual(self.parameters.imt.topology.indoor.building_class, "THERMALLY_EFFICIENT")

        self.assertEqual(self.parameters.imt.topology.ntn.bs_height, self.parameters.imt.bs.height)
        self.assertEqual(self.parameters.imt.topology.ntn.cell_radius, 123)
        self.assertEqual(
            self.parameters.imt.topology.ntn.intersite_distance, self.parameters.imt.topology.ntn.cell_radius * np.sqrt(3)
        )
        self.assertEqual(self.parameters.imt.topology.ntn.bs_azimuth, 45)
        self.assertEqual(self.parameters.imt.topology.ntn.bs_elevation, 45)
        self.assertEqual(self.parameters.imt.topology.ntn.num_sectors, 19)

    def test_parameters_fss_ss(self):
        """Test ParametersFssSs"""
        self.assertEqual(self.parameters.fss_ss.frequency, 43000.0)
        self.assertEqual(self.parameters.fss_ss.bandwidth, 200.0)
        self.assertEqual(self.parameters.fss_ss.tx_power_density, -5.0)
        self.assertEqual(self.parameters.fss_ss.altitude, 35780000.0)
        self.assertEqual(self.parameters.fss_ss.lat_deg, 0.0)
        self.assertEqual(self.parameters.fss_ss.elevation, 270.0)
        self.assertEqual(self.parameters.fss_ss.azimuth, 0.0)
        self.assertEqual(self.parameters.fss_ss.noise_temperature, 950.0)
        self.assertEqual(self.parameters.fss_ss.adjacent_ch_selectivity, 0.0)
        self.assertEqual(self.parameters.fss_ss.antenna_gain, 46.6)
        self.assertEqual(self.parameters.fss_ss.antenna_pattern, "FSS_SS")
        self.assertEqual(self.parameters.fss_ss.earth_station_alt_m, 0.0)
        self.assertEqual(self.parameters.fss_ss.earth_station_lat_deg, 0.0)
        self.assertEqual(self.parameters.fss_ss.earth_station_long_diff_deg, 0.0)
        self.assertEqual(self.parameters.fss_ss.season, "SUMMER")
        self.assertEqual(self.parameters.fss_ss.channel_model, "P619")
        self.assertEqual(self.parameters.fss_ss.antenna_l_s, -20.1)
        self.assertEqual(self.parameters.fss_ss.antenna_3_dB, 0.65)

        self.assertEqual(self.parameters.fss_ss.antenna_s1528.antenna_pattern, "ITU-R-S.1528-LEO")
        self.assertEqual(self.parameters.fss_ss.antenna_s1528.slr, 21)
        self.assertEqual(self.parameters.fss_ss.antenna_s1528.antenna_l_s, -20.1)
        self.assertEqual(self.parameters.fss_ss.antenna_s1528.n_side_lobes, 5)
        self.assertEqual(self.parameters.fss_ss.antenna_s1528.l_r, .4)
        self.assertEqual(self.parameters.fss_ss.antenna_s1528.l_t, .4)
        self.assertEqual(self.parameters.fss_ss.antenna_s1528.roll_off, 2)

    def test_parameters_fss_es(self):
        """Test ParametersFssEs"""
        self.assertEqual(self.parameters.fss_es.location, "UNIFORM_DIST")
        self.assertEqual(self.parameters.fss_es.x, 10000)
        self.assertEqual(self.parameters.fss_es.y, 0)
        self.assertEqual(self.parameters.fss_es.min_dist_to_bs, 10)
        self.assertEqual(self.parameters.fss_es.max_dist_to_bs, 600)
        self.assertEqual(self.parameters.fss_es.height, 6)
        self.assertEqual(self.parameters.fss_es.elevation_min, 48)
        self.assertEqual(self.parameters.fss_es.elevation_max, 80)
        self.assertEqual(self.parameters.fss_es.azimuth, "RANDOM")
        self.assertEqual(self.parameters.fss_es.frequency, 43000)
        self.assertEqual(self.parameters.fss_es.bandwidth, 6)
        self.assertEqual(self.parameters.fss_es.adjacent_ch_selectivity, 0)
        self.assertEqual(self.parameters.fss_es.tx_power_density, -68.3)
        self.assertEqual(self.parameters.fss_es.noise_temperature, 950)
        self.assertEqual(self.parameters.fss_es.antenna_gain, 32)
        self.assertEqual(self.parameters.fss_es.antenna_pattern, "Modified ITU-R S.465")
        self.assertEqual(self.parameters.fss_es.antenna_envelope_gain, 0)
        self.assertEqual(self.parameters.fss_es.diameter, 1.8)
        self.assertEqual(self.parameters.fss_es.channel_model, "P452")
        self.assertEqual(self.parameters.fss_es.atmospheric_pressure, 935)
        self.assertEqual(self.parameters.fss_es.air_temperature, 300)
        self.assertEqual(self.parameters.fss_es.N0, 352.58)
        self.assertEqual(self.parameters.fss_es.delta_N, 43.127)
        self.assertEqual(self.parameters.fss_es.percentage_p, 0.2)
        self.assertEqual(self.parameters.fss_es.Dct, 70)
        self.assertEqual(self.parameters.fss_es.Dcr, 70)
        self.assertEqual(self.parameters.fss_es.Hte, 20)
        self.assertEqual(self.parameters.fss_es.Hre, 3)
        self.assertEqual(self.parameters.fss_es.tx_lat, -23.55028)
        self.assertEqual(self.parameters.fss_es.rx_lat, -23.17889)
        self.assertEqual(self.parameters.fss_es.polarization, "horizontal")
        self.assertEqual(self.parameters.fss_es.clutter_loss, True)
        self.assertEqual(self.parameters.fss_es.es_position, "ROOFTOP")
        self.assertEqual(self.parameters.fss_es.shadow_enabled, True)
        self.assertEqual(self.parameters.fss_es.building_loss_enabled, True)
        self.assertEqual(self.parameters.fss_es.same_building_enabled, False)
        self.assertEqual(self.parameters.fss_es.diffraction_enabled, False)
        self.assertEqual(self.parameters.fss_es.bs_building_entry_loss_type, "P2109_FIXED")
        self.assertEqual(self.parameters.fss_es.bs_building_entry_loss_prob, 0.75)
        self.assertEqual(self.parameters.fss_es.bs_building_entry_loss_value, 35.0)

    def test_parameters_fs(self):
        """Test ParametersFs"""
        self.assertEqual(self.parameters.fs.x, 1000.0)
        self.assertEqual(self.parameters.fs.y, 0.0)
        self.assertEqual(self.parameters.fs.height, 15.0)
        self.assertEqual(self.parameters.fs.elevation, -10.0)
        self.assertEqual(self.parameters.fs.azimuth, 180.0)
        self.assertEqual(self.parameters.fs.frequency, 27250.0)
        self.assertEqual(self.parameters.fs.bandwidth, 112.0)
        self.assertEqual(self.parameters.fs.noise_temperature, 290.0)
        self.assertEqual(self.parameters.fs.adjacent_ch_selectivity, 20.0)
        self.assertEqual(self.parameters.fs.tx_power_density, -68.3)
        self.assertEqual(self.parameters.fs.antenna_gain, 36.9)
        self.assertEqual(self.parameters.fs.antenna_pattern, "OMNI")
        self.assertEqual(self.parameters.fs.diameter, 0.3)
        self.assertEqual(self.parameters.fs.channel_model, "TerrestrialSimple")

    def test_parameters_haps(self):
        """Test ParametersHaps"""
        self.assertEqual(self.parameters.haps.frequency, 27251.1)
        self.assertEqual(self.parameters.haps.bandwidth, 200.0)
        self.assertEqual(self.parameters.haps.antenna_gain, 28.1)
        self.assertEqual(self.parameters.haps.eirp_density, 4.4)
        self.assertEqual(
            self.parameters.haps.tx_power_density, self.parameters.haps.eirp_density - self.parameters.haps.antenna_gain - 60
        )
        self.assertEqual(self.parameters.haps.altitude, 20001.1)
        self.assertEqual(self.parameters.haps.lat_deg, 0.1)
        self.assertEqual(self.parameters.haps.elevation, 270.0)
        self.assertEqual(self.parameters.haps.azimuth, 0)
        self.assertEqual(self.parameters.haps.antenna_pattern, "OMNI")
        self.assertEqual(self.parameters.haps.earth_station_alt_m, 0.0)
        self.assertEqual(self.parameters.haps.earth_station_lat_deg, 0.0)
        self.assertEqual(self.parameters.haps.earth_station_long_diff_deg, 0.0)
        self.assertEqual(self.parameters.haps.season, "SUMMER")
        self.assertEqual(self.parameters.haps.acs, 30.0)
        self.assertEqual(self.parameters.haps.channel_model, "P619")
        self.assertEqual(self.parameters.haps.antenna_l_n, -25)

    def test_paramters_rns(self):
        """Test ParametersRns"""
        self.assertEqual(self.parameters.rns.x, 660.1)
        self.assertEqual(self.parameters.rns.y, -370.1)
        self.assertEqual(self.parameters.rns.altitude, 150.1)
        self.assertEqual(self.parameters.rns.frequency, 32000.1)
        self.assertEqual(self.parameters.rns.bandwidth, 60.1)
        self.assertEqual(self.parameters.rns.noise_temperature, 1154.1)
        self.assertEqual(self.parameters.rns.tx_power_density, -70.79)
        self.assertEqual(self.parameters.rns.antenna_gain, 30.1)
        self.assertEqual(self.parameters.rns.antenna_pattern, "ITU-R M.1466")
        self.assertEqual(self.parameters.rns.channel_model, "P619")
        self.assertEqual(self.parameters.rns.season, "SUMMER")
        self.assertEqual(self.parameters.rns.earth_station_alt_m, 0.0)
        self.assertEqual(self.parameters.rns.earth_station_lat_deg, 0.0)
        self.assertEqual(self.parameters.rns.acs, 30.1)

    def test_parametes_ras(self):
        """Test ParametersRas"""
        self.assertEqual(self.parameters.ras.frequency, 2695)
        self.assertEqual(self.parameters.ras.bandwidth, 10)
        self.assertEqual(self.parameters.ras.noise_temperature, 90)
        self.assertEqual(self.parameters.ras.adjacent_ch_selectivity, 20.1)

        self.assertEqual(self.parameters.ras.geometry.height, 15)
        self.assertEqual(self.parameters.ras.geometry.azimuth.type, "FIXED")
        self.assertEqual(self.parameters.ras.geometry.azimuth.fixed, -90)
        self.assertEqual(self.parameters.ras.geometry.elevation.type, "FIXED")
        self.assertEqual(self.parameters.ras.geometry.elevation.fixed, 45)
        self.assertEqual(self.parameters.ras.antenna.pattern, "OMNI")
        self.assertEqual(self.parameters.ras.antenna.gain, 0.5)
        self.assertEqual(self.parameters.ras.channel_model, "P452")
        self.assertEqual(self.parameters.ras.polarization_loss, 0.0)

    def test_parameters_single_earth_station(self):
        """Test ParametersSingleEarthStation"""
        self.assertEqual(self.parameters.single_earth_station.frequency, 8250)
        self.assertEqual(self.parameters.single_earth_station.bandwidth, 100)
        self.assertEqual(self.parameters.single_earth_station.adjacent_ch_selectivity, 20.0)
        self.assertEqual(self.parameters.single_earth_station.tx_power_density, -65.0)
        self.assertEqual(self.parameters.single_earth_station.noise_temperature, 300)
        self.assertEqual(self.parameters.single_earth_station.geometry.height, 6)
        self.assertEqual(self.parameters.single_earth_station.geometry.azimuth.type, "FIXED")
        self.assertEqual(self.parameters.single_earth_station.geometry.azimuth.fixed, 0)
        self.assertEqual(self.parameters.single_earth_station.geometry.azimuth.uniform_dist.min, -180)
        self.assertEqual(self.parameters.single_earth_station.geometry.azimuth.uniform_dist.max, 180)
        self.assertEqual(self.parameters.single_earth_station.geometry.elevation.type, "FIXED")
        self.assertEqual(self.parameters.single_earth_station.geometry.elevation.fixed, 60)
        self.assertEqual(self.parameters.single_earth_station.geometry.elevation.uniform_dist.min, 30)
        self.assertEqual(self.parameters.single_earth_station.geometry.elevation.uniform_dist.max, 65)
        self.assertEqual(self.parameters.single_earth_station.geometry.location.type, "CELL")
        self.assertEqual(self.parameters.single_earth_station.geometry.location.fixed.x, 10)
        self.assertEqual(self.parameters.single_earth_station.geometry.location.fixed.y, 100)
        self.assertEqual(self.parameters.single_earth_station.geometry.location.uniform_dist.min_dist_to_center, 101)
        self.assertEqual(self.parameters.single_earth_station.geometry.location.uniform_dist.max_dist_to_center, 102)
        self.assertEqual(self.parameters.single_earth_station.geometry.location.cell.min_dist_to_bs, 100)
        self.assertEqual(self.parameters.single_earth_station.geometry.location.network.min_dist_to_bs, 150)
        self.assertEqual(self.parameters.single_earth_station.antenna.gain, 28)
        self.assertEqual(self.parameters.single_earth_station.antenna.itu_r_f_699.diameter, 1.1)
        self.assertEqual(
            self.parameters.single_earth_station.antenna.itu_r_f_699.frequency, self.parameters.single_earth_station.frequency
        )
        self.assertEqual(
            self.parameters.single_earth_station.antenna.itu_r_f_699.antenna_gain,
            self.parameters.single_earth_station.antenna.gain,
        )

        self.assertEqual(self.parameters.single_earth_station.param_p619.earth_station_alt_m, 1200)
        self.assertEqual(self.parameters.single_earth_station.param_p619.space_station_alt_m, 540000)
        self.assertEqual(self.parameters.single_earth_station.param_p619.earth_station_lat_deg, 13)
        self.assertEqual(self.parameters.single_earth_station.param_p619.earth_station_long_diff_deg, 10)

        self.assertEqual(self.parameters.single_earth_station.param_p452.atmospheric_pressure, 1)
        self.assertEqual(self.parameters.single_earth_station.param_p452.air_temperature, 2)
        self.assertEqual(self.parameters.single_earth_station.param_p452.N0, 3)
        self.assertEqual(self.parameters.single_earth_station.param_p452.delta_N, 4)
        self.assertEqual(self.parameters.single_earth_station.param_p452.percentage_p, 5)
        self.assertEqual(self.parameters.single_earth_station.param_p452.Dct, 6)
        self.assertEqual(self.parameters.single_earth_station.param_p452.Dcr, 7)
        self.assertEqual(self.parameters.single_earth_station.param_p452.Hte, 8)
        self.assertEqual(self.parameters.single_earth_station.param_p452.Hre, 9)
        self.assertEqual(self.parameters.single_earth_station.param_p452.tx_lat, 10)
        self.assertEqual(self.parameters.single_earth_station.param_p452.rx_lat, 11)
        self.assertEqual(self.parameters.single_earth_station.param_p452.polarization, "horizontal")
        self.assertEqual(self.parameters.single_earth_station.param_p452.clutter_loss, True)

        self.assertEqual(self.parameters.single_earth_station.param_hdfss.es_position, "BUILDINGSIDE")
        self.assertEqual(self.parameters.single_earth_station.param_hdfss.shadow_enabled, False)
        self.assertEqual(self.parameters.single_earth_station.param_hdfss.building_loss_enabled, False)
        self.assertEqual(self.parameters.single_earth_station.param_hdfss.same_building_enabled, True)
        self.assertEqual(self.parameters.single_earth_station.param_hdfss.diffraction_enabled, False)
        self.assertEqual(self.parameters.single_earth_station.param_hdfss.bs_building_entry_loss_type, "FIXED_VALUE")
        self.assertEqual(self.parameters.single_earth_station.param_hdfss.bs_building_entry_loss_prob, 0.19)
        self.assertEqual(self.parameters.single_earth_station.param_hdfss.bs_building_entry_loss_value, 47)

        self.parameters.single_earth_station.geometry.azimuth.uniform_dist.max = None
        # this should still not throw, since azimuth is using fixed type
        self.parameters.single_earth_station.validate()

        # now it should throw:
        with self.assertRaises(ValueError) as err_context:
            self.parameters.single_earth_station.geometry.azimuth.type = "UNIFORM_DIST"
            self.parameters.single_earth_station.validate()

        self.assertTrue("azimuth.uniform_dist.max" in str(err_context.exception))

    def test_paramters_rns(self):
        """Test ParametersRns"""
        # Test basic parameters
        self.assertEqual(self.parameters.rns.x, 660.1)
        self.assertEqual(self.parameters.rns.y, -370.1)
        self.assertEqual(self.parameters.rns.altitude, 150.1)
        self.assertEqual(self.parameters.rns.frequency, 32000.1)
        self.assertEqual(self.parameters.rns.bandwidth, 60.1)
        self.assertEqual(self.parameters.rns.noise_temperature, 1154.1)
        self.assertEqual(self.parameters.rns.tx_power_density, -70.79)
        self.assertEqual(self.parameters.rns.antenna_gain, 30.1)
        self.assertEqual(self.parameters.rns.antenna_pattern, "ITU-R M.1466")
        self.assertEqual(self.parameters.rns.channel_model, "P528")

    def test_parameters_p528(self):
        """Test param_p528"""
        # Test default values
        self.assertEqual(self.parameters.rns.param_p528.time_percentage, 53)
        self.assertEqual(self.parameters.rns.param_p528.polarization, 1)


if __name__ == "__main__":
    unittest.main()<|MERGE_RESOLUTION|>--- conflicted
+++ resolved
@@ -36,18 +36,9 @@
         self.assertEqual(self.parameters.imt.ue.k, 3)
         self.assertEqual(self.parameters.imt.ue.k_m, 1)
         self.assertEqual(self.parameters.imt.ue.indoor_percent, 5.0)
-<<<<<<< HEAD
         self.assertEqual(self.parameters.imt.ue.distribution_type, "ANGLE_AND_DISTANCE")
         self.assertEqual(self.parameters.imt.ue.distribution_distance, "UNIFORM")
-=======
-        self.assertEqual(
-            self.parameters.imt.ue.distribution_type,
-            "ANGLE_AND_DISTANCE")
-        self.assertEqual(
-            self.parameters.imt.ue.distribution_distance,
-            "UNIFORM")
         self.assertEqual(self.parameters.imt.ue.azimuth_range, (-70, 90))
->>>>>>> a26c4f88
         self.assertEqual(self.parameters.imt.ue.tx_power_control, True)
         self.assertEqual(self.parameters.imt.ue.p_o_pusch, -95.0)
         self.assertEqual(self.parameters.imt.ue.alpha, 1.0)
