# -*- coding: utf-8 -*-
"""
Created on Wed Aug 30 10:31:00 2017

@author: Andre Noll Barreto
"""

from sharc.propagation.propagation import Propagation
import numpy as np
from scipy.stats import norm
import matplotlib.pyplot as plt


class PropagationBuildingEntryLoss(Propagation):
    """
    Implements the building entry loss according to ITU-R P.2109-0 (Prediction of Building Entry Loss)
    """

<<<<<<< HEAD
    def get_loss(self, frequency_MHz, elevation, prob="random",
                 building_class="traditional", test = False) -> np.array:
=======
    def __init__(self):
        super().__init__()

    def get_loss(self, frequency_MHz, elevation, prob="RANDOM",
                 building_class="TRADITIONAL", test = False) -> np.array:
>>>>>>> dc2c5266
        """
        Calculates building loss

        Parameters
        ----------
            frequency_MHz (np.array) : carrier frequencies (MHz)
            elevation (np.array) : apparent elevation angles
            prob (np.array / string) : the probability with which the loss is not exceeded;
                                    if "RANDOM", then different values are chosen for each user
            building_class (string) : type of construction material, "TRADITIONAL" or "THERMALLY_EFFICIENT"
            test (bool): True if only mu_1 is returned, for testing purposes (default False)

        Returns
        -------
            array with building loss values with dimensions of elevation
        """

        f_GHz = frequency_MHz / 1000

<<<<<<< HEAD
        if isinstance(prob, str) and prob.lower() == "random":
            prob = self.random_number_gen.random_sample(elevation.shape)
=======
        if isinstance(prob, str) and prob.upper() == "RANDOM":
            prob = np.random.random(elevation.shape)
>>>>>>> dc2c5266

        if building_class == "TRADITIONAL":
            r = 12.64
            s = 3.72
            t = .96
            u = 9.6
            v = 2.
            w = 9.1
            x = -3.
            y = 4.5
            z = -2.
        elif building_class == "THERMALLY_EFFICIENT":
            r = 28.19
            s = -3.
            t = 8.48
            u = 13.5
            v = 3.8
            w = 27.8
            x = -2.9
            y = 9.4
            z = -2.1
        else:
            error_message = "building_class not supported"
            raise ValueError(error_message)
        c_dB = -3.
        hor_loss = r + s * np.log10(f_GHz) + t * (np.log10(f_GHz) ** 2)
        angle_correction = .212 * np.abs(elevation)
        mu_1 = hor_loss + angle_correction
        mu_2 = w + x * np.log10(f_GHz)
        sigma_1 = u + v * np.log10(f_GHz)
        sigma_2 = y + z * np.log10(f_GHz)

        a_dB = norm.ppf(prob) * sigma_1 + mu_1
        b_dB = norm.ppf(prob) * sigma_2 + mu_2

        a_lin = 10 ** (a_dB / 10)
        b_lin = 10 ** (b_dB / 10)
        c_lin = 10 ** (c_dB / 10)

        if test:
            b_lin = 0
            c_lin = 0

        loss = 10 * np.log10(a_lin + b_lin + c_lin)

        return loss

if __name__ == '__main__':

    entry_loss = PropagationBuildingEntryLoss()

    freq_GHz_log = np.arange(-1,2.1,.1)
    freq_GHz = 10 ** freq_GHz_log
    freq_MHz = freq_GHz * 1000

    # Plot median BLE mu_1, for comparison with ITU-R P2109-0
    plt.figure()
    median_loss_traditional = entry_loss.get_loss( freq_MHz, 0, prob=.5,
                                                   building_class="TRADITIONAL", test=True)
    median_loss_therm_eff = entry_loss.get_loss(freq_MHz, 0, prob=.5,
                                                building_class="THERMALLY_EFFICIENT", test=True)
    plt.semilogx(freq_GHz, median_loss_traditional, '-', label="TRADITIONAL, 0deg")
    plt.semilogx(freq_GHz, median_loss_therm_eff, '--', label="THERMALLY_EFFICIENT, 0deg")

    plt.legend(title="Building Type, elevation")
    plt.grid()
    plt.xlabel("frequency(GHz)")
    plt.ylabel("median loss (dB)")
    plt.title("Median Building Entry Loss (mu_1) - horizontal entry")



    # Plot median loss at different angles,
    # 0 degrees
    plt.figure()
    median_loss_traditional = entry_loss.get_loss( freq_MHz, 0, prob=.5,
                                                   building_class="TRADITIONAL")
    median_loss_therm_eff = entry_loss.get_loss(freq_MHz, 0, prob=.5,
                                                building_class="THERMALLY_EFFICIENT")

    plt.semilogx(freq_GHz, median_loss_traditional, '-', label="TRADITIONAL, 0deg")
    plt.semilogx(freq_GHz, median_loss_therm_eff, '--', label="THERMALLY_EFFICIENT, 0deg")

    # 45 degrees
    median_loss_traditional = entry_loss.get_loss( freq_MHz, 45, prob=.5,
                                                   building_class="TRADITIONAL")
    median_loss_therm_eff = entry_loss.get_loss(freq_MHz, 45, prob=.5,
                                                building_class="THERMALLY_EFFICIENT")

    plt.semilogx(freq_GHz, median_loss_traditional, '-', label="TRADITIONAL, 45deg")
    plt.semilogx(freq_GHz, median_loss_therm_eff, '--', label="THERMALLY_EFFICIENT, 45deg")

    # 90 deg
    median_loss_traditional = entry_loss.get_loss( freq_MHz, 90, prob=.5,
                                                   building_class="TRADITIONAL")
    median_loss_therm_eff = entry_loss.get_loss(freq_MHz, 90, prob=.5,
                                                building_class="THERMALLY_EFFICIENT")

    plt.semilogx(freq_GHz, median_loss_traditional, '-', label="TRADITIONAL, 90deg")
    plt.semilogx(freq_GHz, median_loss_therm_eff, '--', label="THERMALLY_EFFICIENT, 90deg")

    plt.legend(title="Building Type, elevation")
    plt.grid()
    plt.xlabel("frequency(GHz)")
    plt.ylabel("median loss (dB)")
    plt.title("Median Building Entry Loss - horizontal entry")


    plt.show()


<|MERGE_RESOLUTION|>--- conflicted
+++ resolved
@@ -16,16 +16,8 @@
     Implements the building entry loss according to ITU-R P.2109-0 (Prediction of Building Entry Loss)
     """
 
-<<<<<<< HEAD
-    def get_loss(self, frequency_MHz, elevation, prob="random",
-                 building_class="traditional", test = False) -> np.array:
-=======
-    def __init__(self):
-        super().__init__()
-
     def get_loss(self, frequency_MHz, elevation, prob="RANDOM",
                  building_class="TRADITIONAL", test = False) -> np.array:
->>>>>>> dc2c5266
         """
         Calculates building loss
 
@@ -45,15 +37,10 @@
 
         f_GHz = frequency_MHz / 1000
 
-<<<<<<< HEAD
-        if isinstance(prob, str) and prob.lower() == "random":
+        if isinstance(prob, str) and prob.upper() == "RANDOM":
             prob = self.random_number_gen.random_sample(elevation.shape)
-=======
-        if isinstance(prob, str) and prob.upper() == "RANDOM":
-            prob = np.random.random(elevation.shape)
->>>>>>> dc2c5266
 
-        if building_class == "TRADITIONAL":
+        if building_class.upper() == "TRADITIONAL":
             r = 12.64
             s = 3.72
             t = .96
@@ -122,8 +109,6 @@
     plt.ylabel("median loss (dB)")
     plt.title("Median Building Entry Loss (mu_1) - horizontal entry")
 
-
-
     # Plot median loss at different angles,
     # 0 degrees
     plt.figure()
@@ -159,7 +144,6 @@
     plt.ylabel("median loss (dB)")
     plt.title("Median Building Entry Loss - horizontal entry")
 
-
     plt.show()
 
 
