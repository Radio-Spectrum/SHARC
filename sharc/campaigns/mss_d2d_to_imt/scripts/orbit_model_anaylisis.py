--- conflicted
+++ resolved
@@ -1,17 +1,8 @@
-<<<<<<< HEAD
-"""
-This script analyzes the orbit model of an NGSO constellation.
-
-It calculates the number of visible satellites from a ground station and their elevation angles.
-The script uses the OrbitModel class from the sharc.satellite.ngso.orbit_model module to compute satellite positions.
-"""
-=======
 # Description: This script is used to analyze the orbit model of an NGSO constellation.
 # The script calculates the number of visible satellites from a ground station and the elevation angles of the satellites.
 # The script uses the OrbitModel class from the
 # sharc.satellite.ngso.orbit_model module to calculate the satellite
 # positions.
->>>>>>> 34cd2e6f
 import numpy as np
 from pathlib import Path
 import plotly.graph_objects as go
