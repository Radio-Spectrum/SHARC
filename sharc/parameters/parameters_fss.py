--- conflicted
+++ resolved
@@ -32,13 +32,10 @@
     sat_lat_deg = 0
 
     ###########################################################################
-<<<<<<< HEAD
     # Satellite peak reeive antenna gain [dBi]
     sat_rx_antenna_gain = 51
 
     ###########################################################################
-=======
->>>>>>> ecadb122
     # System receive noise temperature [K]
     sat_noise_temperature = 950
 
@@ -52,7 +49,6 @@
     
     ###########################################################################
     # Satellite antenna pattern in the fixed-satellite service
-<<<<<<< HEAD
     sat_antenna_pattern = "ITU-R S.672-4"
 
 
@@ -74,11 +70,7 @@
 
     surf_water_vapour_density = 7.5 #g/m^3
     specific_gaseous_att = 0.1 #db/km
-    ###########################################################################
 
-=======
-    sat_rx_antenna_pattern = "ITU-R S.672-4"
-    
     ###########################################################################
     # The required near-in-side-lobe level (dB) relative to peak gain
     # according to ITU-R S.672-4
@@ -88,7 +80,6 @@
     # 3 dB beamwidth angle (3 dB below maximum gain) [degrees]
     sat_rx_antenna_3_dB = 0.65
     
->>>>>>> ecadb122
     ###########################################################################
     # Constants
     BOLTZMANN_CONSTANT = 1.38064852e-23
