--- conflicted
+++ resolved
@@ -50,11 +50,7 @@
         file_name : str
             configuration file path
         """
-<<<<<<< HEAD
-        self.file_name = r'C:\Users\X07339943188\Documents\python\SHARC\sharc\input\parameters.yaml'
-=======
         self.file_name = r'C:\Users\jp\Desktop\SHARC\sharc\input\parameters.yaml'
->>>>>>> 76f8511e
 
     def read_params(self):
         """Read the parameters from the config file
