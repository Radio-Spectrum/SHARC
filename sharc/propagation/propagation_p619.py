# -*- coding: utf-8 -*-
"""
Created on Mon Apr 17 15:35:00 2017

@author: andre barreto
"""

from sharc.propagation.propagation import Propagation

import math
import numpy as np
from sharc.propagation.propagation_free_space import PropagationFreeSpace
from sharc.propagation.propagation_clutter_loss import PropagationClutterLoss
from sharc.propagation.propagation_building_entry_loss import PropagationBuildingEntryLoss
from sharc.propagation.atmosphere import ReferenceAtmosphere
from sharc.support.enumerations import StationType
from sharc.propagation.scintillation import Scintillation
from sharc.parameters.constants import BOLTZMANN_CONSTANT, EARTH_RADIUS, SPEED_OF_LIGHT

import os
import csv
from scipy.interpolate import interp1d


class PropagationP619(Propagation):
    """
    Implements the earth-to-space channel model from ITU-R P.619

    Public methods:
        get_loss: Calculates path loss for earth-space link
    """

    def __init__(self,
                 random_number_gen: np.random.RandomState,
                 space_station_alt_m: float,
                 earth_station_alt_m: float,
                 earth_station_lat_deg: float,
                 earth_station_long_diff_deg: float,
                 season: str):
        super().__init__(random_number_gen)

        self.is_earth_space_model = True
        self.clutter = PropagationClutterLoss(self.random_number_gen)
        self.free_space = PropagationFreeSpace(self.random_number_gen)
        self.building_entry = PropagationBuildingEntryLoss(self.random_number_gen)
        self.scintillation = Scintillation(self.random_number_gen)
        self.atmosphere = ReferenceAtmosphere()

        self.depolarization_loss = 0
        self.polarization_mismatch_loss = 0
        self.elevation_has_atmospheric_loss = []
        self.freq_has_atmospheric_loss = []
        self.surf_water_dens_has_atmospheric_loss = []
        self.atmospheric_loss = []
        self.elevation_delta = .01

        self.space_station_alt_m = space_station_alt_m
        self.earth_station_alt_m = earth_station_alt_m
        self.earth_station_lat_deg = earth_station_lat_deg
        self.earth_station_long_diff_deg = earth_station_long_diff_deg

        if season.upper() not in ["SUMMER", "WINTER"]:
            raise ValueError(f"PropagationP619: Invalid value for parameter season - {season}. Possible values are \"SUMMER\", \"WINTER\".")
        self.season = season

        # Load city name based on latitude
        self.city_name = self._get_city_name_by_latitude()

    def _get_city_name_by_latitude(self):
        localidades_file = os.path.join(os.path.dirname(__file__), 'Dataset/localidades.csv')
        with open(localidades_file, mode='r') as file:
            reader = csv.DictReader(file)
            for row in reader:
                if abs(float(row['Latitude']) - self.earth_station_lat_deg) < 1e-5:
                    return row['Cidade']
        return 'Unknown'

    def _get_atmospheric_gasses_loss(self, *args, **kwargs) -> float:
<<<<<<< HEAD
        """
        Calculates atmospheric gasses loss based on ITU-R P.619, Attachment C

        Parameters
        ----------
            frequency_MHz (float) : center frequencies [MHz]
            apparent_elevation (float) : apparent elevation angle at the Earth-based station (degrees)
        Returns
        -------
            path_loss (float): scalar with atmospheric loss
        """
=======
>>>>>>> 94521b9b
        frequency_MHz = kwargs["frequency_MHz"]
        apparent_elevation = kwargs["apparent_elevation"]
        lookupTable = kwargs.pop("lookupTable", True)
        surf_water_vapour_density = kwargs.pop("surf_water_vapour_density", False)

        if lookupTable and self.city_name != 'Unknown':
            # Define the path to the CSV file
            output_dir = os.path.join(os.path.dirname(__file__), 'Dataset')
            csv_file = os.path.join(output_dir, f'{self.city_name}_{int(frequency_MHz)}_{int(self.earth_station_alt_m)}m.csv')
            if os.path.exists(csv_file):
                elevations = []
                losses = []
                with open(csv_file, mode='r') as file:
                    reader = csv.reader(file)
                    next(reader)  # Skip header
                    for row in reader:
                        elevations.append(float(row[0]))
                        losses.append(float(row[1]))
                interpolation_function = interp1d(elevations, losses, kind='linear', fill_value='extrapolate')
                return interpolation_function(apparent_elevation)

        earth_radius_km = EARTH_RADIUS / 1000
        a_acc = 0.  # accumulated attenuation (in dB)
        h = self.earth_station_alt_m / 1000  # ray altitude in km
        beta = (90 - abs(apparent_elevation)) * np.pi / 180.  # incidence angle

        if not surf_water_vapour_density:
            _, _, surf_water_vapour_density = self.atmosphere.get_reference_atmosphere_p835(
                self.earth_station_lat_deg, 0, season=self.season
            )

        if len(self.elevation_has_atmospheric_loss):
            elevation_diff = np.abs(apparent_elevation - np.array(self.elevation_has_atmospheric_loss))
            indices = np.where(elevation_diff <= self.elevation_delta)
            if indices[0].size:
                index = np.argmin(elevation_diff)
                if self.freq_has_atmospheric_loss[index] == frequency_MHz and \
                   self.surf_water_dens_has_atmospheric_loss[index] == surf_water_vapour_density:
                    return self.atmospheric_loss[index]

        rho_s = surf_water_vapour_density * np.exp(h / 2)  # water vapour density at h
        if apparent_elevation < 0:
            t, p, e, n, gamma = self.atmosphere.get_atmospheric_params(h, rho_s, frequency_MHz)
            delta = .0001 + 0.01 * max(h, 0)  # layer thickness
            r = earth_radius_km + h - delta  # radius of lower edge
            while True:
                m = (r + delta) * np.sin(beta) - r
                if m >= 0:
                    dh = 2 * np.sqrt(2 * r * (delta - m) + delta ** 2 - m ** 2)  # horizontal path
                    a_acc += dh * gamma
                    break
                ds = (r + delta) * np.cos(beta) - np.sqrt((r + delta) ** 2 * np.cos(beta) ** 2 - (2 * r * delta + delta ** 2))
                a_acc += ds * gamma
                alpha = np.arcsin((r + delta) / r * np.sin(beta))  # angle to vertical
                h -= delta
                r -= delta
                t, p, e, n_new, gamma = self.atmosphere.get_atmospheric_params(h, rho_s, frequency_MHz)
                delta = 0.0001 + 0.01 * max(h, 0)
                beta = np.arcsin(n / n_new * np.sin(alpha))
                n = n_new

        t, p, e, n, gamma = self.atmosphere.get_atmospheric_params(h, rho_s, frequency_MHz)
        delta = .0001 + .01 * max(h, 0)
        r = earth_radius_km + h

        while True:
            ds = np.sqrt(r ** 2 * np.cos(beta) ** 2 + 2 * r * delta + delta ** 2) - r * np.cos(beta)
            a_acc += ds * gamma
            alpha = np.arcsin(r / (r + delta) * np.sin(beta))
            h += delta
            if h >= 100:
                break
            r += delta
            t, p, e, n_new, gamma = self.atmosphere.get_atmospheric_params(h, rho_s, frequency_MHz)
            beta = np.arcsin(n / n_new * np.sin(alpha))
            n = n_new

        self.atmospheric_loss.append(a_acc)
        self.elevation_has_atmospheric_loss.append(apparent_elevation)
        self.freq_has_atmospheric_loss.append(frequency_MHz)
        self.surf_water_dens_has_atmospheric_loss.append(surf_water_vapour_density)

        return a_acc

    @staticmethod
    def _get_beam_spreading_att(elevation, altitude, earth_to_space) -> np.array:
        altitude_km = altitude / 1000

        numerator = .5411 + .07446 * elevation + altitude_km * (.06272 + .0276 * elevation) + altitude_km ** 2 * .008288
        denominator = (1.728 + .5411 * elevation + .03723 * elevation ** 2 + altitude_km * (.1815 + .06272 * elevation + .0138 * elevation ** 2) + (altitude_km ** 2) * (.01727 + .008288 * elevation)) ** 2

        attenuation = 10 * np.log10(1 - numerator / denominator)

        if earth_to_space:
            attenuation = -attenuation

        return attenuation

<<<<<<< HEAD
    def __apparent_elevation_angle(self, elevation_deg: np.array, earth_station_alt_m: float) -> np.array:
        ##
        # calculate apparent elevation angle according to ITU-R P619, Attachment B

=======
    def __apparent_elevation_angle(self, elevation_deg: np.array, space_station_altitude: float) -> np.array:
>>>>>>> 94521b9b
        elev_angles_rad = np.deg2rad(elevation_deg)
        tau_fs1 = 1.728 + 0.5411 * elev_angles_rad + 0.03723 * elev_angles_rad ** 2
        tau_fs2 = 0.1815 + 0.06272 * elev_angles_rad + 0.01380 * elev_angles_rad ** 2
        tau_fs3 = 0.01727 + 0.008288 * elev_angles_rad

<<<<<<< HEAD
        # change in elevation angle due to refraction
        tau_fs_deg = 1/(tau_fs1 + earth_station_alt_m*tau_fs2 +
                        earth_station_alt_m**2*tau_fs3)
=======
        tau_fs_deg = 1 / (tau_fs1 + space_station_altitude * tau_fs2 + space_station_altitude ** 2 * tau_fs3)
>>>>>>> 94521b9b
        tau_fs = tau_fs_deg / 180. * np.pi

        return np.degrees(elev_angles_rad + tau_fs)

    def get_loss(self, *args, **kwargs) -> np.array:
<<<<<<< HEAD
        """
        Calculates path loss for earth-space link

        Parameters
        ----------
            distance_3D (np.array) : distances between stations [m]
            frequency (np.array) : center frequencies [MHz]
            indoor_stations (np.array) : array indicating stations that are indoor
            elevation (np.array) : free-space elevation angles (degrees)
            earth_to_space (bool): whether the ray direction is earth-to-space
            single_entry (bool): True for single-entry interference, False for multiple-entry (default = False)
            number_of_sectors (int): number of sectors in a node (default = 1)

        Returns
        -------
            array with path loss values with dimensions of distance_3D

        """
=======
>>>>>>> 94521b9b
        mandatory_params = ["distance_3D", "frequency", "indoor_stations", "elevation", "earth_to_space",
                            "earth_station_antenna_gain", "number_of_sectors"]

        for param in mandatory_params:
            if param not in kwargs:
                raise ValueError(f"PropagationP619: Missing mandatory parameter \"{param}\"")

        d = kwargs["distance_3D"]
        f = kwargs["frequency"]
        indoor_stations = kwargs["indoor_stations"]
        elevation = {}
        elevation["free_space"] = kwargs["elevation"]
<<<<<<< HEAD
        elevation["apparent"] = self.__apparent_elevation_angle(elevation["free_space"],
                                                                self.earth_station_alt_m)
=======
        elevation["apparent"] = self.__apparent_elevation_angle(elevation["free_space"], self.space_station_alt_m)
>>>>>>> 94521b9b
        earth_to_space = kwargs["earth_to_space"]
        earth_station_antenna_gain = kwargs["earth_station_antenna_gain"]
        single_entry = kwargs.pop("single_entry", False)
        number_of_sectors = kwargs["number_of_sectors"]

        free_space_loss = self.free_space.get_loss(distance_3D=d, frequency=f)

        freq_set = np.unique(f)
        if len(freq_set) > 1:
            error_message = "different frequencies not supported in P619"
            raise ValueError(error_message)

        atmospheric_gasses_loss = self._get_atmospheric_gasses_loss(frequency_MHz=freq_set[0], apparent_elevation=np.mean(elevation["apparent"]), lookupTable=kwargs.get("lookupTable", False))
        beam_spreading_attenuation = self._get_beam_spreading_att(elevation["free_space"], self.earth_station_alt_m, earth_to_space)
        diffraction_loss = 0

        if single_entry:
            elevation_sectors = np.repeat(elevation["free_space"], number_of_sectors)
            tropo_scintillation_loss = self.scintillation.get_tropospheric_attenuation(
                elevation=elevation_sectors,
                antenna_gain_dB=earth_station_antenna_gain,
                frequency_MHz=freq_set,
                earth_station_alt_m=self.earth_station_alt_m,
                earth_station_lat_deg=self.earth_station_lat_deg,
                season=self.season
            )

            loss = (free_space_loss + self.depolarization_loss + atmospheric_gasses_loss + beam_spreading_attenuation + diffraction_loss)
            loss = np.repeat(loss, number_of_sectors, 1) + tropo_scintillation_loss
        else:
            clutter_loss = self.clutter.get_loss(frequency=f, distance=d, elevation=elevation["free_space"], station_type=StationType.FSS_SS)
            building_loss = self.building_entry.get_loss(f, elevation["apparent"]) * indoor_stations

            loss = (free_space_loss + clutter_loss + building_loss + self.polarization_mismatch_loss + atmospheric_gasses_loss + beam_spreading_attenuation + diffraction_loss)
            loss = np.repeat(loss, number_of_sectors, 1)

        return loss




if __name__ == '__main__':
    
    import matplotlib
    matplotlib.use('Agg')

    import matplotlib.pyplot as plt

    # params = Parameters()

    # propagation_path = os.getcwd()
    # sharc_path = os.path.dirname(propagation_path)
    # param_file = os.path.join(sharc_path, "parameters", "parameters.ini")

    # params.set_file_name(param_file)
    # params.read_params()

    # sat_params = params.fss_ss

    space_station_alt_m = 20000.0
    earth_station_alt_m = 1000.0
    earth_station_lat_deg = -15.7801
    earth_station_long_diff_deg = 0.0
    season = "SUMMER"

    random_number_gen = np.random.RandomState(101)
    propagation = PropagationP619(random_number_gen=random_number_gen,
                                  space_station_alt_m=space_station_alt_m,
                                  earth_station_alt_m=earth_station_alt_m,
                                  earth_station_lat_deg=earth_station_lat_deg,
                                  earth_station_long_diff_deg=earth_station_long_diff_deg,
                                  season=season)

    ##########################
    # Plot atmospheric loss
    # compare with benchmark from ITU-R P-619 Fig. 3
    frequency_MHz = 2680.
    earth_station_alt_m = 1000

    apparent_elevation = np.linspace(0, 90,100)

    loss_false = np.zeros(len(apparent_elevation))
    loss_true = np.zeros(len(apparent_elevation))

    print("Plotting atmospheric loss:")
    for index in range(len(apparent_elevation)):
        print("\tApparent Elevation: {} degrees".format(apparent_elevation[index]))

        surf_water_vapour_density = 14.121645412892681
        table = False
        loss_false[index] = propagation._get_atmospheric_gasses_loss(frequency_MHz=frequency_MHz,
                                                                     apparent_elevation=apparent_elevation[index],
                                                                     surf_water_vapour_density=surf_water_vapour_density,
                                                                     lookupTable = table)
        table = True
        loss_true[index] = propagation._get_atmospheric_gasses_loss(frequency_MHz=frequency_MHz,
                                                                    apparent_elevation=apparent_elevation[index],
                                                                    surf_water_vapour_density=surf_water_vapour_density,
                                                                    lookupTable = table)

    plt.figure()
    plt.semilogy(apparent_elevation, loss_false, label='No Table')
    plt.semilogy(apparent_elevation, loss_true, label='With Table')

    plt.grid(True)
    plt.xlabel("apparent elevation (deg)")
    plt.ylabel("Loss (dB)")
    plt.title("Atmospheric Gasses Attenuation")
    plt.legend()

    
    # Save the figures instead of showing them
    plt.savefig("atmospheric_gasses_attenuation.png")<|MERGE_RESOLUTION|>--- conflicted
+++ resolved
@@ -58,6 +58,7 @@
         self.earth_station_alt_m = earth_station_alt_m
         self.earth_station_lat_deg = earth_station_lat_deg
         self.earth_station_long_diff_deg = earth_station_long_diff_deg
+        self.earth_station_long_diff_deg = earth_station_long_diff_deg
 
         if season.upper() not in ["SUMMER", "WINTER"]:
             raise ValueError(f"PropagationP619: Invalid value for parameter season - {season}. Possible values are \"SUMMER\", \"WINTER\".")
@@ -76,7 +77,6 @@
         return 'Unknown'
 
     def _get_atmospheric_gasses_loss(self, *args, **kwargs) -> float:
-<<<<<<< HEAD
         """
         Calculates atmospheric gasses loss based on ITU-R P.619, Attachment C
 
@@ -88,8 +88,6 @@
         -------
             path_loss (float): scalar with atmospheric loss
         """
-=======
->>>>>>> 94521b9b
         frequency_MHz = kwargs["frequency_MHz"]
         apparent_elevation = kwargs["apparent_elevation"]
         lookupTable = kwargs.pop("lookupTable", True)
@@ -188,32 +186,23 @@
 
         return attenuation
 
-<<<<<<< HEAD
     def __apparent_elevation_angle(self, elevation_deg: np.array, earth_station_alt_m: float) -> np.array:
         ##
         # calculate apparent elevation angle according to ITU-R P619, Attachment B
 
-=======
-    def __apparent_elevation_angle(self, elevation_deg: np.array, space_station_altitude: float) -> np.array:
->>>>>>> 94521b9b
         elev_angles_rad = np.deg2rad(elevation_deg)
         tau_fs1 = 1.728 + 0.5411 * elev_angles_rad + 0.03723 * elev_angles_rad ** 2
         tau_fs2 = 0.1815 + 0.06272 * elev_angles_rad + 0.01380 * elev_angles_rad ** 2
         tau_fs3 = 0.01727 + 0.008288 * elev_angles_rad
 
-<<<<<<< HEAD
         # change in elevation angle due to refraction
         tau_fs_deg = 1/(tau_fs1 + earth_station_alt_m*tau_fs2 +
                         earth_station_alt_m**2*tau_fs3)
-=======
-        tau_fs_deg = 1 / (tau_fs1 + space_station_altitude * tau_fs2 + space_station_altitude ** 2 * tau_fs3)
->>>>>>> 94521b9b
         tau_fs = tau_fs_deg / 180. * np.pi
 
         return np.degrees(elev_angles_rad + tau_fs)
 
     def get_loss(self, *args, **kwargs) -> np.array:
-<<<<<<< HEAD
         """
         Calculates path loss for earth-space link
 
@@ -232,8 +221,6 @@
             array with path loss values with dimensions of distance_3D
 
         """
-=======
->>>>>>> 94521b9b
         mandatory_params = ["distance_3D", "frequency", "indoor_stations", "elevation", "earth_to_space",
                             "earth_station_antenna_gain", "number_of_sectors"]
 
@@ -246,12 +233,8 @@
         indoor_stations = kwargs["indoor_stations"]
         elevation = {}
         elevation["free_space"] = kwargs["elevation"]
-<<<<<<< HEAD
         elevation["apparent"] = self.__apparent_elevation_angle(elevation["free_space"],
                                                                 self.earth_station_alt_m)
-=======
-        elevation["apparent"] = self.__apparent_elevation_angle(elevation["free_space"], self.space_station_alt_m)
->>>>>>> 94521b9b
         earth_to_space = kwargs["earth_to_space"]
         earth_station_antenna_gain = kwargs["earth_station_antenna_gain"]
         single_entry = kwargs.pop("single_entry", False)
