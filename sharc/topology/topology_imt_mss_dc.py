--- conflicted
+++ resolved
@@ -271,13 +271,8 @@
             num_sectors=orbit_params.num_beams
         )
 
-<<<<<<< HEAD
         assert(len(sx) == orbit_params.num_beams)
         assert(len(sy) == orbit_params.num_beams)
-=======
-        assert (len(sx) == self.orbit_params.num_beams)
-        assert (len(sy) == self.orbit_params.num_beams)
->>>>>>> 170402b8
 
         # we give num_beams sectors to each satellite
         sx = np.resize(sx, orbit_params.num_beams * total_active_satellites)
@@ -376,12 +371,8 @@
         # before rotating them
         beams_azim = np.rad2deg(np.arctan2(sy, sx)) + azim_add
         beams_elev = np.rad2deg(np.arctan2(np.sqrt(sy * sy + sx * sx),
-<<<<<<< HEAD
                                            np.repeat(sat_altitude, orbit_params.num_beams))
                             ) - 90
-=======
-                                           np.repeat(sat_altitude, self.orbit_params.num_beams))) - 90
->>>>>>> 170402b8
 
         beams_azim = beams_azim.reshape(
             (total_active_satellites, orbit_params.num_beams)
@@ -392,13 +383,9 @@
         )
 
         # Rotate and set the each beam azimuth and elevation angles - only for the visible satellites
-<<<<<<< HEAD
         assert(elevation.shape, (total_active_satellites,))
         assert(azimuth.shape, (total_active_satellites,))
-=======
-        assert (self.elevation.shape, (total_active_satellites,))
-        assert (self.azimuth.shape, (total_active_satellites,))
->>>>>>> 170402b8
+
         for i in range(total_active_satellites):
             # Rotate the azimuth and elevation angles based on the new nadir point
             beams_elev[i], beams_azim[i] = rotate_angles_based_on_new_nadir(
@@ -410,7 +397,6 @@
         
         # In SHARC each sector is treated as a separate base station, so we need to repeat the satellite positions
         # for each sector.
-<<<<<<< HEAD
         space_station_x = np.repeat(space_station_x, orbit_params.num_beams)
         space_station_y = np.repeat(space_station_y, orbit_params.num_beams)
         space_station_z = np.repeat(space_station_z, orbit_params.num_beams)
@@ -489,33 +475,6 @@
         self.indoor = np.zeros(self.num_base_stations, dtype=bool)  # ofcourse, all are outdoor
 
         return
-=======
-        self.space_station_x = np.repeat(self.space_station_x, self.orbit_params.num_beams)
-        self.space_station_y = np.repeat(self.space_station_y, self.orbit_params.num_beams)
-        self.space_station_z = np.repeat(self.space_station_z, self.orbit_params.num_beams)
-        self.num_base_stations = self.orbit_params.num_beams * total_active_satellites
-        self.x = sx
-        self.y = sy
-        self.z = np.zeros_like(self.y)
-        self.elevation = beams_elev.flatten()  # only valid at active satellites indices
-        self.azimuth = beams_azim.flatten()  # only valid at active satellites indices
-        self.indoor = np.zeros(self.num_base_stations, dtype=bool)  # ofcourse, all are outdoor
-        self.height = np.ones(self.num_base_stations) * np.repeat(sat_altitude, self.orbit_params.num_beams)  # all are at the same height
-        # Store the latitude and longitude of the visible satellites for later use
-        self.lat = np.repeat(self.lat, self.orbit_params.num_beams)
-        self.lon = np.repeat(self.lon, self.orbit_params.num_beams)
-
-        assert (self.lat.shape == (self.num_base_stations,))
-        assert (self.lon.shape == (self.num_base_stations,))
-        assert (self.x.shape == (self.num_base_stations,))
-        assert (self.y.shape == (self.num_base_stations,))
-        assert (self.z.shape == (self.num_base_stations,))
-        assert (self.elevation.shape == (self.num_base_stations,))
-        assert (self.azimuth.shape == (self.num_base_stations,))
-        assert (self.indoor.shape == (self.num_base_stations,))
-        assert (self.height.shape == (self.num_base_stations,))
-        assert (self.height.shape == (self.num_base_stations,))
->>>>>>> 170402b8
 
     # We can factor this out if another topology also ends up needing this
     def transform_ue_xyz(self, bs_i, x, y, z):
