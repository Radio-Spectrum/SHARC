# -*- coding: utf-8 -*-
"""Parameters definitions for IMT systems
"""
import configparser
from dataclasses import dataclass

from sharc.parameters.parameters_base import ParametersBase

@dataclass
class ParametersImt(ParametersBase):
    """Dataclass containing the IMT system parameters
    """
    section_name: str = "IMT"
    topology: str = "MACROCELL"
    wrap_around: bool = False
    num_clusters: int = 1
    intersite_distance: float = 500.0
    minimum_separation_distance_bs_ue: float = 0.0
    interfered_with: bool = False
    frequency: float = 24350.0
    bandwidth: float = 200.0
    rb_bandwidth: float = 0.180
    spectral_mask: str = "IMT-2020"
    spurious_emissions: float = -13.0
    guard_band_ratio: float =  0.1
    bs_load_probability: float = .2
    bs_conducted_power: float = 10.0
    bs_height: float = 6.0
    bs_noise_figure: float = 10.0
    bs_noise_temperature: float = 290.0
    bs_ohmic_loss: float = 3.0
    ul_attenuation_factor: float = 0.4
    ul_sinr_min: float = -10.0
    ul_sinr_max: float = 22.0
    ue_k: int = 3
    ue_k_m: int = 1
    ue_indoor_percent: int = 5.0
    ue_distribution_type: str = "ANGLE_AND_DISTANCE"
    ue_distribution_distance: str = "RAYLEIGH"
    ue_distribution_azimuth: str = "NORMAL"
    ue_tx_power_control: bool = True
    ue_p_o_pusch: float = -95.0
    ue_alpha: float = 1.0
    ue_p_cmax: float = 22.0
    ue_power_dynamic_range: float = 63.0
    ue_height: float = 1.5
    ue_noise_figure: float = 10.0
    ue_ohmic_loss: float = 3.0
    ue_body_loss: float = 4.0
    dl_attenuation_factor: float = 0.6
    dl_sinr_min: float = -10.0
    dl_sinr_max: float = 30.0
    channel_model: str = "UMi"
    los_adjustment_factor: float = 18.0
    shadowing: bool = True
    noise_temperature: float = 290.0

    def load_parameters_from_file(self, config_file: str):
        """Load the parameters from file an run a sanity check

        Parameters
        ----------
        file_name : str
            the path to the configuration file

        Raises
        ------
        ValueError
            if a parameter is not valid
        """
        super().load_parameters_from_file(config_file)

        # Now do the sanity check for some parameters
        if self.topology.upper() not in ["MACROCELL", "HOTSPOT", "SINGLE_BS", "INDOOR"]:
            raise ValueError(f"ParamtersImt: Invalid topology name {self.topology}")
<<<<<<< HEAD
        
=======
 
>>>>>>> fc0f7fe9
        if self.spectral_mask.upper() not in ["IMT-2020", "3GPP E-UTRA"]:
            raise ValueError(f"ParametersImt: Inavlid Spectral Mask Name {self.spectral_mask}")<|MERGE_RESOLUTION|>--- conflicted
+++ resolved
@@ -73,10 +73,6 @@
         # Now do the sanity check for some parameters
         if self.topology.upper() not in ["MACROCELL", "HOTSPOT", "SINGLE_BS", "INDOOR"]:
             raise ValueError(f"ParamtersImt: Invalid topology name {self.topology}")
-<<<<<<< HEAD
-        
-=======
  
->>>>>>> fc0f7fe9
         if self.spectral_mask.upper() not in ["IMT-2020", "3GPP E-UTRA"]:
             raise ValueError(f"ParametersImt: Inavlid Spectral Mask Name {self.spectral_mask}")