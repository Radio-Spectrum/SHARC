--- conflicted
+++ resolved
@@ -60,16 +60,6 @@
 
     # Satellite tx power density in dBW/MHz
     tx_power_density: float = 40.0
-
-<<<<<<< HEAD
-    # Satellite Tx max Gain in dBi
-    antenna_gain: float = 30.0
-    
-    
-=======
-    # # Satellite Tx max Gain in dBi
-    # antenna_gain: float = 30.0
->>>>>>> 170402b8
 
     # Number of beams per satellite
     num_sectors: int = 19
