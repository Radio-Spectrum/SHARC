# -*- coding: utf-8 -*-
"""
Created on Thu Mar 23 16:37:32 2017

@author: edgar
"""

from warnings import warn
import numpy as np
import sys
import math

from sharc.support.enumerations import StationType
from sharc.parameters.parameters import Parameters
from sharc.parameters.imt.parameters_imt import ParametersImt
from sharc.parameters.imt.parameters_antenna_imt import ParametersAntennaImt
from sharc.parameters.parameters_space_station import ParametersSpaceStation
from sharc.parameters.parameters_eess_ss import ParametersEessSS
from sharc.parameters.parameters_metsat_ss import ParametersMetSatSS
from sharc.parameters.parameters_fs import ParametersFs
from sharc.parameters.parameters_fss_ss import ParametersFssSs
from sharc.parameters.parameters_fss_es import ParametersFssEs
from sharc.parameters.parameters_haps import ParametersHaps
from sharc.parameters.parameters_rns import ParametersRns
from sharc.parameters.parameters_ras import ParametersRas
from sharc.parameters.parameters_single_earth_station import ParametersSingleEarthStation
from sharc.parameters.parameters_mss_ss import ParametersMssSs
from sharc.parameters.parameters_mss_d2d import ParametersMssD2d
#from sharc.parameters.parameters_ngso_constellation import ParametersNgsoConstellation
from sharc.parameters.constants import EARTH_RADIUS
from sharc.station_manager import StationManager
from sharc.mask.spectral_mask_imt import SpectralMaskImt
from sharc.antenna.antenna import Antenna
from sharc.antenna.antenna_fss_ss import AntennaFssSs
from sharc.antenna.antenna_omni import AntennaOmni
from sharc.antenna.antenna_f699 import AntennaF699
from sharc.antenna.antenna_f1891 import AntennaF1891
from sharc.antenna.antenna_m1466 import AntennaM1466
from sharc.antenna.antenna_rs1813 import AntennaRS1813
from sharc.antenna.antenna_rs1861_9a import AntennaRS1861_9A
from sharc.antenna.antenna_rs1861_9b import AntennaRS1861_9B
from sharc.antenna.antenna_rs1861_9c import AntennaRS1861_9C
from sharc.antenna.antenna_rs2043 import AntennaRS2043
from sharc.antenna.antenna_s465 import AntennaS465
from sharc.antenna.antenna_rra7_3 import AntennaReg_RR_A7_3
from sharc.antenna.antenna_modified_s465 import AntennaModifiedS465
from sharc.antenna.antenna_s580 import AntennaS580
from sharc.antenna.antenna_s672 import AntennaS672
from sharc.antenna.antenna_s1528 import AntennaS1528
from sharc.antenna.antenna_s1855 import AntennaS1855
from sharc.antenna.antenna_sa509 import AntennaSA509
from sharc.antenna.antenna_s1528 import AntennaS1528, AntennaS1528Leo, AntennaS1528Taylor
from sharc.antenna.antenna_beamforming_imt import AntennaBeamformingImt
from sharc.topology.topology import Topology
from sharc.topology.topology_ntn import TopologyNTN
from sharc.topology.topology_macrocell import TopologyMacrocell
from sharc.mask.spectral_mask_3gpp import SpectralMask3Gpp
from sharc.satellite.ngso.orbit_model import OrbitModel
from sharc.satellite.utils.sat_utils import calc_elevation
from sharc.support.sharc_geom import cartesian_to_polar, polar_to_cartesian

from sharc.parameters.constants import SPEED_OF_LIGHT


class StationFactory(object):

    @staticmethod
    def generate_imt_base_stations(
        param: ParametersImt,
        param_ant_bs: ParametersAntennaImt,
        topology: Topology,
        random_number_gen: np.random.RandomState,
    ):
        param_ant = param_ant_bs.get_antenna_parameters()
        num_bs = topology.num_base_stations
        imt_base_stations = StationManager(num_bs)
        imt_base_stations.station_type = StationType.IMT_BS
        if param.topology.type == "NTN":
            imt_base_stations.x = topology.space_station_x * np.ones(num_bs)
            imt_base_stations.y = topology.space_station_y * np.ones(num_bs)
            imt_base_stations.z = topology.space_station_z * np.ones(num_bs)
            imt_base_stations.height = imt_base_stations.z
            imt_base_stations.elevation = topology.elevation
            imt_base_stations.is_space_station = True
        elif param.topology.type == "SINGLE_BS" and param.topology.single_bs.is_spherical:
            # Add the BS height to the radius of the Earth
            bs_loc_polar = cartesian_to_polar(topology.x_sphere, topology.y_sphere, topology.z_sphere)
            bs_loc_cart = polar_to_cartesian(bs_loc_polar[0] + param.bs.height, bs_loc_polar[1], bs_loc_polar[2])
            imt_base_stations.x = bs_loc_cart[0]
            imt_base_stations.y = bs_loc_cart[1]
            imt_base_stations.z = bs_loc_cart[2]
            imt_base_stations.height = param.bs.height * np.ones(num_bs)
            imt_base_stations.azimuth = topology.azimuth
        else:
            imt_base_stations.x = topology.x
            imt_base_stations.y = topology.y
            imt_base_stations.z = topology.z + param.bs.height
            imt_base_stations.elevation = -param_ant.downtilt * np.ones(num_bs)
            if param.topology.type == 'INDOOR':
                imt_base_stations.height = topology.height
            else:
                imt_base_stations.height = param.bs.height * np.ones(num_bs)

        imt_base_stations.azimuth = topology.azimuth
        imt_base_stations.active = random_number_gen.rand(
            num_bs,
        ) < param.bs.load_probability
        imt_base_stations.tx_power = param.bs.conducted_power * np.ones(num_bs)
        imt_base_stations.rx_power = dict(
            [(bs, -500 * np.ones(param.ue.k)) for bs in range(num_bs)],
        )
        imt_base_stations.rx_interference = dict(
            [(bs, -500 * np.ones(param.ue.k)) for bs in range(num_bs)],
        )
        imt_base_stations.ext_interference = dict(
            [(bs, -500 * np.ones(param.ue.k)) for bs in range(num_bs)],
        )
        imt_base_stations.total_interference = dict(
            [(bs, -500 * np.ones(param.ue.k)) for bs in range(num_bs)],
        )

        imt_base_stations.snr = dict(
            [(bs, -500 * np.ones(param.ue.k)) for bs in range(num_bs)],
        )
        imt_base_stations.sinr = dict(
            [(bs, -500 * np.ones(param.ue.k)) for bs in range(num_bs)],
        )
        imt_base_stations.sinr_ext = dict(
            [(bs, -500 * np.ones(param.ue.k)) for bs in range(num_bs)],
        )
        imt_base_stations.inr = dict(
            [(bs, -500 * np.ones(param.ue.k)) for bs in range(num_bs)],
        )

        imt_base_stations.antenna = np.empty(
            num_bs, dtype=AntennaBeamformingImt,
        )

        for i in range(num_bs):
            imt_base_stations.antenna[i] = \
                AntennaBeamformingImt(
                    param_ant, imt_base_stations.azimuth[i],
                    imt_base_stations.elevation[i],)

        # imt_base_stations.antenna = [AntennaOmni(0) for bs in range(num_bs)]
        imt_base_stations.bandwidth = param.bandwidth * np.ones(num_bs)
        imt_base_stations.center_freq = param.frequency * np.ones(num_bs)
        imt_base_stations.noise_figure = param.bs.noise_figure * \
            np.ones(num_bs)
        imt_base_stations.thermal_noise = -500 * np.ones(num_bs)

        if param.spectral_mask == "IMT-2020":
            imt_base_stations.spectral_mask = SpectralMaskImt(
                StationType.IMT_BS,
                param.frequency,
                param.bandwidth,
                param.spurious_emissions,
                scenario=param.topology.type,
            )
        elif param.spectral_mask == "3GPP E-UTRA":
            imt_base_stations.spectral_mask = SpectralMask3Gpp(
                StationType.IMT_BS,
                param.frequency,
                param.bandwidth,
                param.spurious_emissions,
            )

        if param.topology.type == 'MACROCELL':
            imt_base_stations.intersite_dist = param.topology.macrocell.intersite_distance
        elif param.topology.type == 'HOTSPOT':
            imt_base_stations.intersite_dist = param.topology.hotspot.intersite_distance

        return imt_base_stations

    @staticmethod
    def generate_imt_ue(
        param: ParametersImt,
        ue_param_ant: ParametersAntennaImt,
        topology: Topology,
        random_number_gen: np.random.RandomState,
    ) -> StationManager:

        if param.topology.type == "INDOOR":
            return StationFactory.generate_imt_ue_indoor(param, ue_param_ant, random_number_gen, topology)
        else:
            return StationFactory.generate_imt_ue_outdoor(param, ue_param_ant, random_number_gen, topology)

    @staticmethod
    def generate_ras_station(
        param: ParametersRas,
        random_number_gen: np.random.RandomState,
        topology: Topology,
    ) -> StationManager:
        return StationFactory.generate_single_earth_station(
            param, random_number_gen,
            StationType.RAS, topology
        )

    @staticmethod
    def generate_imt_ue_outdoor(
        param: ParametersImt,
        ue_param_ant: ParametersAntennaImt,
        random_number_gen: np.random.RandomState,
        topology: Topology,
    ) -> StationManager:
        num_bs = topology.num_base_stations
        num_ue_per_bs = param.ue.k * param.ue.k_m

        num_ue = num_bs * num_ue_per_bs

        imt_ue = StationManager(num_ue)
        imt_ue.station_type = StationType.IMT_UE

        ue_x = list()
        ue_y = list()
        ue_z = list()

        imt_ue.height = param.ue.height * np.ones(num_ue)

        # TODO: Sanitaze the azimuth_range parameter
        azimuth_range = param.ue.azimuth_range
        if (not isinstance(azimuth_range, tuple)) or len(azimuth_range) != 2:
            raise ValueError("Invalid type or length for parameter azimuth_range")

        # Calculate UE pointing
        azimuth = (azimuth_range[1] - azimuth_range[0]) * \
            random_number_gen.random_sample(num_ue) + azimuth_range[0]
        # Remove the randomness from azimuth and you will have a perfect pointing
        elevation_range = (-90, 90)
        elevation = (elevation_range[1] - elevation_range[0]) * random_number_gen.random_sample(num_ue) + \
            elevation_range[0]

        # if param.topology.type == "SINGLE_BS" and param.topology.single_bs.is_spherical:
        #     # This is a special case where the UE is positioned over the same lat long of the BS. This is
        #     # because for single BS studies in this case the UE position relative to the BS is irrelevant w.r.t the
        #     # satellite position.
        #     ue_height = []
        #     for i in range(num_bs):
        #         ue_x += [topology.x[i] + 10 * i] * num_ue_per_bs
        #         ue_y += [topology.y[i] + 10 * i] * num_ue_per_bs
        #         ue_height += [param.ue.height] * num_ue_per_bs
        #     imt_ue.height = np.array(ue_height)
        #     # ue_x = topology.x
        #     # ue_y = topology.y
        # else:

        if param.ue.distribution_type.upper() == "UNIFORM" or \
            param.ue.distribution_type.upper() == "CELL" or \
            param.ue.distribution_type.upper() == "UNIFORM_IN_CELL":

            central_cell = False
            deterministic_cell = False
            if param.ue.distribution_type.upper() != "UNIFORM":
                deterministic_cell = True
                if param.ue.distribution_type.upper() == "CELL":
                    central_cell = True
            else:
                if not (type(topology) is TopologyMacrocell):
                    sys.stderr.write(
                        "ERROR\nUniform UE distribution is currently supported only with Macrocell topology",
                    )
                    sys.exit(1)

            [ue_x, ue_y, ue_z, theta, distance] = StationFactory.get_random_position(
                num_ue, topology, random_number_gen,
                param.minimum_separation_distance_bs_ue,
                central_cell=central_cell,
                deterministic_cell=deterministic_cell,
            )
            psi = np.degrees(
                np.arctan((param.bs.height - param.ue.height) / distance),
            )

            imt_ue.azimuth = (azimuth + theta + np.pi / 2)
            imt_ue.elevation = elevation + psi

        elif param.ue.distribution_type.upper() == "ANGLE_AND_DISTANCE":
            # The Rayleigh and Normal distribution parameters (mean, scale and cutoff)
            # were agreed in TG 5/1 meeting (May 2017).

            if param.ue.distribution_distance.upper() == "RAYLEIGH":
                # For the distance between UE and BS, it is desired that 99% of UE's
                # are located inside the [soft] cell edge, i.e. Prob(d<d_edge) = 99%.
                # Since the distance is modeled by a random variable with Rayleigh
                # distribution, we use the quantile function to find that
                # sigma = distance/3.0345. So we always distibute UE's in order to meet
                # the requirement Prob(d<d_edge) = 99% for a given cell radius.
                radius_scale = topology.cell_radius / 3.0345
                radius = random_number_gen.rayleigh(radius_scale, num_ue)
                # clip the lower values to minimum_separation_distance_bs_ue
                radius = np.clip(radius, param.minimum_separation_distance_bs_ue, None)
            elif param.ue.distribution_distance.upper() == "UNIFORM":
                radius = (topology.cell_radius - param.minimum_separation_distance_bs_ue) * \
                    random_number_gen.random_sample(num_ue) - param.minimum_separation_distance_bs_ue
            else:
                sys.stderr.write(
                    "ERROR\nInvalid UE distance distribution: " + param.ue.distribution_distance,
                )
                sys.exit(1)

            if param.ue.distribution_azimuth.upper() == "NORMAL":
                # In case of the angles, we generate N times the number of UE's because
                # the angle cutoff will discard 5% of the terminals whose angle is
                # outside the angular sector defined by [-60, 60]. So, N = 1.4 seems to
                # be a safe choice.
                N = 1.4
                angle_scale = 30
                angle_mean = 0
                angle_n = random_number_gen.normal(
                    angle_mean, angle_scale, int(N * num_ue),
                )

                # FIXME: The angle cutoff ignores the lower range of azimuth_range
                angle_cutoff = np.max(azimuth_range)
                idx = np.where((angle_n < angle_cutoff) & (angle_n > -angle_cutoff))[0][:num_ue]
                angle = angle_n[idx]
            elif param.ue.distribution_azimuth.upper() == "UNIFORM":
                angle = (azimuth_range[1] - azimuth_range[0]) * random_number_gen.random_sample(num_ue) \
                    + azimuth_range[0]
            else:
                sys.stderr.write(
                    "ERROR\nInvalid UE azimuth distribution: " + param.ue.distribution_distance,
                )
                sys.exit(1)

            for bs in range(num_bs):
                idx = [
                    i for i in range(
                        bs * num_ue_per_bs, bs * num_ue_per_bs + num_ue_per_bs,
                    )
                ]
                # theta is the horizontal angle of the UE wrt the serving BS
                theta = topology.azimuth[bs] + angle[idx]
                # calculate UE position in x-y coordinates
                x = topology.x[bs] + radius[idx] * np.cos(np.radians(theta))
                y = topology.y[bs] + radius[idx] * np.sin(np.radians(theta))
                z = topology.z[bs] * np.ones_like(x)
                ue_x.extend(x)
                ue_y.extend(y)
                ue_z.extend(z)

                # calculate UE azimuth wrt serving BS
                imt_ue.azimuth[idx] = (azimuth[idx] + theta + 180) % 360

                # calculate elevation angle
                # psi is the vertical angle of the UE wrt the serving BS
                distance = np.sqrt(
                    (topology.x[bs] - x) ** 2 + (topology.y[bs] - y) ** 2,
                )
                psi = np.degrees(
                    np.arctan((param.bs.height - param.ue.height) / distance),
                )
                imt_ue.elevation[idx] = elevation[idx] + psi

        else:
            sys.stderr.write(
                "ERROR\nInvalid UE distribution type: " + param.ue.distribution_type,
            )
            sys.exit(1)

        imt_ue.x = np.array(ue_x)
        imt_ue.y = np.array(ue_y)
        imt_ue.z = np.array(ue_z) + param.ue.height

        imt_ue.active = np.zeros(num_ue, dtype=bool)
        imt_ue.indoor = random_number_gen.random_sample(
            num_ue,
        ) <= (param.ue.indoor_percent / 100)
        imt_ue.rx_interference = -500 * np.ones(num_ue)
        imt_ue.ext_interference = -500 * np.ones(num_ue)

        # TODO: this piece of code works only for uplink
        par = ue_param_ant.get_antenna_parameters()
        for i in range(num_ue):
            imt_ue.antenna[i] = AntennaBeamformingImt(
                par, imt_ue.azimuth[i],
                imt_ue.elevation[i],
            )

        # imt_ue.antenna = [AntennaOmni(0) for bs in range(num_ue)]
        imt_ue.bandwidth = param.bandwidth * np.ones(num_ue)
        imt_ue.center_freq = param.frequency * np.ones(num_ue)
        imt_ue.noise_figure = param.ue.noise_figure * np.ones(num_ue)

        if param.spectral_mask == "IMT-2020":
            imt_ue.spectral_mask = SpectralMaskImt(
                StationType.IMT_UE,
                param.frequency,
                param.bandwidth,
                param.spurious_emissions,
                scenario="OUTDOOR",
            )

        elif param.spectral_mask == "3GPP E-UTRA":
            imt_ue.spectral_mask = SpectralMask3Gpp(
                StationType.IMT_UE,
                param.frequency,
                param.bandwidth,
                param.spurious_emissions,
            )

        imt_ue.spectral_mask.set_mask()

        if param.topology.type == 'MACROCELL':
            imt_ue.intersite_dist = param.topology.macrocell.intersite_distance
        elif param.topology.type == 'HOTSPOT':
            imt_ue.intersite_dist = param.topology.hotspot.intersite_distance

        return imt_ue

    @staticmethod
    def generate_imt_ue_indoor(
        param: ParametersImt,
        ue_param_ant: ParametersAntennaImt,
        random_number_gen: np.random.RandomState,
        topology: Topology,
    ) -> StationManager:
        num_bs = topology.num_base_stations
        num_ue_per_bs = param.ue.k * param.ue.k_m
        num_ue = num_bs * num_ue_per_bs

        imt_ue = StationManager(num_ue)
        imt_ue.station_type = StationType.IMT_UE
        ue_x = list()
        ue_y = list()
        ue_z = list()

        # initially set all UE's as indoor
        imt_ue.indoor = np.ones(num_ue, dtype=bool)

        # Calculate UE pointing
        azimuth_range = (-60, 60)
        azimuth = (azimuth_range[1] - azimuth_range[0]) * \
            random_number_gen.random_sample(num_ue) + azimuth_range[0]
        # Remove the randomness from azimuth and you will have a perfect pointing
        # azimuth = np.zeros(num_ue)
        elevation_range = (-90, 90)
        elevation = (elevation_range[1] - elevation_range[0]) * \
            random_number_gen.random_sample(num_ue) + elevation_range[0]

        delta_x = (
            topology.b_w / math.sqrt(topology.ue_indoor_percent) - topology.b_w
        ) / 2
        delta_y = (
            topology.b_d / math.sqrt(topology.ue_indoor_percent) - topology.b_d
        ) / 2

        for bs in range(num_bs):
            idx = [
                i for i in range(
                    bs * num_ue_per_bs, bs * num_ue_per_bs + num_ue_per_bs,
                )
            ]
            # Right most cell of first floor
            if bs % topology.num_cells == 0 and bs < topology.total_bs_level:
                x_min = topology.x[bs] - topology.cell_radius - delta_x
                x_max = topology.x[bs] + topology.cell_radius
            # Left most cell of first floor
            elif bs % topology.num_cells == topology.num_cells - 1 and bs < topology.total_bs_level:
                x_min = topology.x[bs] - topology.cell_radius
                x_max = topology.x[bs] + topology.cell_radius + delta_x
            # Center cells and higher floors
            else:
                x_min = topology.x[bs] - topology.cell_radius
                x_max = topology.x[bs] + topology.cell_radius

            # First floor
            if bs < topology.total_bs_level:
                y_min = topology.y[bs] - topology.b_d / 2 - delta_y
                y_max = topology.y[bs] + topology.b_d / 2 + delta_y
            # Higher floors
            else:
                y_min = topology.y[bs] - topology.b_d / 2
                y_max = topology.y[bs] + topology.b_d / 2

            x = (x_max - x_min) * \
                random_number_gen.random_sample(num_ue_per_bs) + x_min
            y = (y_max - y_min) * \
                random_number_gen.random_sample(num_ue_per_bs) + y_min
            z = [
                topology.height[bs] - topology.b_h +
                param.ue.height for k in range(num_ue_per_bs)
            ]
            ue_x.extend(x)
            ue_y.extend(y)
            ue_z.extend(z)

            # theta is the horizontal angle of the UE wrt the serving BS
            theta = np.degrees(
                np.arctan2(
                    y - topology.y[bs], x - topology.x[bs],
                ),
            )
            # calculate UE azimuth wrt serving BS
            imt_ue.azimuth[idx] = (azimuth[idx] + theta + 180) % 360

            # calculate elevation angle
            # psi is the vertical angle of the UE wrt the serving BS
            distance = np.sqrt(
                (topology.x[bs] - x)**2 + (topology.y[bs] - y)**2,
            )
            psi = np.degrees(
                np.arctan((param.bs.height - param.ue.height) / distance),
            )
            imt_ue.elevation[idx] = elevation[idx] + psi

            # check if UE is indoor
            if bs % topology.num_cells == 0:
                out = (x < topology.x[bs] - topology.cell_radius) | \
                      (y > topology.y[bs] + topology.b_d / 2) | \
                      (y < topology.y[bs] - topology.b_d / 2)
            elif bs % topology.num_cells == topology.num_cells - 1:
                out = (x > topology.x[bs] + topology.cell_radius) | \
                      (y > topology.y[bs] + topology.b_d / 2) | \
                      (y < topology.y[bs] - topology.b_d / 2)
            else:
                out = (y > topology.y[bs] + topology.b_d / 2) | \
                      (y < topology.y[bs] - topology.b_d / 2)
            imt_ue.indoor[idx] = ~ out

        imt_ue.x = np.array(ue_x)
        imt_ue.y = np.array(ue_y)
        imt_ue.height = np.array(ue_z)

        imt_ue.active = np.zeros(num_ue, dtype=bool)
        imt_ue.rx_interference = -500 * np.ones(num_ue)
        imt_ue.ext_interference = -500 * np.ones(num_ue)

        # TODO: this piece of code works only for uplink
        par = ue_param_ant.get_antenna_parameters()
        for i in range(num_ue):
            imt_ue.antenna[i] = AntennaBeamformingImt(
                par, imt_ue.azimuth[i],
                imt_ue.elevation[i],
            )

        # imt_ue.antenna = [AntennaOmni(0) for bs in range(num_ue)]
        imt_ue.bandwidth = param.bandwidth * np.ones(num_ue)
        imt_ue.center_freq = param.frequency * np.ones(num_ue)
        imt_ue.noise_figure = param.ue.noise_figure * np.ones(num_ue)

        if param.spectral_mask == "IMT-2020":
            imt_ue.spectral_mask = SpectralMaskImt(
                StationType.IMT_UE,
                param.frequency,
                param.bandwidth,
                param.spurious_emissions,
                scenario="INDOOR",
            )

        elif param.spectral_mask == "3GPP E-UTRA":
            imt_ue.spectral_mask = SpectralMask3Gpp(
                StationType.IMT_UE,
                param.frequency,
                param.bandwidth,
                param.spurious_emissions,
            )

        imt_ue.spectral_mask.set_mask()

        return imt_ue

    @staticmethod
    def generate_system(parameters: Parameters, topology: Topology, random_number_gen: np.random.RandomState):
        if parameters.imt.topology.type == 'MACROCELL':
            intersite_dist = parameters.imt.topology.macrocell.intersite_distance
        elif parameters.imt.topology.type == 'HOTSPOT':
            intersite_dist = parameters.imt.topology.hotspot.intersite_distance

        if parameters.general.system == "METSAT_SS":
            return StationFactory.generate_metsat_ss(parameters.metsat_ss)
        elif parameters.general.system == "EESS_SS":
            return StationFactory.generate_eess_space_station(parameters.eess_ss)
        elif parameters.general.system == "FSS_ES":
            return StationFactory.generate_fss_earth_station(parameters.fss_es, random_number_gen, topology)
        elif parameters.general.system == "SINGLE_EARTH_STATION":
            return StationFactory.generate_single_earth_station(parameters.single_earth_station, random_number_gen,
                                                                StationType.SINGLE_EARTH_STATION, topology)
        elif parameters.general.system == "RAS":
            return StationFactory.generate_ras_station(parameters.ras, random_number_gen, topology)
        elif parameters.general.system == "FSS_SS":
            return StationFactory.generate_fss_space_station(parameters.fss_ss)
        elif parameters.general.system == "FS":
            return StationFactory.generate_fs_station(parameters.fs)
        elif parameters.general.system == "HAPS":
            return StationFactory.generate_haps(parameters.haps, intersite_dist, random_number_gen)
        elif parameters.general.system == "RNS":
            return StationFactory.generate_rns(parameters.rns, random_number_gen)
        elif parameters.general.system == "MSS_SS":
            return StationFactory.generate_mss_ss(parameters.mss_ss)
        elif parameters.general.system == "MSS_D2D":
            return StationFactory.generate_mss_d2d(parameters.mss_d2d, random_number_gen, topology)
        #elif parameters.general.system == "NGSO":
        #    return StationFactory.generate_ngso_constellation(parameters.ngso, random_number_gen)
        else:
            sys.stderr.write(
                "ERROR\nInvalid system: " +
                parameters.general.system,
            )
            sys.exit(1)

    @staticmethod
    def generate_fss_space_station(param: ParametersFssSs):
        fss_space_station = StationManager(1)
        fss_space_station.station_type = StationType.FSS_SS
        fss_space_station.is_space_station = True

        # now we set the coordinates according to
        # ITU-R P619-1, Attachment A

        # calculate distances to the centre of the Earth
        dist_sat_centre_earth_km = (EARTH_RADIUS + param.altitude) / 1000
        dist_imt_centre_earth_km = (
            EARTH_RADIUS + param.earth_station_alt_m
        ) / 1000

        # calculate Cartesian coordinates of satellite, with origin at centre of the Earth
        sat_lat_rad = param.lat_deg * np.pi / 180.
        imt_long_diff_rad = param.earth_station_long_diff_deg * np.pi / 180.
        x1 = dist_sat_centre_earth_km * \
            np.cos(sat_lat_rad) * np.cos(imt_long_diff_rad)
        y1 = dist_sat_centre_earth_km * \
            np.cos(sat_lat_rad) * np.sin(imt_long_diff_rad)
        z1 = dist_sat_centre_earth_km * np.sin(sat_lat_rad)

        # rotate axis and calculate coordinates with origin at IMT system
        imt_lat_rad = param.earth_station_lat_deg * np.pi / 180.
        fss_space_station.x = np.array(
            [x1 * np.sin(imt_lat_rad) - z1 * np.cos(imt_lat_rad)],
        ) * 1000
        fss_space_station.y = np.array([y1]) * 1000
        fss_space_station.height = np.array([
            (
                z1 * np.sin(imt_lat_rad) + x1 * np.cos(imt_lat_rad) -
                dist_imt_centre_earth_km
            ) * 1000,
        ])
        fss_space_station.z = fss_space_station.height

        fss_space_station.azimuth = np.array([param.azimuth])
        fss_space_station.elevation = np.array([param.elevation])

        fss_space_station.active = np.array([True])
        fss_space_station.tx_power = np.array(
            [param.tx_power_density + 10 *
                math.log10(param.bandwidth * 1e6) + 30],
        )
        fss_space_station.rx_interference = np.array([-500])

        if param.antenna_pattern == "OMNI":
            fss_space_station.antenna = np.array(
                [AntennaOmni(param.antenna_gain)],
            )
        elif param.antenna_pattern == "ITU-R S.672":
            fss_space_station.antenna = np.array([AntennaS672(param)])
        elif param.antenna_pattern == "ITU-R S.1528":
            fss_space_station.antenna = np.array([AntennaS1528(param.antenna_s1528)])
        elif param.antenna_pattern == "FSS_SS":
            fss_space_station.antenna = np.array([AntennaFssSs(param)])
        else:
            sys.stderr.write(
                "ERROR\nInvalid FSS SS antenna pattern: " + param.antenna_pattern,
            )
            sys.exit(1)

        fss_space_station.bandwidth = np.array([param.bandwidth])
        fss_space_station.noise_temperature = np.array([param.noise_temperature])
        fss_space_station.thermal_noise = np.array([-500])
        fss_space_station.total_interference = np.array([-500])

        return fss_space_station

    @staticmethod
    def generate_fss_earth_station(param: ParametersFssEs, random_number_gen: np.random.RandomState, *args):
        """
        @deprecated

        Since this creates a Single Earth Station, you should use StationFactory.generate_single_earth_station instead.
        This will be deleted in the future.
        ----------------------------------
        Generates FSS Earth Station.

        Arguments:
            param: ParametersFssEs
            random_number_gen: np.random.RandomState
            topology (optional): Topology
        """
        warn(
            "This is deprecated, use StationFactory.generate_single_earth_station() instead; date=2024-10-11",
            DeprecationWarning, stacklevel=2,
        )

        if len(args):
            topology = args[0]

        fss_earth_station = StationManager(1)
        fss_earth_station.station_type = StationType.FSS_ES

        if param.location.upper() == "FIXED":
            fss_earth_station.x = np.array([param.x])
            fss_earth_station.y = np.array([param.y])
        elif param.location.upper() == "CELL":
            x, y, _, _ = StationFactory.get_random_position(
                1, topology, random_number_gen,
                param.min_dist_to_bs, True,
            )
            fss_earth_station.x = np.array(x)
            fss_earth_station.y = np.array(y)
        elif param.location.upper() == "NETWORK":
            x, y, _, _ = StationFactory.get_random_position(
                1, topology, random_number_gen,
                param.min_dist_to_bs, False,
            )
            fss_earth_station.x = np.array(x)
            fss_earth_station.y = np.array(y)
        elif param.location.upper() == "UNIFORM_DIST":
            # FSS ES is randomly (uniform) created inside a circle of radius
            # equal to param.max_dist_to_bs
            if param.min_dist_to_bs < 0:
                sys.stderr.write(
                    "ERROR\nInvalid minimum distance from FSS ES to BS: {}".format(
                        param.min_dist_to_bs,
                    ),
                )
                sys.exit(1)
            while (True):
                dist_x = random_number_gen.uniform(
                    -param.max_dist_to_bs, param.max_dist_to_bs,
                )
                dist_y = random_number_gen.uniform(
                    -param.max_dist_to_bs, param.max_dist_to_bs,
                )
                radius = np.sqrt(dist_x**2 + dist_y**2)
                if (radius > param.min_dist_to_bs) & (radius < param.max_dist_to_bs):
                    break
            fss_earth_station.x[0] = dist_x
            fss_earth_station.y[0] = dist_y
        else:
            sys.stderr.write(
                "ERROR\nFSS-ES location type {} not supported".format(
                    param.location),
            )
            sys.exit(1)

        fss_earth_station.z = np.array([param.height])
        fss_earth_station.height = np.array([param.height])

        if param.azimuth.upper() == "RANDOM":
            fss_earth_station.azimuth = np.array([random_number_gen.uniform(-180., 180.)])
        else:
            fss_earth_station.azimuth = np.array([float(param.azimuth)])

        elevation = random_number_gen.uniform(
            param.elevation_min, param.elevation_max,
        )
        fss_earth_station.elevation = np.array([elevation])

        fss_earth_station.active = np.array([True])
        fss_earth_station.tx_power = np.array(
            [param.tx_power_density + 10 *
                math.log10(param.bandwidth * 1e6) + 30],
        )
        fss_earth_station.rx_interference = np.array([-500])

        if param.antenna_pattern.upper() == "OMNI":
            fss_earth_station.antenna = np.array(
                [AntennaOmni(param.antenna_gain)],
            )
        elif param.antenna_pattern.upper() == "ITU-R S.1855":
            fss_earth_station.antenna = np.array([AntennaS1855(param)])
        elif param.antenna_pattern.upper() == "ITU-R S.465":
            fss_earth_station.antenna = np.array([AntennaS465(param)])
        elif param.antenna_pattern.upper() == "MODIFIED ITU-R S.465":
            fss_earth_station.antenna = np.array([AntennaModifiedS465(param)])
        elif param.antenna_pattern.upper() == "ITU-R S.580":
            fss_earth_station.antenna = np.array([AntennaS580(param)])
        else:
            sys.stderr.write(
                "ERROR\nInvalid FSS ES antenna pattern: " + param.antenna_pattern,
            )
            sys.exit(1)

        fss_earth_station.noise_temperature = np.array([param.noise_temperature])
        fss_earth_station.bandwidth = np.array([param.bandwidth])
        fss_earth_station.noise_temperature = np.array([param.noise_temperature])
        fss_earth_station.thermal_noise = np.array([-500])
        fss_earth_station.total_interference = np.array([-500])

        return fss_earth_station

    @staticmethod
    def generate_single_earth_station(
        param: ParametersSingleEarthStation, random_number_gen: np.random.RandomState,
        station_type=StationType.SINGLE_EARTH_STATION, topology=None,
    ):
        """
        Generates a Single Earth Station.

        Arguments:
            param: ParametersSingleEarthStation
            random_number_gen: np.random.RandomState
            topology (optional): Topology
        """
        single_earth_station = StationManager(1)
        single_earth_station.station_type = StationType.SINGLE_EARTH_STATION

        match param.geometry.location.type:
            case "FIXED":
                single_earth_station.x = np.array(
                    [param.geometry.location.fixed.x],
                )
                single_earth_station.y = np.array(
                    [param.geometry.location.fixed.y],
                )
            case "CELL":
                x, y, _, _ = StationFactory.get_random_position(
                    1, topology, random_number_gen,
                    param.geometry.location.cell.min_dist_to_bs, True,
                )
                single_earth_station.x = np.array(x)
                single_earth_station.y = np.array(y)
            case "NETWORK":
                x, y, _, _ = StationFactory.get_random_position(
                    1, topology, random_number_gen,
                    param.geometry.location.network.min_dist_to_bs, False,
                )
                single_earth_station.x = np.array(x)
                single_earth_station.y = np.array(y)
            case "UNIFORM_DIST":
                # ES is randomly (uniform) created inside a circle of radius
                # equal to param.max_dist_to_bs
                if param.geometry.location.uniform_dist.min_dist_to_bs < 0:
                    sys.stderr.write(
                        "ERROR\nInvalid minimum distance from Single ES to BS: {}".format(
                            param.geometry.location.uniform_dist.min_dist_to_bs,
                        ),
                    )
                    sys.exit(1)
                while (True):
                    dist_x = random_number_gen.uniform(
                        -param.geometry.location.uniform_dist.max_dist_to_bs,
                        param.geometry.location.uniform_dist.max_dist_to_bs,
                    )
                    dist_y = random_number_gen.uniform(
                        -param.geometry.location.uniform_dist.max_dist_to_bs,
                        param.geometry.location.uniform_dist.max_dist_to_bs,
                    )
                    radius = np.sqrt(dist_x**2 + dist_y**2)
                    if (radius > param.geometry.location.uniform_dist.min_dist_to_bs) & \
                       (radius < param.geometry.location.uniform_dist.max_dist_to_bs):
                        break
                single_earth_station.x[0] = dist_x
                single_earth_station.y[0] = dist_y
            case _:
                sys.stderr.write(
                    "ERROR\nSingle-ES location type {} not supported".format(
                        param.geometry.location.type),
                )
                sys.exit(1)

        single_earth_station.z = np.array([param.geometry.height])
        single_earth_station.height = np.array([param.geometry.height])

        if param.geometry.azimuth.type == "UNIFORM_DIST":
            if param.geometry.azimuth.uniform_dist.min < -180:
                sys.stderr.write(
                    "ERROR\nInvalid minimum azimuth: {} < -180".format(
                        param.geometry.azimuth.uniform_dist.min),
                )
                sys.exit(1)
            if param.geometry.azimuth.uniform_dist.max > 180:
                sys.stderr.write(
                    "ERROR\nInvalid maximum azimuth: {} > 180".format(
                        param.geometry.azimuth.uniform_dist.max,
                    ),
                )
                sys.exit(1)
            single_earth_station.azimuth = np.array([
                random_number_gen.uniform(
                    param.geometry.azimuth.uniform_dist.min, param.geometry.azimuth.uniform_dist.max,
                ),
            ])
        else:
            single_earth_station.azimuth = np.array(
                [param.geometry.azimuth.fixed],
            )

        if param.geometry.elevation.type == "UNIFORM_DIST":
            single_earth_station.elevation = np.array([
                random_number_gen.uniform(
                    param.geometry.elevation.uniform_dist.min, param.geometry.elevation.uniform_dist.max,
                ),
            ])
        else:
            single_earth_station.elevation = np.array(
                [param.geometry.elevation.fixed],
            )

        match param.antenna.pattern:
            case "OMNI":
                single_earth_station.antenna = np.array(
                    [AntennaOmni(param.antenna.gain)],
                )
            case "ITU-R S.465":
                single_earth_station.antenna = np.array(
                    [AntennaS465(param.antenna.itu_r_s_465)],
                )
            case "ITU-R Reg. RR. Appendice 7 Annex 3":
                single_earth_station.antenna = np.array(
                    [AntennaReg_RR_A7_3(param.antenna.itu_reg_rr_a7_3)],
                )
            case "ITU-R S.1855":
                single_earth_station.antenna = np.array(
                    [AntennaS1855(param.antenna.itu_r_s_1855)],
                )
            case "MODIFIED ITU-R S.465":
                single_earth_station.antenna = np.array(
                    [AntennaModifiedS465(param.antenna.itu_r_s_465_modified)],
                )
            case "ITU-R S.580":
                single_earth_station.antenna = np.array(
                    [AntennaS580(param.antenna.itu_r_s_580)],
                )
            case _:
                sys.stderr.write(
                    "ERROR\nInvalid FSS ES antenna pattern: " + param.antenna_pattern,
                )
                sys.exit(1)

        single_earth_station.active = np.array([True])
        single_earth_station.bandwidth = np.array([param.bandwidth])

        single_earth_station.tx_power = np.array(
            [param.tx_power_density + 10 *
                math.log10(param.bandwidth * 1e6) + 30],
        )

        single_earth_station.noise_temperature = param.noise_temperature

        # TODO: check why this would not be set on the StationManager() constructor itself?
        single_earth_station.rx_interference = -500
        single_earth_station.thermal_noise = -500
        single_earth_station.total_interference = -500

        return single_earth_station

    @staticmethod
    def generate_fs_station(param: ParametersFs):
        """
        @deprecated
        Since this creates a Single Earth Station, you should use StationFactory.generate_single_earth_station instead.
        This will be deleted in the future
        """
        warn(
            "This is deprecated, use StationFactory.generate_single_earth_station() instead; date=2024-10-11",
            DeprecationWarning, stacklevel=2,
        )

        fs_station = StationManager(1)
        fs_station.station_type = StationType.FS

        fs_station.x = np.array([param.x])
        fs_station.y = np.array([param.y])
        fs_station.z = np.array([param.height])
        fs_station.height = np.array([param.height])

        fs_station.azimuth = np.array([param.azimuth])
        fs_station.elevation = np.array([param.elevation])

        fs_station.active = np.array([True])
        fs_station.tx_power = np.array(
            [param.tx_power_density + 10 *
                math.log10(param.bandwidth * 1e6) + 30],
        )
        fs_station.rx_interference = -500

        if param.antenna_pattern == "OMNI":
            fs_station.antenna = np.array([AntennaOmni(param.antenna_gain)])
        elif param.antenna_pattern == "ITU-R F.699":
            fs_station.antenna = np.array([AntennaF699(param)])
        else:
            sys.stderr.write(
                "ERROR\nInvalid FS antenna pattern: " + param.antenna_pattern,
            )
            sys.exit(1)

        fs_station.noise_temperature = param.noise_temperature
        fs_station.bandwidth = np.array([param.bandwidth])

        return fs_station

    @staticmethod
    def generate_haps(param: ParametersHaps, intersite_distance: int, random_number_gen: np.random.RandomState):
        num_haps = 1
        haps = StationManager(num_haps)
        haps.station_type = StationType.HAPS
        haps.is_space_station = True

#        d = intersite_distance
#        h = (d/3)*math.sqrt(3)/2
#        haps.x = np.array([0, 7*d/2, -d/2, -4*d, -7*d/2, d/2, 4*d])
#        haps.y = np.array([0, 9*h, 15*h, 6*h, -9*h, -15*h, -6*h])
        haps.x = np.array([0])
        haps.y = np.array([0])
        haps.z = param.altitude * np.ones(num_haps)

        haps.height = haps.z

        elev_max = 68.19  # corresponds to 50 km radius and 20 km altitude
        haps.azimuth = 360 * random_number_gen.random_sample(num_haps)
        haps.elevation = ((270 + elev_max) - (270 - elev_max)) * random_number_gen.random_sample(num_haps) + \
                         (270 - elev_max)

        haps.active = np.ones(num_haps, dtype=bool)

        haps.antenna = np.empty(num_haps, dtype=Antenna)

        if param.antenna_pattern == "OMNI":
            for i in range(num_haps):
                haps.antenna[i] = AntennaOmni(param.antenna_gain)
        elif param.antenna_pattern == "ITU-R F.1891":
            for i in range(num_haps):
                haps.antenna[i] = AntennaF1891(param)
        else:
            sys.stderr.write(
                "ERROR\nInvalid HAPS (airbone) antenna pattern: " +
                param.antenna_pattern,
            )
            sys.exit(1)

        haps.bandwidth = np.array([param.bandwidth])

        return haps

    @staticmethod
    def generate_rns(param: ParametersRns, random_number_gen: np.random.RandomState):
        num_rns = 1
        rns = StationManager(num_rns)
        rns.station_type = StationType.RNS
        rns.is_space_station = True

        rns.x = np.array([param.x])
        rns.y = np.array([param.y])
        rns.z = np.array([param.altitude])
        rns.height = np.array([param.altitude])

        # minimum and maximum values for azimuth and elevation
        azimuth = np.array([-30, 30])
        elevation = np.array([-30, 5])

        rns.azimuth = 90 + (azimuth[1] - azimuth[0]) * \
            random_number_gen.random_sample(num_rns) + azimuth[0]
        rns.elevation = (elevation[1] - elevation[0]) * \
            random_number_gen.random_sample(num_rns) + elevation[0]

        rns.active = np.ones(num_rns, dtype=bool)

        if param.antenna_pattern == "OMNI":
            rns.antenna = np.array([AntennaOmni(param.antenna_gain)])
        elif param.antenna_pattern == "ITU-R M.1466":
            rns.antenna = np.array(
                [AntennaM1466(param.antenna_gain, rns.azimuth, rns.elevation)],
            )
        else:
            sys.stderr.write(
                "ERROR\nInvalid RNS antenna pattern: " + param.antenna_pattern,
            )
            sys.exit(1)

        rns.bandwidth = np.array([param.bandwidth])
        rns.noise_temperature = param.noise_temperature
        rns.thermal_noise = -500
        rns.total_interference = -500
        rns.rx_interference = -500

        return rns

    @staticmethod
    def generate_eess_space_station(param: ParametersEessSS):
        if param.distribution_enable:
            if param.distribution_type == "UNIFORM":
                param.nadir_angle = np.random.uniform(
                    param.nadir_angle_distribution[0],
                    param.nadir_angle_distribution[1],
                )

        return StationFactory.generate_space_station(param, StationType.EESS_SS)

    @staticmethod
    def generate_metsat_ss(param: ParametersMetSatSS):
        return StationFactory.generate_space_station(param, StationType.METSAT_SS)

    @staticmethod
    def generate_space_station(param: ParametersSpaceStation, station_type: StationType):
        # this method uses off-nadir angle and altitude to infer the entire geometry
        # TODO: make this usable on more space station cases (initially only works for metsat and eess)
        space_station = StationManager(1)
        space_station.is_space_station = True
        space_station.station_type = station_type
        # assert param.station_type is not None

        incidence_angle = math.degrees(
            math.asin(
                math.sin(math.radians(param.nadir_angle)) *
                (1 + (param.altitude / EARTH_RADIUS)),
            ),
        )

        # distance to field of view centre according to Rec. ITU-R RS.1861-0
        distance = EARTH_RADIUS * \
            math.sin(math.radians(incidence_angle - param.nadir_angle)) / \
            math.sin(math.radians(param.nadir_angle))

        # Elevation at ground (centre of the footprint)
        theta_grd_elev = 90 - incidence_angle

        space_station.x = np.array([0])
        space_station.y = np.array(
            [distance * math.cos(math.radians(theta_grd_elev))],
        )
        space_station.height = np.array(
            [distance * math.sin(math.radians(theta_grd_elev))],
        )
        space_station.z = space_station.height

        # Elevation and azimuth at sensor wrt centre of the footprint
        # It is assumed the sensor is at y-axis, hence azimuth is 270 deg
        space_station.azimuth = np.array([270])
        space_station.elevation = np.array([-theta_grd_elev])

        space_station.active = np.array([True])
        space_station.rx_interference = np.array([-500])

        if param.antenna_pattern == "OMNI":
            space_station.antenna = np.array([AntennaOmni(param.antenna_gain)])
        elif param.antenna_pattern == "ITU-R RS.1813":
            space_station.antenna = np.array([AntennaRS1813(param)])
        elif param.antenna_pattern == "ITU-R RS.1861 9a":
            space_station.antenna = np.array([AntennaRS1861_9A(param)])
        elif param.antenna_pattern == "ITU-R RS.1861 9b":
            space_station.antenna = np.array([AntennaRS1861_9B(param)])
        elif param.antenna_pattern == "ITU-R RS.1861 9c":
            space_station.antenna = np.array([AntennaRS1861_9C()])
        elif param.antenna_pattern == "ITU-R RS.2043":
            space_station.antenna = np.array([AntennaRS2043()])
        elif param.antenna_pattern == "ITU-R S.672":
            space_station.antenna = np.array([AntennaS672(param)])
        else:
            sys.stderr.write(
                "ERROR\nInvalid EESS PASSIVE antenna pattern: " + param.antenna_pattern,
            )
            sys.exit(1)

        space_station.bandwidth = np.array([param.bandwidth])
        # Noise temperature is not an input parameter for yet used systems.
        # It is included here to calculate the useless I/N values
        space_station.noise_temperature = np.array([500.0])

        return space_station


    @staticmethod
    def generate_mss_ss(param_mss: ParametersMssSs):
        # We borrow the TopologyNTN geometry as it's the same for MSS_SS
        ntn_topology = TopologyNTN(param_mss.intersite_distance,
                                   param_mss.cell_radius,
                                   param_mss.altitude,
                                   param_mss.azimuth,
                                   param_mss.elevation,
                                   param_mss.num_sectors)
        ntn_topology.calculate_coordinates()

        num_bs = ntn_topology.num_base_stations
        mss_ss = StationManager(n=num_bs)
        mss_ss.station_type = StationType.MSS_SS
        mss_ss.x = ntn_topology.space_station_x * np.ones(num_bs) + param_mss.x
        mss_ss.y = ntn_topology.space_station_y * np.ones(num_bs) + param_mss.y
        mss_ss.z = ntn_topology.space_station_z * np.ones(num_bs)
        mss_ss.height = ntn_topology.space_station_z * np.ones(num_bs)
        mss_ss.elevation = ntn_topology.elevation
        mss_ss.is_space_station = True
        mss_ss.azimuth = ntn_topology.azimuth
        mss_ss.active = np.ones(num_bs, dtype=int)
        mss_ss.tx_power = param_mss.tx_power_density + 10 * np.log10(param_mss.bandwidth * 10**6)
        mss_ss.antenna = np.empty(num_bs, dtype=AntennaS1528Leo)

        for i in range(num_bs):
            if param_mss.antenna_pattern == "ITU-R-S.1528-LEO":
                mss_ss.antenna[i] = AntennaS1528Leo(param_mss.antenna_s1528)
            elif param_mss.antenna_pattern == "ITU-R-S.1528-Section1.2":
                mss_ss.antenna[i] = AntennaS1528(param_mss.antenna_s1528)
            elif param_mss.antenna_pattern == "ITU-R-S.1528-Taylor":
                mss_ss.antenna[i] = AntennaS1528Taylor(param_mss.antenna_s1528)
            else:
                raise ValueError("generate_mss_ss: Invalid antenna type: {param_mss.antenna_pattern}")

        if param_mss.spectral_mask == "IMT-2020":
            mss_ss.spectral_mask = SpectralMaskImt(StationType.IMT_BS,
                                                   param_mss.frequency,
                                                   param_mss.bandwidth,
                                                   param_mss.spurious_emissions,
                                                   scenario="OUTDOOR")
        elif param_mss.spectral_mask == "3GPP E-UTRA":
            mss_ss.spectral_mask = SpectralMask3Gpp(StationType.IMT_BS,
                                                    param_mss.frequency,
                                                    param_mss.bandwidth,
                                                    param_mss.spurious_emissions,
                                                    scenario="OUTDOOR")
        else:
            raise ValueError(f"Invalid or not implemented spectral mask - {param_mss.spectral_mask}")
        mss_ss.spectral_mask.set_mask(param_mss.tx_power_density + 10 * np.log10(param_mss.bandwidth * 10e6))

        return mss_ss

<<<<<<< HEAD


=======
>>>>>>> d58301b4
    def generate_mss_d2d(params: ParametersMssD2d, random_number_gen: np.random.RandomState, imt_topology: Topology):
        """
        Generate the MSS D2D constellation with support for multiple orbits and base station visibility.

        Parameters
        ----------
        params : ParametersMssD2d
            Parameters for the MSS D2D system, including orbits and antenna configuration.
        random_number_gen : np.random.RandomState
            Random number generator for generating satellite positions.
        imt_topology : Topology
            The IMT topology containing base station locations.

        Returns
        -------
        StationManager
            A StationManager object containing satellite configurations and positions.
        """
        MIN_ELEV_ANGLE_DEG = 5.0  # Minimum elevation angle for satellite visibility
        MAX_ITER = 100  # Maximum iterations to find at least one visible satellite

        # Calculate the total number of satellites across all orbits
        total_satellites = sum(orbit.n_planes * orbit.sats_per_plane for orbit in params.orbits)

        # Initialize the StationManager for the MSS D2D system
        mss_d2d = StationManager(n=total_satellites)
        mss_d2d.station_type = StationType.MSS_D2D  # Set the station type to MSS D2D
        mss_d2d.is_space_station = True  # Indicate that the station is in space
        mss_d2d.idx_orbit = np.zeros(total_satellites, dtype=int)  # Add orbit index array

        # Initialize satellites antennas
        mss_d2d.antenna = np.empty(total_satellites, dtype=AntennaS1528Leo)
        for i in range(total_satellites):
            if params.antenna_pattern == "ITU-R-S.1528-LEO":
                mss_d2d.antenna[i] = AntennaS1528Leo(params.antenna_s1528)
            elif params.antenna_pattern == "ITU-R-S.1528-Section1.2":
                mss_d2d.antenna[i] = AntennaS1528(params.antenna_s1528)
            elif params.antenna_pattern == "ITU-R-S.1528-Taylor":
                mss_d2d.antenna[i] = AntennaS1528Taylor(params.antenna_s1528)
            else:
                raise ValueError("generate_mss_ss: Invalid antenna type: {param_mss.antenna_pattern}")

        if params.spectral_mask == "IMT-2020":
            mss_d2d.spectral_mask = SpectralMaskImt(StationType.IMT_BS,
                                                    params.frequency,
                                                    params.bandwidth,
                                                    params.spurious_emissions,
                                                    scenario="OUTDOOR")
        elif params.spectral_mask == "3GPP E-UTRA":
            mss_d2d.spectral_mask = SpectralMask3Gpp(StationType.IMT_BS,
                                                     params.frequency,
                                                     params.bandwidth,
                                                     params.spurious_emissions,
                                                     scenario="OUTDOOR")
        else:
            raise ValueError(f"Invalid or not implemented spectral mask - {params.spectral_mask}")
        mss_d2d.spectral_mask.set_mask(params.tx_power_density + 10 * np.log10(params.bandwidth * 10e6))

        # Initialize arrays to store satellite positions and angles
        all_positions = {"lat": [], "lon": [], "sx": [], "sy": [], "sz": []}
        all_elevations = []  # Store satellite elevations
        all_azimuths = []  # Store satellite azimuths

        # List to store indices of active satellites
        active_satellite_idxs = []
        current_sat_idx = 0  # Index tracker for satellites across all orbits

        i = 0  # Iteration counter for ensuring satellite visibility
        while len(active_satellite_idxs) == 0:
            # Iterate through each orbit defined in the parameters
            for orbit_idx, param in enumerate(params.orbits):
                # Instantiate an OrbitModel for the current orbit
                orbit = OrbitModel(
                    Nsp=param.sats_per_plane,  # Satellites per plane
                    Np=param.n_planes,  # Number of orbital planes
                    phasing=param.phasing_deg,  # Phasing angle in degrees
                    long_asc=param.long_asc_deg,  # Longitude of ascending node in degrees
                    omega=param.omega_deg,  # Argument of perigee in degrees
                    delta=param.inclination_deg,  # Orbital inclination in degrees
                    hp=param.perigee_alt_km,  # Perigee altitude in kilometers
                    ha=param.apogee_alt_km,  # Apogee altitude in kilometers
                    Mo=param.initial_mean_anomaly  # Initial mean anomaly in degrees
                )

                # Generate random positions for satellites in this orbit
                pos_vec = orbit.get_orbit_positions_random_time(rng=random_number_gen)

                # Determine the number of satellites in this orbit
                num_satellites = len(pos_vec["sx"])

                # Assign orbit index to satellites
                mss_d2d.idx_orbit[current_sat_idx:current_sat_idx + num_satellites] = orbit_idx

                # Extract satellite positions and calculate distances
                sx, sy, sz = pos_vec['sx'], pos_vec['sy'], pos_vec['sz']
                r = np.sqrt(sx**2 + sy**2 + sz**2)  # Distance from Earth's center

                # When getting azimuth and elevation, we need to consider sx, sy and sz points
                # from the center of earth to the satellite, and we need to point the satellite
                # towards the center of earth
                elevations = np.degrees(np.arcsin(-sz / r))  # Calculate elevation angles
                azimuths = np.degrees(np.arctan2(-sy, -sx))  # Calculate azimuth angles

                # Append satellite positions and angles to global lists
                all_positions['lat'].extend(pos_vec['lat'])  # Latitudes
                all_positions['lon'].extend(pos_vec['lon'])  # Longitudes
                all_positions['sx'].extend(sx)  # X-coordinates
                all_positions['sy'].extend(sy)  # Y-coordinates
                all_positions['sz'].extend(sz)  # Z-coordinates
                all_elevations.extend(elevations)  # Elevation angles
                all_azimuths.extend(azimuths)  # Azimuth angles

                # Calculate satellite visibility from base stations
                elev_from_bs = calc_elevation(
                    np.degrees(imt_topology.central_latitude),  # Latitude of base station
                    pos_vec['lat'],  # Latitude of satellites
                    np.degrees(imt_topology.central_longitude),  # Longitude of base station
                    pos_vec['lon'],  # Longitude of satellites
                    orbit.perigee_alt_km  # Perigee altitude in kilometers
                )

                # Determine visible satellites based on minimum elevation angle
                visible_sat_idxs = [
                    current_sat_idx + idx for idx, elevation in enumerate(elev_from_bs) if elevation >= MIN_ELEV_ANGLE_DEG
                ]
                active_satellite_idxs.extend(visible_sat_idxs)

                # Update the index tracker for the next orbit
                current_sat_idx += len(sx)

            i += 1  # Increment iteration counter
            if i >= MAX_ITER:  # Check if maximum iterations reached
                raise RuntimeError(
                    "Maximum iterations reached, and no satellite was selected within the minimum elevation criteria."
                )

        # Configure satellite positions in the StationManager
        mss_d2d.x = np.squeeze(np.array(all_positions['sx'])) * 1e3  # Convert X-coordinates to meters
        mss_d2d.y = np.squeeze(np.array(all_positions['sy'])) * 1e3  # Convert Y-coordinates to meters
        mss_d2d.z = np.squeeze(np.array(all_positions['sz'])) * 1e3  # Convert Z-coordinates to meters
        mss_d2d.height = np.squeeze(np.array(all_positions['sz'])) * 1e3  # Convert Z-coordinates to meters
        mss_d2d.elevation = np.squeeze(np.array(all_elevations))  # Elevation angles
        mss_d2d.azimuth = np.squeeze(np.array(all_azimuths))  # Azimuth angles

        # Set active satellite flags
        mss_d2d.active = np.zeros(total_satellites, dtype=bool)  # Initialize all satellites as inactive
        mss_d2d.active[active_satellite_idxs] = True  # Mark visible satellites as active

        return mss_d2d  # Return the configured StationManager

    @staticmethod
    def get_random_position(num_stas: int,
                            topology: Topology,
                            random_number_gen: np.random.RandomState,
                            min_dist_to_bs=0.,
                            central_cell=False,
                            deterministic_cell=False):
        """
        Generate UE random-possitions inside the topolgy area.

        Parameters
        ----------
        num_stas : int
            Number of UE stations
        topology : Topology
            The IMT topology object
        random_number_gen : np.random.RandomState
            Random number generator
        min_dist_to_bs : _type_, optional
            Minimum distance to the BS, by default 0.
        central_cell : bool, optional
            Whether the central cell in the cluster is used, by default False
        deterministic_cell : bool, optional
            Fix the cell to be used as anchor point, by default False

        Returns
        -------
        tuple
            x, y, z, azimuth and elevation angles.
        """
        hexagon_radius = topology.intersite_distance * 2 / 3

        x = np.array([])
        y = np.array([])
        z = np.array([])
        bs_x = -hexagon_radius
        bs_y = 0

        while len(x) < num_stas:
            num_stas_temp = num_stas - len(x)
            # generate UE uniformly in a triangle
            x_temp = random_number_gen.uniform(0, hexagon_radius * np.cos(np.pi / 6), num_stas_temp)
            y_temp = random_number_gen.uniform(0, hexagon_radius / 2, num_stas_temp)

            invert_index = np.arctan(y_temp / x_temp) > np.pi / 6
            y_temp[invert_index] = -(hexagon_radius / 2 - y_temp[invert_index])
            x_temp[invert_index] = (hexagon_radius * np.cos(np.pi / 6) - x_temp[invert_index])

            # randomly choose a hextant
            hextant = random_number_gen.random_integers(0, 5, num_stas_temp)
            hextant_angle = np.pi / 6 + np.pi / 3 * hextant

            old_x = x_temp
            x_temp = x_temp * np.cos(hextant_angle) - y_temp * np.sin(hextant_angle)
            y_temp = old_x * np.sin(hextant_angle) + y_temp * np.cos(hextant_angle)

            dist = np.sqrt((x_temp - bs_x) ** 2 + (y_temp - bs_y) ** 2)
            indices = dist > min_dist_to_bs

            x_temp = x_temp[indices]
            y_temp = y_temp[indices]

            x = np.append(x, x_temp)
            y = np.append(y, y_temp)

        x = x - bs_x
        y = y - bs_y

        # choose cells
        if central_cell:
            central_cell_indices = np.where((topology.x == 0) & (topology.y == 0))

            if not len(central_cell_indices[0]):
                sys.stderr.write("ERROR\nTopology does not have a central cell")
                sys.exit(1)

            cell = central_cell_indices[0][random_number_gen.random_integers(0, len(central_cell_indices[0]) - 1,
                                                                             num_stas)]
        elif deterministic_cell:
            num_bs = topology.num_base_stations
            stas_per_cell = num_stas / num_bs
            cell = np.repeat(np.arange(num_bs, dtype=int), stas_per_cell)

        else:  # random cells
            num_bs = topology.num_base_stations
            cell = random_number_gen.random_integers(0, num_bs - 1, num_stas)

        cell_x = topology.x[cell]
        cell_y = topology.y[cell]
        cell_z = topology.z[cell]

        # x = x + cell_x + hexagon_radius * np.cos(topology.azimuth[cell] * np.pi / 180)
        # y = y + cell_y + hexagon_radius * np.sin(topology.azimuth[cell] * np.pi / 180)
        old_x = x
        x = x * np.cos(np.radians(topology.azimuth[cell])) - y * np.sin(np.radians(topology.azimuth[cell]))
        y = old_x * np.sin(np.radians(topology.azimuth[cell])) + y * np.cos(np.radians(topology.azimuth[cell]))
        x = x + cell_x
        y = y + cell_y
        z = cell_z

        x = list(x)
        y = list(y)
        z = list(z)

        # calculate UE azimuth wrt serving BS
        if topology.is_space_station is False:
            theta = np.arctan2(y - cell_y, x - cell_x)

            # calculate elevation angle
            # psi is the vertical angle of the UE wrt the serving BS
            distance = np.sqrt((cell_x - x) ** 2 + (cell_y - y) ** 2)
        else:
            theta = np.arctan2(y - topology.space_station_y[cell], x - topology.space_station_x[cell])
            distance = np.sqrt((cell_x - x) ** 2 + (cell_y - y) ** 2 + (topology.bs.height)**2)

        return x, y, z, theta, distance


if __name__ == '__main__':
    from matplotlib import pyplot as plt

    # plot uniform distribution in macrocell scenario

    factory = StationFactory()
    topology = TopologyMacrocell(1000, 1)
    topology.calculate_coordinates()

    class ParamsAux(object):
        def __init__(self):
            self.spectral_mask = 'IMT-2020'
            self.frequency = 10000
            self.topology = 'MACROCELL'
            self.ue_distribution_type = "UNIFORM_IN_CELL"
            self.bs_height = 30
            self.ue_height = 3
            self.ue_indoor_percent = 0
            self.ue_k = 3
            self.ue_k_m = 1
            self.bandwidth = np.random.rand()
            self.ue_noise_figure = np.random.rand()
            self.minimum_separation_distance_bs_ue = 200
            self.spurious_emissions = -30
            self.intersite_distance = 1000

    params = ParamsAux()

    bs_ant_param = ParametersAntennaImt()

    bs_ant_param.adjacent_antenna_model = "SINGLE_ELEMENT"
    bs_ant_param.element_pattern = "F1336"
    bs_ant_param.element_max_g = 5
    bs_ant_param.element_phi_3db = 65
    bs_ant_param.element_theta_3db = 65
    bs_ant_param.element_am = 30
    bs_ant_param.element_sla_v = 30
    bs_ant_param.n_rows = 8
    bs_ant_param.n_columns = 8
    bs_ant_param.element_horiz_spacing = 0.5
    bs_ant_param.element_vert_spacing = 0.5
    bs_ant_param.downtilt = 10
    bs_ant_param.multiplication_factor = 12
    bs_ant_param.minimum_array_gain = -200

    ue_ant_param = ParametersAntennaImt()

    ue_ant_param.element_pattern = "FIXED"
    ue_ant_param.element_max_g = 5
    ue_ant_param.element_phi_3db = 90
    ue_ant_param.element_theta_3db = 90
    ue_ant_param.element_am = 25
    ue_ant_param.element_sla_v = 25
    ue_ant_param.n_rows = 4
    ue_ant_param.n_columns = 4
    ue_ant_param.element_horiz_spacing = 0.5
    ue_ant_param.element_vert_spacing = 0.5
    ue_ant_param.multiplication_factor = 12
    ue_ant_param.minimum_array_gain = -200

    ue_ant_param.normalization = False
    bs_ant_param.normalization = False

    rnd = np.random.RandomState(1)

    imt_ue = factory.generate_imt_ue(params, ue_ant_param, topology, rnd)

    fig = plt.figure(
        figsize=(8, 8), facecolor='w',
        edgecolor='k',
    )  # create a figure object
    ax = fig.add_subplot(1, 1, 1)  # create an axes object in the figure

    topology.plot(ax)

    plt.axis('image')
    plt.title("Macro cell topology")
    plt.xlabel("x-coordinate [m]")
    plt.ylabel("y-coordinate [m]")

    plt.plot(imt_ue.x, imt_ue.y, "r.")

    plt.tight_layout()
    plt.show()<|MERGE_RESOLUTION|>--- conflicted
+++ resolved
@@ -1212,11 +1212,8 @@
 
         return mss_ss
 
-<<<<<<< HEAD
-
-
-=======
->>>>>>> d58301b4
+
+
     def generate_mss_d2d(params: ParametersMssD2d, random_number_gen: np.random.RandomState, imt_topology: Topology):
         """
         Generate the MSS D2D constellation with support for multiple orbits and base station visibility.
