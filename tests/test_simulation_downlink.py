--- conflicted
+++ resolved
@@ -152,11 +152,8 @@
         self.param.fss_es.line_of_sight_prob = 1
         self.param.fss_es.acs = 0
         self.param.fss_es.BOLTZMANN_CONSTANT = 1.38064852e-23
-<<<<<<< HEAD
         self.param.fss_es.EARTH_RADIUS = 6371000  
-=======
-        self.param.fss_es.EARTH_RADIUS = 6371000
-
+        
         self.param.ras.x = -5000
         self.param.ras.y = 0
         self.param.ras.height = 10
@@ -169,13 +166,13 @@
         self.param.ras.antenna_gain = 50
         self.param.ras.antenna_efficiency = 0.7
         self.param.ras.diameter = 10
+        self.param.ras.acs = 0
         self.param.ras.antenna_pattern = "OMNI"
         self.param.ras.channel_model = "FSPL"
         self.param.ras.line_of_sight_prob = 1 
         self.param.ras.BOLTZMANN_CONSTANT = 1.38064852e-23
         self.param.ras.EARTH_RADIUS = 6371000
         self.param.ras.SPEED_OF_LIGHT = 299792458
->>>>>>> 47e570be
 
 
     def test_simulation_2bs_4ue_fss_ss(self):
@@ -399,10 +396,8 @@
         # check INR at FSS Earth station
         self.assertAlmostEqual(self.simulation.system.inr, 
                                np.array([ rx_interference - thermal_noise ]),
-                               delta=.01)        
-        
-<<<<<<< HEAD
-=======
+                               delta=.01)
+        
         
     def test_simulation_2bs_4ue_ras(self):
         self.param.general.system = "RAS"
@@ -487,8 +482,6 @@
                                np.array([ rx_interference - (-98.599) ]),
                                delta=.01)
         
-        
->>>>>>> 47e570be
     def test_calculate_bw_weights(self):
         self.param.general.system = "FSS_ES"
         self.simulation = SimulationDownlink(self.param)
