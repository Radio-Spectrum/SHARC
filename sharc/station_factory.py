# -*- coding: utf-8 -*-
"""
Created on Thu Mar 23 16:37:32 2017

@author: edgar
"""

from warnings import warn
import numpy as np
import sys
import math

from sharc.support.enumerations import StationType
from sharc.parameters.parameters import Parameters
from sharc.parameters.imt.parameters_imt import ParametersImt
from sharc.parameters.imt.parameters_antenna_imt import ParametersAntennaImt
from sharc.parameters.parameters_space_station import ParametersSpaceStation
from sharc.parameters.parameters_eess_ss import ParametersEessSS
from sharc.parameters.parameters_metsat_ss import ParametersMetSatSS
from sharc.parameters.parameters_fs import ParametersFs
from sharc.parameters.parameters_fss_ss import ParametersFssSs
from sharc.parameters.parameters_fss_es import ParametersFssEs
from sharc.parameters.parameters_haps import ParametersHaps
from sharc.parameters.parameters_rns import ParametersRns
from sharc.parameters.parameters_ras import ParametersRas
from sharc.parameters.parameters_single_earth_station import ParametersSingleEarthStation
<<<<<<< HEAD
from sharc.parameters.parameters_mss_ss import ParametersMssSs
from sharc.parameters.parameters_mss_d2d import ParametersMssD2d
#from sharc.parameters.parameters_ngso_constellation import ParametersNgsoConstellation
=======
from sharc.parameters.parameters_single_space_station import ParametersSingleSpaceStation
>>>>>>> 3faa8a67
from sharc.parameters.constants import EARTH_RADIUS
from sharc.station_manager import StationManager
from sharc.mask.spectral_mask_imt import SpectralMaskImt
from sharc.antenna.antenna import Antenna
from sharc.antenna.antenna_factory import AntennaFactory
from sharc.antenna.antenna_fss_ss import AntennaFssSs
from sharc.antenna.antenna_omni import AntennaOmni
from sharc.antenna.antenna_f699 import AntennaF699
from sharc.antenna.antenna_f1891 import AntennaF1891
from sharc.antenna.antenna_m1466 import AntennaM1466
from sharc.antenna.antenna_rs1813 import AntennaRS1813
from sharc.antenna.antenna_rs1861_9a import AntennaRS1861_9A
from sharc.antenna.antenna_rs1861_9b import AntennaRS1861_9B
from sharc.antenna.antenna_rs1861_9c import AntennaRS1861_9C
from sharc.antenna.antenna_rs2043 import AntennaRS2043
from sharc.antenna.antenna_s465 import AntennaS465
from sharc.antenna.antenna_rra7_3 import AntennaReg_RR_A7_3
from sharc.antenna.antenna_modified_s465 import AntennaModifiedS465
from sharc.antenna.antenna_s580 import AntennaS580
from sharc.antenna.antenna_s672 import AntennaS672
from sharc.antenna.antenna_s1528 import AntennaS1528
from sharc.antenna.antenna_s1855 import AntennaS1855
from sharc.antenna.antenna_sa509 import AntennaSA509
from sharc.antenna.antenna_s1528 import AntennaS1528, AntennaS1528Leo, AntennaS1528Taylor
from sharc.antenna.antenna_beamforming_imt import AntennaBeamformingImt
from sharc.antenna.antenna_multiple_transceiver import AntennaMultipleTransceiver
from sharc.topology.topology import Topology
from sharc.topology.topology_ntn import TopologyNTN
from sharc.topology.topology_macrocell import TopologyMacrocell
from sharc.topology.topology_imt_mss_dc import TopologyImtMssDc
from sharc.mask.spectral_mask_3gpp import SpectralMask3Gpp
from sharc.mask.spectral_mask_mss import SpectralMaskMSS
from sharc.satellite.ngso.orbit_model import OrbitModel
from sharc.satellite.utils.sat_utils import calc_elevation, lla2ecef
from sharc.support.sharc_geom import rotate_angles_based_on_new_nadir, GeometryConverter

from sharc.parameters.constants import SPEED_OF_LIGHT


class StationFactory(object):

    @staticmethod
    def generate_imt_base_stations(
        param: ParametersImt,
        param_ant_bs: ParametersAntennaImt,
        topology: Topology,
        random_number_gen: np.random.RandomState,
    ):
        param_ant = param_ant_bs.get_antenna_parameters()
        num_bs = topology.num_base_stations
        imt_base_stations = StationManager(num_bs)
        imt_base_stations.station_type = StationType.IMT_BS
        if param.topology.type == "NTN":
            imt_base_stations.x = topology.space_station_x * np.ones(num_bs)
            imt_base_stations.y = topology.space_station_y * np.ones(num_bs)
            imt_base_stations.z = topology.space_station_z * np.ones(num_bs)
            imt_base_stations.height = imt_base_stations.z
            imt_base_stations.elevation = topology.elevation
            imt_base_stations.is_space_station = True
        elif param.topology.type == "MSS_DC":
            imt_base_stations.x = topology.space_station_x * np.ones(num_bs)
            imt_base_stations.y = topology.space_station_y * np.ones(num_bs)
            imt_base_stations.z = topology.space_station_z * np.ones(num_bs)
            imt_base_stations.height = topology.height
            imt_base_stations.elevation = topology.elevation
            imt_base_stations.is_space_station = True
        else:
            imt_base_stations.x = topology.x
            imt_base_stations.y = topology.y
            imt_base_stations.z = topology.z + param.bs.height
            imt_base_stations.elevation = -param_ant.downtilt * np.ones(num_bs)
            if param.topology.type == 'INDOOR':
                imt_base_stations.height = topology.height
            else:
                imt_base_stations.height = param.bs.height * np.ones(num_bs)

        imt_base_stations.azimuth = topology.azimuth
        imt_base_stations.active = random_number_gen.rand(
            num_bs,
        ) < param.bs.load_probability
        imt_base_stations.tx_power = param.bs.conducted_power * np.ones(num_bs)
        imt_base_stations.rx_power = dict(
            [(bs, -500 * np.ones(param.ue.k)) for bs in range(num_bs)],
        )
        imt_base_stations.rx_interference = dict(
            [(bs, -500 * np.ones(param.ue.k)) for bs in range(num_bs)],
        )
        imt_base_stations.ext_interference = dict(
            [(bs, -500 * np.ones(param.ue.k)) for bs in range(num_bs)],
        )
        imt_base_stations.total_interference = dict(
            [(bs, -500 * np.ones(param.ue.k)) for bs in range(num_bs)],
        )

        imt_base_stations.snr = dict(
            [(bs, -500 * np.ones(param.ue.k)) for bs in range(num_bs)],
        )
        imt_base_stations.sinr = dict(
            [(bs, -500 * np.ones(param.ue.k)) for bs in range(num_bs)],
        )
        imt_base_stations.sinr_ext = dict(
            [(bs, -500 * np.ones(param.ue.k)) for bs in range(num_bs)],
        )
        imt_base_stations.inr = dict(
            [(bs, -500 * np.ones(param.ue.k)) for bs in range(num_bs)],
        )

        imt_base_stations.antenna = np.empty(
            num_bs, dtype=Antenna,
        )

        for i in range(num_bs):
            imt_base_stations.antenna[i] = \
<<<<<<< HEAD
                AntennaFactory.create_antenna(
                    param.bs.antenna, imt_base_stations.azimuth[i],
                    imt_base_stations.elevation[i],)
=======
                AntennaBeamformingImt(
                    param_ant, imt_base_stations.azimuth[i],
                    imt_base_stations.elevation[i], param_ant_bs.subarray
                )
>>>>>>> 3faa8a67

        # imt_base_stations.antenna = [AntennaOmni(0) for bs in range(num_bs)]
        imt_base_stations.bandwidth = param.bandwidth * np.ones(num_bs)
        imt_base_stations.center_freq = param.frequency * np.ones(num_bs)
        imt_base_stations.noise_figure = param.bs.noise_figure * \
            np.ones(num_bs)
        imt_base_stations.thermal_noise = -500 * np.ones(num_bs)

        if param.spectral_mask == "IMT-2020":
            imt_base_stations.spectral_mask = SpectralMaskImt(
                StationType.IMT_BS,
                param.frequency,
                param.bandwidth,
                param.spurious_emissions,
                scenario=param.topology.type,
            )
        elif param.spectral_mask == "3GPP E-UTRA":
            imt_base_stations.spectral_mask = SpectralMask3Gpp(
                StationType.IMT_BS,
                param.frequency,
                param.bandwidth,
                param.spurious_emissions,
            )

        if param.topology.type == 'MACROCELL':
            imt_base_stations.intersite_dist = param.topology.macrocell.intersite_distance
        elif param.topology.type == 'HOTSPOT':
            imt_base_stations.intersite_dist = param.topology.hotspot.intersite_distance

        return imt_base_stations

    @staticmethod
    def generate_imt_ue(
        param: ParametersImt,
        ue_param_ant: ParametersAntennaImt,
        topology: Topology,
        random_number_gen: np.random.RandomState,
    ) -> StationManager:

        if param.topology.type == "INDOOR":
            return StationFactory.generate_imt_ue_indoor(param, ue_param_ant, random_number_gen, topology)
        else:
            return StationFactory.generate_imt_ue_outdoor(param, ue_param_ant, random_number_gen, topology)

    @staticmethod
    def generate_ras_station(
        param: ParametersRas,
        random_number_gen: np.random.RandomState,
        topology: Topology,
    ) -> StationManager:
        return StationFactory.generate_single_earth_station(
            param, random_number_gen,
            StationType.RAS, topology
        )

    @staticmethod
    def generate_imt_ue_outdoor(
        param: ParametersImt,
        ue_param_ant: ParametersAntennaImt,
        random_number_gen: np.random.RandomState,
        topology: Topology,
    ) -> StationManager:
        num_bs = topology.num_base_stations
        num_ue_per_bs = param.ue.k * param.ue.k_m

        num_ue = num_bs * num_ue_per_bs

        imt_ue = StationManager(num_ue)
        imt_ue.station_type = StationType.IMT_UE

        ue_x = list()
        ue_y = list()
        ue_z = list()

        imt_ue.height = param.ue.height * np.ones(num_ue)

        # TODO: Sanitaze the azimuth_range parameter
        azimuth_range = param.ue.azimuth_range
        if (not isinstance(azimuth_range, tuple)) or len(azimuth_range) != 2:
            raise ValueError("Invalid type or length for parameter azimuth_range")

        # Calculate UE pointing
        azimuth = (azimuth_range[1] - azimuth_range[0]) * \
            random_number_gen.random_sample(num_ue) + azimuth_range[0]
        # Remove the randomness from azimuth and you will have a perfect pointing
        elevation_range = (-90, 90)
        elevation = (elevation_range[1] - elevation_range[0]) * random_number_gen.random_sample(num_ue) + \
            elevation_range[0]

        if param.ue.distribution_type.upper() == "UNIFORM" or \
            param.ue.distribution_type.upper() == "CELL" or \
            param.ue.distribution_type.upper() == "UNIFORM_IN_CELL":

            central_cell = False
            deterministic_cell = False
            if param.ue.distribution_type.upper() != "UNIFORM":
                deterministic_cell = True
                if param.ue.distribution_type.upper() == "CELL":
                    central_cell = True
            else:
                if not (type(topology) is TopologyMacrocell):
                    sys.stderr.write(
                        "ERROR\nUniform UE distribution is currently supported only with Macrocell topology",
                    )
                    sys.exit(1)

            [ue_x, ue_y, ue_z, theta, distance] = StationFactory.get_random_position(
                num_ue, topology, random_number_gen,
                param.minimum_separation_distance_bs_ue,
                central_cell=central_cell,
                deterministic_cell=deterministic_cell,
            )
            psi = np.degrees(
                np.arctan((param.bs.height - param.ue.height) / distance),
            )

            imt_ue.azimuth = (azimuth + theta + np.pi / 2)
            imt_ue.elevation = elevation + psi

        elif param.ue.distribution_type.upper() == "ANGLE_AND_DISTANCE":
            # The Rayleigh and Normal distribution parameters (mean, scale and cutoff)
            # were agreed in TG 5/1 meeting (May 2017).

            if param.ue.distribution_distance.upper() == "RAYLEIGH":
                # For the distance between UE and BS, it is desired that 99% of UE's
                # are located inside the [soft] cell edge, i.e. Prob(d<d_edge) = 99%.
                # Since the distance is modeled by a random variable with Rayleigh
                # distribution, we use the quantile function to find that
                # sigma = distance/3.0345. So we always distibute UE's in order to meet
                # the requirement Prob(d<d_edge) = 99% for a given cell radius.
                radius_scale = topology.cell_radius / 3.0345
                radius = random_number_gen.rayleigh(radius_scale, num_ue)
                # clip the lower values to minimum_separation_distance_bs_ue
                radius = np.clip(radius, param.minimum_separation_distance_bs_ue, None)
            elif param.ue.distribution_distance.upper() == "UNIFORM":
<<<<<<< HEAD
                radius = (topology.cell_radius - param.minimum_separation_distance_bs_ue) * \
                    random_number_gen.random_sample(num_ue) - param.minimum_separation_distance_bs_ue
=======
                radius = topology.cell_radius * \
                    random_number_gen.random_sample(num_ue)
            elif param.ue.distribution_distance.upper() == "SQRT(UNIFORM)":
                radius = topology.cell_radius * \
                    np.sqrt(random_number_gen.random_sample(num_ue))
>>>>>>> 3faa8a67
            else:
                sys.stderr.write(
                    "ERROR\nInvalid UE distance distribution: " + param.ue.distribution_distance,
                )
                sys.exit(1)

            if param.ue.distribution_azimuth.upper() == "NORMAL":
                # In case of the angles, we generate N times the number of UE's because
                # the angle cutoff will discard 5% of the terminals whose angle is
                # outside the angular sector defined by [-60, 60]. So, N = 1.4 seems to
                # be a safe choice.
                N = 1.4
                angle_scale = 30
                angle_mean = 0
                angle_n = random_number_gen.normal(
                    angle_mean, angle_scale, int(N * num_ue),
                )

                # FIXME: The angle cutoff ignores the lower range of azimuth_range
                angle_cutoff = np.max(azimuth_range)
                idx = np.where((angle_n < angle_cutoff) & (angle_n > -angle_cutoff))[0][:num_ue]
                angle = angle_n[idx]
            elif param.ue.distribution_azimuth.upper() == "UNIFORM":
                angle = (azimuth_range[1] - azimuth_range[0]) * random_number_gen.random_sample(num_ue) \
                    + azimuth_range[0]
            else:
                sys.stderr.write(
                    "ERROR\nInvalid UE azimuth distribution: " + param.ue.distribution_distance,
                )
                sys.exit(1)

            for bs in range(num_bs):
                idx = [
                    i for i in range(
                        bs * num_ue_per_bs, bs * num_ue_per_bs + num_ue_per_bs,
                    )
                ]
                # theta is the horizontal angle of the UE wrt the serving BS
                theta = topology.azimuth[bs] + angle[idx]
                # calculate UE position in x-y coordinates
                x = radius[idx] * np.cos(np.radians(theta))
                y = radius[idx] * np.sin(np.radians(theta))
                z = np.zeros_like(x)
                x, y, z = topology.transform_ue_xyz(
                    bs, x, y, z
                )
                ue_x.extend(x)
                ue_y.extend(y)
                ue_z.extend(z)

                # calculate UE azimuth wrt serving BS
                imt_ue.azimuth[idx] = (azimuth[idx] + theta + 180) % 360

                # calculate elevation angle
                # psi is the vertical angle of the UE wrt the serving BS
                distance = np.sqrt(
                    (topology.x[bs] - x) ** 2 + (topology.y[bs] - y) ** 2,
                )
                psi = np.degrees(
                    np.arctan((param.bs.height - param.ue.height) / distance),
                )
                imt_ue.elevation[idx] = elevation[idx] + psi

        else:
            sys.stderr.write(
                "ERROR\nInvalid UE distribution type: " + param.ue.distribution_type,
            )
            sys.exit(1)

        imt_ue.x = np.array(ue_x)
        imt_ue.y = np.array(ue_y)
        imt_ue.z = np.array(ue_z) + param.ue.height

        imt_ue.active = np.zeros(num_ue, dtype=bool)
        imt_ue.indoor = random_number_gen.random_sample(
            num_ue,
        ) <= (param.ue.indoor_percent / 100)
        imt_ue.rx_interference = -500 * np.ones(num_ue)
        imt_ue.ext_interference = -500 * np.ones(num_ue)

        # TODO: this piece of code works only for uplink
        par = ue_param_ant.get_antenna_parameters()
        for i in range(num_ue):
<<<<<<< HEAD
            imt_ue.antenna[i] = AntennaFactory.create_antenna(
                param.ue.antenna, imt_ue.azimuth[i],
                imt_ue.elevation[i],
=======
            imt_ue.antenna[i] = AntennaBeamformingImt(
                par, imt_ue.azimuth[i],
                imt_ue.elevation[i], ue_param_ant.subarray
>>>>>>> 3faa8a67
            )

        # imt_ue.antenna = [AntennaOmni(0) for bs in range(num_ue)]
        imt_ue.bandwidth = param.bandwidth * np.ones(num_ue)
        imt_ue.center_freq = param.frequency * np.ones(num_ue)
        imt_ue.noise_figure = param.ue.noise_figure * np.ones(num_ue)

        if param.spectral_mask == "IMT-2020":
            imt_ue.spectral_mask = SpectralMaskImt(
                StationType.IMT_UE,
                param.frequency,
                param.bandwidth,
                param.spurious_emissions,
                scenario="OUTDOOR",
            )

        elif param.spectral_mask == "3GPP E-UTRA":
            imt_ue.spectral_mask = SpectralMask3Gpp(
                StationType.IMT_UE,
                param.frequency,
                param.bandwidth,
                param.spurious_emissions,
            )

        imt_ue.spectral_mask.set_mask()

        if param.topology.type == 'MACROCELL':
            imt_ue.intersite_dist = param.topology.macrocell.intersite_distance
        elif param.topology.type == 'HOTSPOT':
            imt_ue.intersite_dist = param.topology.hotspot.intersite_distance

        return imt_ue

    @staticmethod
    def generate_imt_ue_indoor(
        param: ParametersImt,
        ue_param_ant: ParametersAntennaImt,
        random_number_gen: np.random.RandomState,
        topology: Topology,
    ) -> StationManager:
        num_bs = topology.num_base_stations
        num_ue_per_bs = param.ue.k * param.ue.k_m
        num_ue = num_bs * num_ue_per_bs

        imt_ue = StationManager(num_ue)
        imt_ue.station_type = StationType.IMT_UE
        ue_x = list()
        ue_y = list()
        ue_z = list()

        # initially set all UE's as indoor
        imt_ue.indoor = np.ones(num_ue, dtype=bool)

        # Calculate UE pointing
        azimuth_range = (-60, 60)
        azimuth = (azimuth_range[1] - azimuth_range[0]) * \
            random_number_gen.random_sample(num_ue) + azimuth_range[0]
        # Remove the randomness from azimuth and you will have a perfect pointing
        # azimuth = np.zeros(num_ue)
        elevation_range = (-90, 90)
        elevation = (elevation_range[1] - elevation_range[0]) * \
            random_number_gen.random_sample(num_ue) + elevation_range[0]

        delta_x = (
            topology.b_w / math.sqrt(topology.ue_indoor_percent) - topology.b_w
        ) / 2
        delta_y = (
            topology.b_d / math.sqrt(topology.ue_indoor_percent) - topology.b_d
        ) / 2

        for bs in range(num_bs):
            idx = [
                i for i in range(
                    bs * num_ue_per_bs, bs * num_ue_per_bs + num_ue_per_bs,
                )
            ]
            # Right most cell of first floor
            if bs % topology.num_cells == 0 and bs < topology.total_bs_level:
                x_min = topology.x[bs] - topology.cell_radius - delta_x
                x_max = topology.x[bs] + topology.cell_radius
            # Left most cell of first floor
            elif bs % topology.num_cells == topology.num_cells - 1 and bs < topology.total_bs_level:
                x_min = topology.x[bs] - topology.cell_radius
                x_max = topology.x[bs] + topology.cell_radius + delta_x
            # Center cells and higher floors
            else:
                x_min = topology.x[bs] - topology.cell_radius
                x_max = topology.x[bs] + topology.cell_radius

            # First floor
            if bs < topology.total_bs_level:
                y_min = topology.y[bs] - topology.b_d / 2 - delta_y
                y_max = topology.y[bs] + topology.b_d / 2 + delta_y
            # Higher floors
            else:
                y_min = topology.y[bs] - topology.b_d / 2
                y_max = topology.y[bs] + topology.b_d / 2

            x = (x_max - x_min) * \
                random_number_gen.random_sample(num_ue_per_bs) + x_min
            y = (y_max - y_min) * \
                random_number_gen.random_sample(num_ue_per_bs) + y_min
            z = [
                topology.height[bs] - topology.b_h +
                param.ue.height for k in range(num_ue_per_bs)
            ]
            ue_x.extend(x)
            ue_y.extend(y)
            ue_z.extend(z)

            # theta is the horizontal angle of the UE wrt the serving BS
            theta = np.degrees(
                np.arctan2(
                    y - topology.y[bs], x - topology.x[bs],
                ),
            )
            # calculate UE azimuth wrt serving BS
            imt_ue.azimuth[idx] = (azimuth[idx] + theta + 180) % 360

            # calculate elevation angle
            # psi is the vertical angle of the UE wrt the serving BS
            distance = np.sqrt(
                (topology.x[bs] - x)**2 + (topology.y[bs] - y)**2,
            )
            psi = np.degrees(
                np.arctan((param.bs.height - param.ue.height) / distance),
            )
            imt_ue.elevation[idx] = elevation[idx] + psi

            # check if UE is indoor
            if bs % topology.num_cells == 0:
                out = (x < topology.x[bs] - topology.cell_radius) | \
                      (y > topology.y[bs] + topology.b_d / 2) | \
                      (y < topology.y[bs] - topology.b_d / 2)
            elif bs % topology.num_cells == topology.num_cells - 1:
                out = (x > topology.x[bs] + topology.cell_radius) | \
                      (y > topology.y[bs] + topology.b_d / 2) | \
                      (y < topology.y[bs] - topology.b_d / 2)
            else:
                out = (y > topology.y[bs] + topology.b_d / 2) | \
                      (y < topology.y[bs] - topology.b_d / 2)
            imt_ue.indoor[idx] = ~ out

        imt_ue.x = np.array(ue_x)
        imt_ue.y = np.array(ue_y)
        imt_ue.height = np.array(ue_z)

        imt_ue.active = np.zeros(num_ue, dtype=bool)
        imt_ue.rx_interference = -500 * np.ones(num_ue)
        imt_ue.ext_interference = -500 * np.ones(num_ue)

        # TODO: this piece of code works only for uplink
        par = ue_param_ant.get_antenna_parameters()
        for i in range(num_ue):
            imt_ue.antenna[i] = AntennaBeamformingImt(
                par, imt_ue.azimuth[i],
                imt_ue.elevation[i], ue_param_ant.subarray
            )

        # imt_ue.antenna = [AntennaOmni(0) for bs in range(num_ue)]
        imt_ue.bandwidth = param.bandwidth * np.ones(num_ue)
        imt_ue.center_freq = param.frequency * np.ones(num_ue)
        imt_ue.noise_figure = param.ue.noise_figure * np.ones(num_ue)

        if param.spectral_mask == "IMT-2020":
            imt_ue.spectral_mask = SpectralMaskImt(
                StationType.IMT_UE,
                param.frequency,
                param.bandwidth,
                param.spurious_emissions,
                scenario="INDOOR",
            )

        elif param.spectral_mask == "3GPP E-UTRA":
            imt_ue.spectral_mask = SpectralMask3Gpp(
                StationType.IMT_UE,
                param.frequency,
                param.bandwidth,
                param.spurious_emissions,
            )

        imt_ue.spectral_mask.set_mask()

        return imt_ue

    @staticmethod
    def generate_system(
        parameters: Parameters,
        topology: Topology,
        random_number_gen: np.random.RandomState,
        geometry_converter =GeometryConverter()
    ):
        if parameters.imt.topology.type == 'MACROCELL':
            intersite_dist = parameters.imt.topology.macrocell.intersite_distance
        elif parameters.imt.topology.type == 'HOTSPOT':
            intersite_dist = parameters.imt.topology.hotspot.intersite_distance

        if parameters.general.system == "METSAT_SS":
            return StationFactory.generate_metsat_ss(parameters.metsat_ss)
        elif parameters.general.system == "EESS_SS":
            return StationFactory.generate_eess_space_station(parameters.eess_ss)
        elif parameters.general.system == "FSS_ES":
            return StationFactory.generate_fss_earth_station(parameters.fss_es, random_number_gen, topology)
        elif parameters.general.system == "SINGLE_EARTH_STATION":
            return StationFactory.generate_single_earth_station(parameters.single_earth_station, random_number_gen,
                                                                StationType.SINGLE_EARTH_STATION, topology)
        elif parameters.general.system == "SINGLE_SPACE_STATION":
            return StationFactory.generate_single_space_station(parameters.single_space_station)
        elif parameters.general.system == "RAS":
            return StationFactory.generate_ras_station(parameters.ras, random_number_gen, topology)
        elif parameters.general.system == "FSS_SS":
            return StationFactory.generate_fss_space_station(parameters.fss_ss)
        elif parameters.general.system == "FS":
            return StationFactory.generate_fs_station(parameters.fs)
        elif parameters.general.system == "HAPS":
            return StationFactory.generate_haps(parameters.haps, intersite_dist, random_number_gen)
        elif parameters.general.system == "RNS":
            return StationFactory.generate_rns(parameters.rns, random_number_gen)
        elif parameters.general.system == "MSS_SS":
            return StationFactory.generate_mss_ss(parameters.mss_ss)
        elif parameters.general.system == "MSS_D2D":
            return StationFactory.generate_mss_d2d(parameters.mss_d2d, random_number_gen, geometry_converter)
        else:
            sys.stderr.write(
                "ERROR\nInvalid system: " +
                parameters.general.system,
            )
            sys.exit(1)

    @staticmethod
    def generate_single_space_station(param: ParametersSingleSpaceStation, simplify_dist_to_y=True):
        """
        Creates a single satellite based on parameters.
        In case simplify_dist_to_y == True (default) satellite will be only on y axis
        """
        space_station = StationManager(1)
        space_station.station_type = StationType.SINGLE_SPACE_STATION
        space_station.is_space_station = True

        # now we set the coordinates according to
        # ITU-R P619-1, Attachment A

        # calculate distances to the centre of the Earth
        dist_sat_centre_earth_km = (EARTH_RADIUS + param.geometry.altitude) / 1000
        dist_imt_centre_earth_km = (
            EARTH_RADIUS + param.geometry.es_altitude
        ) / 1000

        # calculate Cartesian coordinates of satellite, with origin at centre of the Earth
        sat_lat_rad = param.geometry.location.fixed.lat_deg * np.pi / 180.
        imt_long_diff_rad = (param.geometry.location.fixed.long_deg - param.geometry.es_long_deg) * np.pi / 180.
        x1 = dist_sat_centre_earth_km * \
            np.cos(sat_lat_rad) * np.cos(imt_long_diff_rad)
        y1 = dist_sat_centre_earth_km * \
            np.cos(sat_lat_rad) * np.sin(imt_long_diff_rad)
        z1 = dist_sat_centre_earth_km * np.sin(sat_lat_rad)

        # rotate axis and calculate coordinates with origin at IMT system
        imt_lat_rad = param.geometry.es_lat_deg * np.pi / 180.
        space_station.x = np.array(
            [x1 * np.sin(imt_lat_rad) - z1 * np.cos(imt_lat_rad)],
        ) * 1000
        space_station.y = np.array([y1]) * 1000
        space_station.height = np.array([
            (
                z1 * np.sin(imt_lat_rad) + x1 * np.cos(imt_lat_rad) -
                dist_imt_centre_earth_km
            ) * 1000,
        ])

        # putting on y axis
        if simplify_dist_to_y:
            space_station.y = np.sqrt(space_station.x * space_station.x + space_station.y * space_station.y)
            space_station.x = np.zeros_like(space_station.x)

        if param.geometry.azimuth.type == "POINTING_AT_IMT":
            space_station.azimuth = np.rad2deg(np.arctan2(-space_station.y, -space_station.x))
        elif param.geometry.azimuth.type == "FIXED":
            space_station.azimuth = param.geometry.azimuth.fixed
        else:
            raise ValueError(f"Did not recognize azimuth type of {param.geometry.azimuth.type}")

        if param.geometry.azimuth.type == "POINTING_AT_IMT":
            gnd_elev = np.rad2deg(np.arctan2(
                space_station.height,
                np.sqrt(space_station.y * space_station.y + space_station.x * space_station.x)
            ))
            space_station.elevation = -gnd_elev
        elif param.geometry.azimuth.type == "FIXED":
            space_station.elevation = param.geometry.elevation.fixed
        else:
            raise ValueError(f"Did not recognize elevation type of {param.geometry.elevation.type}")

        space_station.active = np.array([True])
        space_station.tx_power = np.array(
            [param.tx_power_density + 10 *
                math.log10(param.bandwidth * 1e6) + 30],
        )
        space_station.rx_interference = -500

        space_station.antenna = np.array([
            AntennaFactory.generate_antenna(param.antenna)
        ])

        space_station.bandwidth = param.bandwidth
        space_station.noise_temperature = param.noise_temperature
        space_station.thermal_noise = -500
        space_station.total_interference = -500

        return space_station

    @staticmethod
    def generate_fss_space_station(param: ParametersFssSs):
        fss_space_station = StationManager(1)
        fss_space_station.station_type = StationType.FSS_SS
        fss_space_station.is_space_station = True

        # now we set the coordinates according to
        # ITU-R P619-1, Attachment A

        # calculate distances to the centre of the Earth
        dist_sat_centre_earth_km = (EARTH_RADIUS + param.altitude) / 1000
        dist_imt_centre_earth_km = (
            EARTH_RADIUS + param.earth_station_alt_m
        ) / 1000

        # calculate Cartesian coordinates of satellite, with origin at centre of the Earth
        sat_lat_rad = param.lat_deg * np.pi / 180.
        imt_long_diff_rad = param.earth_station_long_diff_deg * np.pi / 180.
        x1 = dist_sat_centre_earth_km * \
            np.cos(sat_lat_rad) * np.cos(imt_long_diff_rad)
        y1 = dist_sat_centre_earth_km * \
            np.cos(sat_lat_rad) * np.sin(imt_long_diff_rad)
        z1 = dist_sat_centre_earth_km * np.sin(sat_lat_rad)

        # rotate axis and calculate coordinates with origin at IMT system
        imt_lat_rad = param.earth_station_lat_deg * np.pi / 180.
        fss_space_station.x = np.array(
            [x1 * np.sin(imt_lat_rad) - z1 * np.cos(imt_lat_rad)],
        ) * 1000
        fss_space_station.y = np.array([y1]) * 1000
        fss_space_station.height = np.array([
            (
                z1 * np.sin(imt_lat_rad) + x1 * np.cos(imt_lat_rad) -
                dist_imt_centre_earth_km
            ) * 1000,
        ])
        fss_space_station.z = fss_space_station.height

        fss_space_station.azimuth = np.array([param.azimuth])
        fss_space_station.elevation = np.array([param.elevation])

        fss_space_station.active = np.array([True])
        fss_space_station.tx_power = np.array(
            [param.tx_power_density + 10 *
                math.log10(param.bandwidth * 1e6) + 30],
        )
        fss_space_station.rx_interference = np.array([-500])

        if param.antenna_pattern == "OMNI":
            fss_space_station.antenna = np.array(
                [AntennaOmni(param.antenna_gain)],
            )
        elif param.antenna_pattern == "ITU-R S.672":
            fss_space_station.antenna = np.array([AntennaS672(param)])
        elif param.antenna_pattern == "ITU-R S.1528":
            fss_space_station.antenna = np.array([AntennaS1528(param.antenna_s1528)])
        elif param.antenna_pattern == "FSS_SS":
            fss_space_station.antenna = np.array([AntennaFssSs(param)])
        else:
            sys.stderr.write(
                "ERROR\nInvalid FSS SS antenna pattern: " + param.antenna_pattern,
            )
            sys.exit(1)

        fss_space_station.bandwidth = np.array([param.bandwidth])
        fss_space_station.noise_temperature = np.array([param.noise_temperature])
        fss_space_station.thermal_noise = np.array([-500])
        fss_space_station.total_interference = np.array([-500])

        return fss_space_station

    @staticmethod
    def generate_fss_earth_station(param: ParametersFssEs, random_number_gen: np.random.RandomState, *args):
        """
        @deprecated

        Since this creates a Single Earth Station, you should use StationFactory.generate_single_earth_station instead.
        This will be deleted in the future.
        ----------------------------------
        Generates FSS Earth Station.

        Arguments:
            param: ParametersFssEs
            random_number_gen: np.random.RandomState
            topology (optional): Topology
        """
        warn(
            "This is deprecated, use StationFactory.generate_single_earth_station() instead; date=2024-10-11",
            DeprecationWarning, stacklevel=2,
        )

        if len(args):
            topology = args[0]

        fss_earth_station = StationManager(1)
        fss_earth_station.station_type = StationType.FSS_ES

        if param.location.upper() == "FIXED":
            fss_earth_station.x = np.array([param.x])
            fss_earth_station.y = np.array([param.y])
        elif param.location.upper() == "CELL":
            x, y, _, _ = StationFactory.get_random_position(
                1, topology, random_number_gen,
                param.min_dist_to_bs, True,
            )
            fss_earth_station.x = np.array(x)
            fss_earth_station.y = np.array(y)
        elif param.location.upper() == "NETWORK":
            x, y, _, _ = StationFactory.get_random_position(
                1, topology, random_number_gen,
                param.min_dist_to_bs, False,
            )
            fss_earth_station.x = np.array(x)
            fss_earth_station.y = np.array(y)
        elif param.location.upper() == "UNIFORM_DIST":
            # FSS ES is randomly (uniform) created inside a circle of radius
            # equal to param.max_dist_to_bs
            if param.min_dist_to_bs < 0:
                sys.stderr.write(
                    "ERROR\nInvalid minimum distance from FSS ES to BS: {}".format(
                        param.min_dist_to_bs,
                    ),
                )
                sys.exit(1)
            while (True):
                dist_x = random_number_gen.uniform(
                    -param.max_dist_to_bs, param.max_dist_to_bs,
                )
                dist_y = random_number_gen.uniform(
                    -param.max_dist_to_bs, param.max_dist_to_bs,
                )
                radius = np.sqrt(dist_x**2 + dist_y**2)
                if (radius > param.min_dist_to_bs) & (radius < param.max_dist_to_bs):
                    break
            fss_earth_station.x[0] = dist_x
            fss_earth_station.y[0] = dist_y
        else:
            sys.stderr.write(
                "ERROR\nFSS-ES location type {} not supported".format(
                    param.location),
            )
            sys.exit(1)

        fss_earth_station.z = np.array([param.height])
        fss_earth_station.height = np.array([param.height])

        if param.azimuth.upper() == "RANDOM":
            fss_earth_station.azimuth = np.array([random_number_gen.uniform(-180., 180.)])
        else:
            fss_earth_station.azimuth = np.array([float(param.azimuth)])

        elevation = random_number_gen.uniform(
            param.elevation_min, param.elevation_max,
        )
        fss_earth_station.elevation = np.array([elevation])

        fss_earth_station.active = np.array([True])
        fss_earth_station.tx_power = np.array(
            [param.tx_power_density + 10 *
                math.log10(param.bandwidth * 1e6) + 30],
        )
        fss_earth_station.rx_interference = np.array([-500])

        if param.antenna_pattern.upper() == "OMNI":
            fss_earth_station.antenna = np.array(
                [AntennaOmni(param.antenna_gain)],
            )
        elif param.antenna_pattern.upper() == "ITU-R S.1855":
            fss_earth_station.antenna = np.array([AntennaS1855(param)])
        elif param.antenna_pattern.upper() == "ITU-R S.465":
            fss_earth_station.antenna = np.array([AntennaS465(param)])
        elif param.antenna_pattern.upper() == "MODIFIED ITU-R S.465":
            fss_earth_station.antenna = np.array([AntennaModifiedS465(param)])
        elif param.antenna_pattern.upper() == "ITU-R S.580":
            fss_earth_station.antenna = np.array([AntennaS580(param)])
        else:
            sys.stderr.write(
                "ERROR\nInvalid FSS ES antenna pattern: " + param.antenna_pattern,
            )
            sys.exit(1)

        fss_earth_station.noise_temperature = np.array([param.noise_temperature])
        fss_earth_station.bandwidth = np.array([param.bandwidth])
        fss_earth_station.noise_temperature = np.array([param.noise_temperature])
        fss_earth_station.thermal_noise = np.array([-500])
        fss_earth_station.total_interference = np.array([-500])
        fss_earth_station.rx_interference = np.array([-500])
        fss_earth_station.rx_power = np.array([-500])

        return fss_earth_station

    @staticmethod
    def generate_single_earth_station(
        param: ParametersSingleEarthStation, random_number_gen: np.random.RandomState,
        station_type=StationType.SINGLE_EARTH_STATION, topology=None,
    ):
        """
        Generates a Single Earth Station.

        Arguments:
            param: ParametersSingleEarthStation
            random_number_gen: np.random.RandomState
            topology (optional): Topology
        """
        single_earth_station = StationManager(1)
        single_earth_station.station_type = StationType.SINGLE_EARTH_STATION

        match param.geometry.location.type:
            case "FIXED":
                single_earth_station.x = np.array(
                    [param.geometry.location.fixed.x],
                )
                single_earth_station.y = np.array(
                    [param.geometry.location.fixed.y],
                )
            case "CELL":
                x, y, _, _ = StationFactory.get_random_position(
                    1, topology, random_number_gen,
                    param.geometry.location.cell.min_dist_to_bs, True,
                )
                single_earth_station.x = np.array(x)
                single_earth_station.y = np.array(y)
            case "NETWORK":
                x, y, _, _ = StationFactory.get_random_position(
                    1, topology, random_number_gen,
                    param.geometry.location.network.min_dist_to_bs, False,
                )
                single_earth_station.x = np.array(x)
                single_earth_station.y = np.array(y)
            case "UNIFORM_DIST":
                # ES is randomly (uniform) created inside a circle of radius
                # equal to param.max_dist_to_bs
                if param.geometry.location.uniform_dist.min_dist_to_bs < 0:
                    sys.stderr.write(
                        "ERROR\nInvalid minimum distance from Single ES to BS: {}".format(
                            param.geometry.location.uniform_dist.min_dist_to_bs,
                        ),
                    )
                    sys.exit(1)
                while (True):
                    dist_x = random_number_gen.uniform(
                        -param.geometry.location.uniform_dist.max_dist_to_bs,
                        param.geometry.location.uniform_dist.max_dist_to_bs,
                    )
                    dist_y = random_number_gen.uniform(
                        -param.geometry.location.uniform_dist.max_dist_to_bs,
                        param.geometry.location.uniform_dist.max_dist_to_bs,
                    )
                    radius = np.sqrt(dist_x**2 + dist_y**2)
                    if (radius > param.geometry.location.uniform_dist.min_dist_to_bs) & \
                       (radius < param.geometry.location.uniform_dist.max_dist_to_bs):
                        break
                single_earth_station.x[0] = dist_x
                single_earth_station.y[0] = dist_y
            case _:
                sys.stderr.write(
                    "ERROR\nSingle-ES location type {} not supported".format(
                        param.geometry.location.type),
                )
                sys.exit(1)

        single_earth_station.z = np.array([param.geometry.height])
        single_earth_station.height = np.array([param.geometry.height])

        if param.geometry.azimuth.type == "UNIFORM_DIST":
            if param.geometry.azimuth.uniform_dist.min < -180:
                sys.stderr.write(
                    "ERROR\nInvalid minimum azimuth: {} < -180".format(
                        param.geometry.azimuth.uniform_dist.min),
                )
                sys.exit(1)
            if param.geometry.azimuth.uniform_dist.max > 180:
                sys.stderr.write(
                    "ERROR\nInvalid maximum azimuth: {} > 180".format(
                        param.geometry.azimuth.uniform_dist.max,
                    ),
                )
                sys.exit(1)
            single_earth_station.azimuth = np.array([
                random_number_gen.uniform(
                    param.geometry.azimuth.uniform_dist.min, param.geometry.azimuth.uniform_dist.max,
                ),
            ])
        else:
            single_earth_station.azimuth = np.array(
                [param.geometry.azimuth.fixed],
            )

        if param.geometry.elevation.type == "UNIFORM_DIST":
            single_earth_station.elevation = np.array([
                random_number_gen.uniform(
                    param.geometry.elevation.uniform_dist.min, param.geometry.elevation.uniform_dist.max,
                ),
            ])
        else:
            single_earth_station.elevation = np.array(
                [param.geometry.elevation.fixed],
            )

        match param.antenna.pattern:
            case "OMNI":
                single_earth_station.antenna = np.array(
                    [AntennaOmni(param.antenna.gain)],
                )
            case "ITU-R S.465":
                single_earth_station.antenna = np.array(
                    [AntennaS465(param.antenna.itu_r_s_465)],
                )
            case "ITU-R Reg. RR. Appendice 7 Annex 3":
                single_earth_station.antenna = np.array(
                    [AntennaReg_RR_A7_3(param.antenna.itu_reg_rr_a7_3)],
                )
            case "ITU-R S.1855":
                single_earth_station.antenna = np.array(
                    [AntennaS1855(param.antenna.itu_r_s_1855)],
                )
            case "MODIFIED ITU-R S.465":
                single_earth_station.antenna = np.array(
                    [AntennaModifiedS465(param.antenna.itu_r_s_465_modified)],
                )
            case "ITU-R S.580":
                single_earth_station.antenna = np.array(
                    [AntennaS580(param.antenna.itu_r_s_580)],
                )
            case _:
                sys.stderr.write(
                    "ERROR\nInvalid FSS ES antenna pattern: " + param.antenna_pattern,
                )
                sys.exit(1)

        single_earth_station.active = np.array([True])
        single_earth_station.bandwidth = np.array([param.bandwidth])

        single_earth_station.tx_power = np.array(
            [param.tx_power_density + 10 *
                math.log10(param.bandwidth * 1e6) + 30],
        )

        single_earth_station.noise_temperature = np.array([param.noise_temperature])

        # TODO: check why this would not be set on the StationManager() constructor itself?
        single_earth_station.rx_interference = np.array([-500])
        single_earth_station.thermal_noise = np.array([-500])
        single_earth_station.total_interference = np.array([-500])

        return single_earth_station

    @staticmethod
    def generate_fs_station(param: ParametersFs):
        """
        @deprecated
        Since this creates a Single Earth Station, you should use StationFactory.generate_single_earth_station instead.
        This will be deleted in the future
        """
        warn(
            "This is deprecated, use StationFactory.generate_single_earth_station() instead; date=2024-10-11",
            DeprecationWarning, stacklevel=2,
        )

        fs_station = StationManager(1)
        fs_station.station_type = StationType.FS

        fs_station.x = np.array([param.x])
        fs_station.y = np.array([param.y])
        fs_station.z = np.array([param.height])
        fs_station.height = np.array([param.height])

        fs_station.azimuth = np.array([param.azimuth])
        fs_station.elevation = np.array([param.elevation])

        fs_station.active = np.array([True])
        fs_station.tx_power = np.array(
            [param.tx_power_density + 10 *
                math.log10(param.bandwidth * 1e6) + 30],
        )
        fs_station.rx_interference = -500

        if param.antenna_pattern == "OMNI":
            fs_station.antenna = np.array([AntennaOmni(param.antenna_gain)])
        elif param.antenna_pattern == "ITU-R F.699":
            fs_station.antenna = np.array([AntennaF699(param)])
        else:
            sys.stderr.write(
                "ERROR\nInvalid FS antenna pattern: " + param.antenna_pattern,
            )
            sys.exit(1)

        fs_station.noise_temperature = param.noise_temperature
        fs_station.bandwidth = np.array([param.bandwidth])

        return fs_station

    @staticmethod
    def generate_haps(param: ParametersHaps, intersite_distance: int, random_number_gen: np.random.RandomState):
        num_haps = 1
        haps = StationManager(num_haps)
        haps.station_type = StationType.HAPS
        haps.is_space_station = True

#        d = intersite_distance
#        h = (d/3)*math.sqrt(3)/2
#        haps.x = np.array([0, 7*d/2, -d/2, -4*d, -7*d/2, d/2, 4*d])
#        haps.y = np.array([0, 9*h, 15*h, 6*h, -9*h, -15*h, -6*h])
        haps.x = np.array([0])
        haps.y = np.array([0])
        haps.z = param.altitude * np.ones(num_haps)

        haps.height = haps.z

        elev_max = 68.19  # corresponds to 50 km radius and 20 km altitude
        haps.azimuth = 360 * random_number_gen.random_sample(num_haps)
        haps.elevation = ((270 + elev_max) - (270 - elev_max)) * random_number_gen.random_sample(num_haps) + \
                         (270 - elev_max)

        haps.active = np.ones(num_haps, dtype=bool)

        haps.antenna = np.empty(num_haps, dtype=Antenna)

        if param.antenna_pattern == "OMNI":
            for i in range(num_haps):
                haps.antenna[i] = AntennaOmni(param.antenna_gain)
        elif param.antenna_pattern == "ITU-R F.1891":
            for i in range(num_haps):
                haps.antenna[i] = AntennaF1891(param)
        else:
            sys.stderr.write(
                "ERROR\nInvalid HAPS (airbone) antenna pattern: " +
                param.antenna_pattern,
            )
            sys.exit(1)

        haps.bandwidth = np.array([param.bandwidth])

        return haps

    @staticmethod
    def generate_rns(param: ParametersRns, random_number_gen: np.random.RandomState):
        num_rns = 1
        rns = StationManager(num_rns)
        rns.station_type = StationType.RNS
        rns.is_space_station = True

        rns.x = np.array([param.x])
        rns.y = np.array([param.y])
        rns.z = np.array([param.altitude])
        rns.height = np.array([param.altitude])

        # minimum and maximum values for azimuth and elevation
        azimuth = np.array([-30, 30])
        elevation = np.array([-30, 5])

        rns.azimuth = 90 + (azimuth[1] - azimuth[0]) * \
            random_number_gen.random_sample(num_rns) + azimuth[0]
        rns.elevation = (elevation[1] - elevation[0]) * \
            random_number_gen.random_sample(num_rns) + elevation[0]

        rns.active = np.ones(num_rns, dtype=bool)

        if param.antenna_pattern == "OMNI":
            rns.antenna = np.array([AntennaOmni(param.antenna_gain)])
        elif param.antenna_pattern == "ITU-R M.1466":
            rns.antenna = np.array(
                [AntennaM1466(param.antenna_gain, rns.azimuth, rns.elevation)],
            )
        else:
            sys.stderr.write(
                "ERROR\nInvalid RNS antenna pattern: " + param.antenna_pattern,
            )
            sys.exit(1)

        rns.bandwidth = np.array([param.bandwidth])
        rns.noise_temperature = param.noise_temperature
        rns.thermal_noise = -500
        rns.total_interference = -500
        rns.rx_interference = -500

        return rns

    @staticmethod
    def generate_eess_space_station(param: ParametersEessSS):
        if param.distribution_enable:
            if param.distribution_type == "UNIFORM":
                param.nadir_angle = np.random.uniform(
                    param.nadir_angle_distribution[0],
                    param.nadir_angle_distribution[1],
                )

        return StationFactory.generate_space_station(param, StationType.EESS_SS)

    @staticmethod
    def generate_metsat_ss(param: ParametersMetSatSS):
        return StationFactory.generate_space_station(param, StationType.METSAT_SS)

    @staticmethod
    def generate_space_station(param: ParametersSpaceStation, station_type: StationType):
        # this method uses off-nadir angle and altitude to infer the entire geometry
        # TODO: make this usable on more space station cases (initially only works for metsat and eess)
        space_station = StationManager(1)
        space_station.is_space_station = True
        space_station.station_type = station_type
        # assert param.station_type is not None

        incidence_angle = math.degrees(
            math.asin(
                math.sin(math.radians(param.nadir_angle)) *
                (1 + (param.altitude / EARTH_RADIUS)),
            ),
        )

        # distance to field of view centre according to Rec. ITU-R RS.1861-0
        distance = EARTH_RADIUS * \
            math.sin(math.radians(incidence_angle - param.nadir_angle)) / \
            math.sin(math.radians(param.nadir_angle))

        # Elevation at ground (centre of the footprint)
        theta_grd_elev = 90 - incidence_angle

        space_station.x = np.array([0])
        space_station.y = np.array(
            [distance * math.cos(math.radians(theta_grd_elev))],
        )
        space_station.height = np.array(
            [distance * math.sin(math.radians(theta_grd_elev))],
        )
        space_station.z = space_station.height

        # Elevation and azimuth at sensor wrt centre of the footprint
        # It is assumed the sensor is at y-axis, hence azimuth is 270 deg
        space_station.azimuth = np.array([270])
        space_station.elevation = np.array([-theta_grd_elev])

        space_station.active = np.array([True])
        space_station.rx_interference = np.array([-500])

        if param.antenna_pattern == "OMNI":
            space_station.antenna = np.array([AntennaOmni(param.antenna_gain)])
        elif param.antenna_pattern == "ITU-R RS.1813":
            space_station.antenna = np.array([AntennaRS1813(param)])
        elif param.antenna_pattern == "ITU-R RS.1861 9a":
            space_station.antenna = np.array([AntennaRS1861_9A(param)])
        elif param.antenna_pattern == "ITU-R RS.1861 9b":
            space_station.antenna = np.array([AntennaRS1861_9B(param)])
        elif param.antenna_pattern == "ITU-R RS.1861 9c":
            space_station.antenna = np.array([AntennaRS1861_9C()])
        elif param.antenna_pattern == "ITU-R RS.2043":
            space_station.antenna = np.array([AntennaRS2043()])
        elif param.antenna_pattern == "ITU-R S.672":
            space_station.antenna = np.array([AntennaS672(param)])
        else:
            sys.stderr.write(
                "ERROR\nInvalid EESS PASSIVE antenna pattern: " + param.antenna_pattern,
            )
            sys.exit(1)

        space_station.bandwidth = np.array([param.bandwidth])
        # Noise temperature is not an input parameter for yet used systems.
        # It is included here to calculate the useless I/N values
        space_station.noise_temperature = np.array([500.0])

        return space_station


    @staticmethod
    def generate_mss_ss(param_mss: ParametersMssSs):
        # We borrow the TopologyNTN geometry as it's the same for MSS_SS
        ntn_topology = TopologyNTN(param_mss.intersite_distance,
                                   param_mss.cell_radius,
                                   param_mss.altitude,
                                   param_mss.azimuth,
                                   param_mss.elevation,
                                   param_mss.num_sectors)
        ntn_topology.calculate_coordinates()

        num_bs = ntn_topology.num_base_stations
        mss_ss = StationManager(n=num_bs)
        mss_ss.station_type = StationType.MSS_SS
        mss_ss.x = ntn_topology.space_station_x * np.ones(num_bs) + param_mss.x
        mss_ss.y = ntn_topology.space_station_y * np.ones(num_bs) + param_mss.y
        mss_ss.z = ntn_topology.space_station_z * np.ones(num_bs)
        mss_ss.height = ntn_topology.space_station_z * np.ones(num_bs)
        mss_ss.elevation = ntn_topology.elevation
        mss_ss.is_space_station = True
        mss_ss.azimuth = ntn_topology.azimuth
        mss_ss.active = np.ones(num_bs, dtype=int)
        mss_ss.tx_power = np.ones(num_bs, dtype=int) * param_mss.tx_power_density + 10 * np.log10(param_mss.bandwidth * 10**6)
        mss_ss.antenna = np.empty(num_bs, dtype=AntennaS1528Leo)

        for i in range(num_bs):
            if param_mss.antenna_pattern == "ITU-R-S.1528-LEO":
                mss_ss.antenna[i] = AntennaS1528Leo(param_mss.antenna_s1528)
            elif param_mss.antenna_pattern == "ITU-R-S.1528-Section1.2":
                mss_ss.antenna[i] = AntennaS1528(param_mss.antenna_s1528)
            elif param_mss.antenna_pattern == "ITU-R-S.1528-Taylor":
                mss_ss.antenna[i] = AntennaS1528Taylor(param_mss.antenna_s1528)
            else:
                raise ValueError("generate_mss_ss: Invalid antenna type: {param_mss.antenna_pattern}")

        if param_mss.spectral_mask == "IMT-2020":
            mss_ss.spectral_mask = SpectralMaskImt(StationType.IMT_BS,
                                                   param_mss.frequency,
                                                   param_mss.bandwidth,
                                                   param_mss.spurious_emissions,
                                                   scenario="OUTDOOR")
        elif param_mss.spectral_mask == "3GPP E-UTRA":
            mss_ss.spectral_mask = SpectralMask3Gpp(StationType.IMT_BS,
                                                    param_mss.frequency,
                                                    param_mss.bandwidth,
                                                    param_mss.spurious_emissions,
                                                    scenario="OUTDOOR")
        elif params.spectral_mask == "MSS":
            mss_d2d.spectral_mask = SpectralMaskMSS(params.frequency,
                                                     params.bandwidth,
                                                     params.spurious_emissions)
        else:
            raise ValueError(f"Invalid or not implemented spectral mask - {param_mss.spectral_mask}")
        mss_ss.spectral_mask.set_mask(param_mss.tx_power_density + 10 * np.log10(param_mss.bandwidth * 1e6))

        return mss_ss

    def generate_mss_d2d(
        params: ParametersMssD2d,
        random_number_gen: np.random.RandomState,
        geometry_converter: GeometryConverter,
        also_generate_inactive: bool = False
    ):
        """
        Generate the MSS D2D constellation with support for multiple orbits and base station visibility.

        Parameters
        ----------
        params : ParametersMssD2d
            Parameters for the MSS D2D system, including orbits and antenna configuration.
        random_number_gen : np.random.RandomState
            Random number generator for generating satellite positions.
        geometry_converter : GeometryConverter
            A converter that has already set a reference for coordinates transformation

        Returns
        -------
        StationManager
            A StationManager object containing satellite configurations and positions.
        """
        geometry_converter.validate()

        # Initialize the StationManager for the MSS D2D system
        mss_d2d_values = TopologyImtMssDc.get_coordinates(
            geometry_converter,
            params,
            random_number_gen,
            not also_generate_inactive
        )

        total_satellites = mss_d2d_values["num_satellites"]

        mss_d2d = StationManager(n=total_satellites)
        mss_d2d.station_type = StationType.MSS_D2D  # Set the station type to MSS D2D
        mss_d2d.is_space_station = True  # Indicate that the station is in space

        if params.spectral_mask == "IMT-2020":
            mss_d2d.spectral_mask = SpectralMaskImt(StationType.IMT_BS,
                                                    params.frequency,
                                                    params.bandwidth,
                                                    params.spurious_emissions,
                                                    scenario="OUTDOOR")
        elif params.spectral_mask == "3GPP E-UTRA":
            mss_d2d.spectral_mask = SpectralMask3Gpp(StationType.IMT_BS,
                                                     params.frequency,
                                                     params.bandwidth,
                                                     params.spurious_emissions,
                                                     scenario="OUTDOOR")
        elif params.spectral_mask == "MSS":
            mss_d2d.spectral_mask = SpectralMaskMSS(params.frequency,
                                                    params.bandwidth,
                                                    params.spurious_emissions)
        else:
            raise ValueError(f"Invalid or not implemented spectral mask - {params.spectral_mask}")
        mss_d2d.spectral_mask.set_mask(params.tx_power_density + 10 * np.log10(params.bandwidth * 1e6))

       # Configure satellite positions in the StationManager
        mss_d2d.x = mss_d2d_values["sat_x"]
        mss_d2d.y = mss_d2d_values["sat_y"]
        mss_d2d.z = mss_d2d_values["sat_z"]
        mss_d2d.elevation = mss_d2d_values["sat_antenna_elev"]
        mss_d2d.azimuth = mss_d2d_values["sat_antenna_azim"]
        mss_d2d.height = mss_d2d_values["sat_alt"]

        mss_d2d.active = np.zeros(total_satellites, dtype=bool)

        if mss_d2d_values["num_active_satellites"] != mss_d2d_values["num_satellites"]:
            mss_d2d.active[mss_d2d_values["active_satellites_idxs"]] = random_number_gen.uniform(
                size=len(mss_d2d_values["active_satellites_idxs"])
            ) < params.beams_load_factor
        else:
            # Set active satellite flags
            mss_d2d.active = random_number_gen.uniform(
                size=total_satellites
            ) < params.beams_load_factor

        sat_altitude = mss_d2d_values["sat_alt"]

        # Initialize satellites antennas
        # we need to initialize them after coordinates transformation because of
        # repeated state (elevation and azimuth) inside multiple transceiver implementation
        mss_d2d.antenna = np.empty(total_satellites, dtype=AntennaS1528Leo)
        if params.antenna_pattern == "ITU-R-S.1528-LEO":
            antenna_pattern = AntennaS1528Leo(params.antenna_s1528)
        elif params.antenna_pattern == "ITU-R-S.1528-Section1.2":
            antenna_pattern = AntennaS1528(params.antenna_s1528)
        elif params.antenna_pattern == "ITU-R-S.1528-Taylor":
            antenna_pattern = AntennaS1528Taylor(params.antenna_s1528)
        else:
            raise ValueError("generate_mss_ss: Invalid antenna type: {param_mss.antenna_pattern}")

        for i in range(mss_d2d.num_stations):
            mss_d2d.antenna[i] = antenna_pattern

        return mss_d2d  # Return the configured StationManager

    @staticmethod
    def get_random_position(num_stas: int,
                            topology: Topology,
                            random_number_gen: np.random.RandomState,
                            min_dist_to_bs=0.,
                            central_cell=False,
                            deterministic_cell=False):
        """
        Generate UE random-possitions inside the topolgy area.

        Parameters
        ----------
        num_stas : int
            Number of UE stations
        topology : Topology
            The IMT topology object
        random_number_gen : np.random.RandomState
            Random number generator
        min_dist_to_bs : _type_, optional
            Minimum distance to the BS, by default 0.
        central_cell : bool, optional
            Whether the central cell in the cluster is used, by default False
        deterministic_cell : bool, optional
            Fix the cell to be used as anchor point, by default False

        Returns
        -------
        tuple
            x, y, z, azimuth and elevation angles.
        """
        hexagon_radius = topology.intersite_distance * 2 / 3

        x = np.array([])
        y = np.array([])
        z = np.array([])
        bs_x = -hexagon_radius
        bs_y = 0

        while len(x) < num_stas:
            num_stas_temp = num_stas - len(x)
            # generate UE uniformly in a triangle
            x_temp = random_number_gen.uniform(0, hexagon_radius * np.cos(np.pi / 6), num_stas_temp)
            y_temp = random_number_gen.uniform(0, hexagon_radius / 2, num_stas_temp)

            invert_index = np.arctan(y_temp / x_temp) > np.pi / 6
            y_temp[invert_index] = -(hexagon_radius / 2 - y_temp[invert_index])
            x_temp[invert_index] = (hexagon_radius * np.cos(np.pi / 6) - x_temp[invert_index])

            # randomly choose a hextant
            hextant = random_number_gen.random_integers(0, 5, num_stas_temp)
            hextant_angle = np.pi / 6 + np.pi / 3 * hextant

            old_x = x_temp
            x_temp = x_temp * np.cos(hextant_angle) - y_temp * np.sin(hextant_angle)
            y_temp = old_x * np.sin(hextant_angle) + y_temp * np.cos(hextant_angle)

            dist = np.sqrt((x_temp - bs_x) ** 2 + (y_temp - bs_y) ** 2)
            indices = dist > min_dist_to_bs

            x_temp = x_temp[indices]
            y_temp = y_temp[indices]

            x = np.append(x, x_temp)
            y = np.append(y, y_temp)

        x = x - bs_x
        y = y - bs_y

        # choose cells
        if central_cell:
            central_cell_indices = np.where((topology.x == 0) & (topology.y == 0))

            if not len(central_cell_indices[0]):
                sys.stderr.write("ERROR\nTopology does not have a central cell")
                sys.exit(1)

            cell = central_cell_indices[0][random_number_gen.random_integers(0, len(central_cell_indices[0]) - 1,
                                                                             num_stas)]
        elif deterministic_cell:
            num_bs = topology.num_base_stations
            stas_per_cell = num_stas / num_bs
            cell = np.repeat(np.arange(num_bs, dtype=int), stas_per_cell)

        else:  # random cells
            num_bs = topology.num_base_stations
            cell = random_number_gen.random_integers(0, num_bs - 1, num_stas)

        cell_x = topology.x[cell]
        cell_y = topology.y[cell]
        cell_z = topology.z[cell]

        # x = x + cell_x + hexagon_radius * np.cos(topology.azimuth[cell] * np.pi / 180)
        # y = y + cell_y + hexagon_radius * np.sin(topology.azimuth[cell] * np.pi / 180)
        old_x = x
        x = x * np.cos(np.radians(topology.azimuth[cell])) - y * np.sin(np.radians(topology.azimuth[cell]))
        y = old_x * np.sin(np.radians(topology.azimuth[cell])) + y * np.cos(np.radians(topology.azimuth[cell]))
        x = x + cell_x
        y = y + cell_y
        z = cell_z

        x = list(x)
        y = list(y)
        z = list(z)

        # calculate UE azimuth wrt serving BS
        if topology.is_space_station is False:
            theta = np.arctan2(y - cell_y, x - cell_x)

            # calculate elevation angle
            # psi is the vertical angle of the UE wrt the serving BS
            distance = np.sqrt((cell_x - x) ** 2 + (cell_y - y) ** 2)
        else:
            theta = np.arctan2(y - topology.space_station_y[cell], x - topology.space_station_x[cell])
            distance = np.sqrt((cell_x - x) ** 2 + (cell_y - y) ** 2 + (topology.bs.height)**2)

        return x, y, z, theta, distance


if __name__ == '__main__':
    rand_gen = np.random.RandomState(101)
    geometry_converter = GeometryConverter()

    # somente vou utilizar a translação que o satélite teoricamente sofreu:
    ref_lat = -14.1
    ref_long = -45.1
    ref_alt = 1200
    geometry_converter.set_reference(ref_lat, ref_long, ref_alt)
    from sharc.parameters.parameters_orbit import ParametersOrbit

    orbit = ParametersOrbit(
        n_planes=20,
        sats_per_plane=32,
        phasing_deg=3.9,
        long_asc_deg=18.0,
        inclination_deg=54.5,
        perigee_alt_km=525,
        apogee_alt_km=525
    )
    from sharc.parameters.imt.parameters_imt_mss_dc import ParametersImtMssDc
    params = ParametersImtMssDc(
        beam_radius=36516.0,
        num_beams=7,
        orbits=[orbit]
    )
    params.sat_is_active_if.conditions = ["MINIMUM_ELEVATION_FROM_ES"]
    params.sat_is_active_if.minimum_elevation_from_es = 5.0

    topology = TopologyImtMssDc(params, geometry_converter)

    topology.calculate_coordinates(rand_gen)

    topology.calculate_coordinates(rand_gen)

    parameters = ParametersImt()
    parameters.ue.k = 1
    parameters.ue.k_m = 1
    parameters.ue.azimuth_range = (-180, 180)
    parameters.ue.distribution_distance = "UNIFORM"
    parameters.ue.distribution_type = "ANGLE_AND_DISTANCE"
    parameters.ue.distribution_azimuth = "NORMAL"
    parameters.ue.height = 1.5
    parameters.ue.indoor_percent = 0
    parameters.bandwidth = 10
    parameters.frequency = 10
    parameters.ue.noise_figure = 0

    imt_ue = StationFactory.generate_imt_ue_outdoor(
        parameters,
        parameters.ue.antenna.array,
        rand_gen,
        topology
    )

    from sharc.satellite.scripts.plot_3d_param_file import plot_globe_with_borders
    fig = plot_globe_with_borders(True, geometry_converter)

    import plotly.graph_objects as go

    # fig.add_trace(go.Scatter3d(
    #     x=topology.x,
    #     y=topology.y,
    #     z=topology.z,
    #     mode='markers',
    #     marker=dict(size=3, color='green', opacity=0.8),
    #     showlegend=False
    # ))
    fig.add_trace(go.Scatter3d(
        x=topology.space_station_x,
        y=topology.space_station_y,
        z=topology.space_station_z,
        mode='markers',
        marker=dict(size=3, color='green', opacity=0.8),
        showlegend=False
    ))

    fig.add_trace(
        go.Scatter3d(
            x=imt_ue.x,
            y=imt_ue.y,
            z=imt_ue.z,
            mode='markers',
            marker=dict(size=1, color='red', opacity=1),
            showlegend=False
        )
    )

    # TODO: replace this with generate imt mss dc station
    st = StationManager(topology.num_base_stations)
    st.x=topology.space_station_x
    st.y=topology.space_station_y
    st.z=topology.space_station_z

    fig.add_trace(
        go.Scatter3d(
            x=[0],
            y=[0],
            z=[0],
            mode='markers',
            marker=dict(size=3, color='black', opacity=1),
            showlegend=False
        )
    )

    from sharc.support.sharc_geom import polar_to_cartesian
    # Plot beam boresight vectors
    boresight_length = 100*1e3  # Length of the boresight vectors for visualization
    boresight_x, boresight_y, boresight_z = polar_to_cartesian(
        boresight_length,
        imt_ue.azimuth,
        imt_ue.elevation
    )
    # Add arrow heads to the end of the boresight vectors
    for x, y, z, bx, by, bz in zip(imt_ue.x,
                                   imt_ue.y,
                                   imt_ue.z,
                                   boresight_x,
                                   boresight_y,
                                   boresight_z):
        fig.add_trace(go.Cone(
            x=[x + bx],
            y=[y + by],
            z=[z + bz],
            u=[bx],
            v=[by],
            w=[bz],
            colorscale=[[0, 'orange'], [1, 'orange']],
            sizemode='absolute',
            sizeref=2*boresight_length/5,
            showscale=False
        ))
    for x, y, z, bx, by, bz in zip(imt_ue.x,
                                   imt_ue.y,
                                   imt_ue.z,
                                   boresight_x,
                                   boresight_y,
                                   boresight_z):
        fig.add_trace(go.Scatter3d(
            x=[x, x + bx],
            y=[y, y + by],
            z=[z, z + bz],
            mode='lines',
            line=dict(color='orange', width=2),
            name='Boresight'
        ))
    # Suppress the legend for the boresight plot
    fig.update_traces(showlegend=False, selector=dict(name='Boresight'))

    # Maintain axis proportions
    fig.update_layout(scene_aspectmode='data')

    ref_x = imt_ue.x[11]
    ref_y = imt_ue.y[11]
    ref_z = imt_ue.z[11]
    range_scale = 1000

    range_scale = 5000
    ref_x = 0
    ref_y = 0
    ref_z = 0
    fig.update_layout(
        scene=dict(
            zaxis=dict(
                range=(-1e3*range_scale+ref_z, 1e3*range_scale+ ref_z)
            ),
            yaxis=dict(
                range=(-1e3*range_scale+ref_y, 1e3*range_scale+ ref_y)
            ),
            xaxis=dict(
                range=(-1e3*range_scale+ref_x, 1e3*range_scale+ ref_x)
            ),
        )
    )

    # fig.tight_layout()
    fig.show()<|MERGE_RESOLUTION|>--- conflicted
+++ resolved
@@ -24,13 +24,10 @@
 from sharc.parameters.parameters_rns import ParametersRns
 from sharc.parameters.parameters_ras import ParametersRas
 from sharc.parameters.parameters_single_earth_station import ParametersSingleEarthStation
-<<<<<<< HEAD
 from sharc.parameters.parameters_mss_ss import ParametersMssSs
 from sharc.parameters.parameters_mss_d2d import ParametersMssD2d
 #from sharc.parameters.parameters_ngso_constellation import ParametersNgsoConstellation
-=======
 from sharc.parameters.parameters_single_space_station import ParametersSingleSpaceStation
->>>>>>> 3faa8a67
 from sharc.parameters.constants import EARTH_RADIUS
 from sharc.station_manager import StationManager
 from sharc.mask.spectral_mask_imt import SpectralMaskImt
@@ -144,16 +141,9 @@
 
         for i in range(num_bs):
             imt_base_stations.antenna[i] = \
-<<<<<<< HEAD
                 AntennaFactory.create_antenna(
                     param.bs.antenna, imt_base_stations.azimuth[i],
                     imt_base_stations.elevation[i],)
-=======
-                AntennaBeamformingImt(
-                    param_ant, imt_base_stations.azimuth[i],
-                    imt_base_stations.elevation[i], param_ant_bs.subarray
-                )
->>>>>>> 3faa8a67
 
         # imt_base_stations.antenna = [AntennaOmni(0) for bs in range(num_bs)]
         imt_base_stations.bandwidth = param.bandwidth * np.ones(num_bs)
@@ -289,16 +279,8 @@
                 # clip the lower values to minimum_separation_distance_bs_ue
                 radius = np.clip(radius, param.minimum_separation_distance_bs_ue, None)
             elif param.ue.distribution_distance.upper() == "UNIFORM":
-<<<<<<< HEAD
                 radius = (topology.cell_radius - param.minimum_separation_distance_bs_ue) * \
                     random_number_gen.random_sample(num_ue) - param.minimum_separation_distance_bs_ue
-=======
-                radius = topology.cell_radius * \
-                    random_number_gen.random_sample(num_ue)
-            elif param.ue.distribution_distance.upper() == "SQRT(UNIFORM)":
-                radius = topology.cell_radius * \
-                    np.sqrt(random_number_gen.random_sample(num_ue))
->>>>>>> 3faa8a67
             else:
                 sys.stderr.write(
                     "ERROR\nInvalid UE distance distribution: " + param.ue.distribution_distance,
@@ -382,15 +364,9 @@
         # TODO: this piece of code works only for uplink
         par = ue_param_ant.get_antenna_parameters()
         for i in range(num_ue):
-<<<<<<< HEAD
             imt_ue.antenna[i] = AntennaFactory.create_antenna(
                 param.ue.antenna, imt_ue.azimuth[i],
                 imt_ue.elevation[i],
-=======
-            imt_ue.antenna[i] = AntennaBeamformingImt(
-                par, imt_ue.azimuth[i],
-                imt_ue.elevation[i], ue_param_ant.subarray
->>>>>>> 3faa8a67
             )
 
         # imt_ue.antenna = [AntennaOmni(0) for bs in range(num_ue)]
@@ -692,7 +668,8 @@
         space_station.rx_interference = -500
 
         space_station.antenna = np.array([
-            AntennaFactory.generate_antenna(param.antenna)
+            AntennaFactory.create_antenna(param.antenna, space_station.azimuth[0],
+                                          space_station.elevation[0])
         ])
 
         space_station.bandwidth = param.bandwidth
