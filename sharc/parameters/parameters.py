# -*- coding: utf-8 -*-
"""
Created on Wed Aug  9 19:35:52 2017

@author: edgar
"""

import configparser

from sharc.parameters.parameters_general import ParametersGeneral
from sharc.parameters.parameters_imt import ParametersImt
from sharc.parameters.parameters_hotspot import ParametersHotspot
from sharc.parameters.parameters_indoor import ParametersIndoor
from sharc.parameters.parameters_antenna_imt import ParametersAntennaImt
from sharc.parameters.parameters_fs import ParametersFs
from sharc.parameters.parameters_fss_ss import ParametersFssSs
from sharc.parameters.parameters_fss_es import ParametersFssEs
<<<<<<< HEAD
from sharc.parameters.parameters_ras import ParametersRas
=======
from sharc.parameters.parameters_haps import ParametersHaps
from sharc.parameters.parameters_rns import ParametersRns
>>>>>>> aba88b76


class Parameters(object):
    """
    Reads parameters from input file.
    """

    def __init__(self):
        self.file_name = None

        self.general = ParametersGeneral()
        self.imt = ParametersImt()
        self.antenna_imt = ParametersAntennaImt()
        self.hotspot = ParametersHotspot()
        self.indoor = ParametersIndoor()
        self.fs = ParametersFs()
        self.fss_ss = ParametersFssSs()
        self.fss_es = ParametersFssEs()
<<<<<<< HEAD
        self.ras = ParametersRas()
=======
        self.haps = ParametersHaps()
        self.rns = ParametersRns()
>>>>>>> aba88b76


    def set_file_name(self, file_name: str):
        self.file_name = file_name


    def read_params(self):
        config = configparser.ConfigParser()
        config.read(self.file_name)

        #######################################################################
        # GENERAL
        #######################################################################
        self.general.num_snapshots   = config.getint("GENERAL", "num_snapshots")
        self.general.imt_link        = config.get("GENERAL", "imt_link")
        self.general.system          = config.get("GENERAL", "system")

        #######################################################################
        # IMT
        #######################################################################
        self.imt.topology                = config.get("IMT", "topology")
        self.imt.num_macrocell_sites     = config.getint("IMT", "num_macrocell_sites")
        self.imt.num_clusters            = config.getint("IMT", "num_clusters")
        self.imt.intersite_distance      = config.getfloat("IMT", "intersite_distance")
        self.imt.minimum_separation_distance_bs_ue = config.getfloat("IMT", "minimum_separation_distance_bs_ue")
        self.imt.interfered_with         = config.getboolean("IMT", "interfered_with")
        self.imt.frequency               = config.getfloat("IMT", "frequency")
        self.imt.bandwidth               = config.getfloat("IMT", "bandwidth")
        self.imt.rb_bandwidth            = config.getfloat("IMT", "rb_bandwidth")
        self.imt.guard_band_ratio        = config.getfloat("IMT", "guard_band_ratio")
        self.imt.bs_load_probability     = config.getfloat("IMT", "bs_load_probability")
        self.imt.bs_conducted_power      = config.getfloat("IMT", "bs_conducted_power")
        self.imt.bs_height               = config.getfloat("IMT", "bs_height")
        self.imt.bs_aclr                 = config.getfloat("IMT", "bs_aclr")
        self.imt.bs_acs                  = config.getfloat("IMT", "bs_acs")
        self.imt.bs_noise_figure         = config.getfloat("IMT", "bs_noise_figure")
        self.imt.bs_noise_temperature    = config.getfloat("IMT", "bs_noise_temperature")
        self.imt.bs_ohmic_loss            = config.getfloat("IMT", "bs_ohmic_loss")
        self.imt.ul_attenuation_factor   = config.getfloat("IMT", "ul_attenuation_factor")
        self.imt.ul_sinr_min             = config.getfloat("IMT", "ul_sinr_min")
        self.imt.ul_sinr_max             = config.getfloat("IMT", "ul_sinr_max")
        self.imt.ue_k                    = config.getint("IMT", "ue_k")
        self.imt.ue_k_m                  = config.getint("IMT", "ue_k_m")
        self.imt.ue_indoor_percent       = config.getfloat("IMT", "ue_indoor_percent")
        self.imt.ue_distribution_distance = config.get("IMT", "ue_distribution_distance")
        self.imt.ue_distribution_azimuth = config.get("IMT", "ue_distribution_azimuth")
        self.imt.ue_tx_power_control     = config.get("IMT", "ue_tx_power_control")
        self.imt.ue_p_o_pusch            = config.getfloat("IMT", "ue_p_o_pusch")
        self.imt.ue_alfa                 = config.getfloat("IMT", "ue_alfa")
        self.imt.ue_p_cmax               = config.getfloat("IMT", "ue_p_cmax")
        self.imt.ue_conducted_power      = config.getfloat("IMT", "ue_conducted_power")
        self.imt.ue_height               = config.getfloat("IMT", "ue_height")
        self.imt.ue_aclr                 = config.getfloat("IMT", "ue_aclr")
        self.imt.ue_acs                  = config.getfloat("IMT", "ue_acs")
        self.imt.ue_noise_figure         = config.getfloat("IMT", "ue_noise_figure")
        self.imt.ue_ohmic_loss            = config.getfloat("IMT", "ue_ohmic_loss")
        self.imt.ue_body_loss            = config.getfloat("IMT", "ue_body_loss")
        self.imt.dl_attenuation_factor   = config.getfloat("IMT", "dl_attenuation_factor")
        self.imt.dl_sinr_min             = config.getfloat("IMT", "dl_sinr_min")
        self.imt.dl_sinr_max             = config.getfloat("IMT", "dl_sinr_max")
        self.imt.channel_model           = config.get("IMT", "channel_model")
        self.imt.line_of_sight_prob      = config.getfloat("IMT", "line_of_sight_prob")
        self.imt.shadowing               = config.getboolean("IMT", "shadowing")
        self.imt.noise_temperature       = config.getfloat("IMT", "noise_temperature")
        self.imt.BOLTZMANN_CONSTANT      = config.getfloat("IMT", "BOLTZMANN_CONSTANT")

        #######################################################################
        # IMT ANTENNA
        #######################################################################
        self.antenna_imt.bs_tx_element_max_g    = config.getfloat("IMT_ANTENNA", "bs_tx_element_max_g")
        self.antenna_imt.bs_tx_element_phi_3db  = config.getfloat("IMT_ANTENNA", "bs_tx_element_phi_3db")
        self.antenna_imt.bs_tx_element_theta_3db = config.getfloat("IMT_ANTENNA", "bs_tx_element_theta_3db")
        self.antenna_imt.bs_tx_element_am       = config.getfloat("IMT_ANTENNA", "bs_tx_element_am")
        self.antenna_imt.bs_tx_element_sla_v    = config.getfloat("IMT_ANTENNA", "bs_tx_element_sla_v")
        self.antenna_imt.bs_tx_n_rows           = config.getfloat("IMT_ANTENNA", "bs_tx_n_rows")
        self.antenna_imt.bs_tx_n_columns        = config.getfloat("IMT_ANTENNA", "bs_tx_n_columns")
        self.antenna_imt.bs_tx_element_horiz_spacing = config.getfloat("IMT_ANTENNA", "bs_tx_element_horiz_spacing")
        self.antenna_imt.bs_tx_element_vert_spacing = config.getfloat("IMT_ANTENNA", "bs_tx_element_vert_spacing")

        self.antenna_imt.bs_rx_element_max_g    = config.getfloat("IMT_ANTENNA", "bs_rx_element_max_g")
        self.antenna_imt.bs_rx_element_phi_3db  = config.getfloat("IMT_ANTENNA", "bs_rx_element_phi_3db")
        self.antenna_imt.bs_rx_element_theta_3db = config.getfloat("IMT_ANTENNA", "bs_rx_element_theta_3db")
        self.antenna_imt.bs_rx_element_am       = config.getfloat("IMT_ANTENNA", "bs_rx_element_am")
        self.antenna_imt.bs_rx_element_sla_v    = config.getfloat("IMT_ANTENNA", "bs_rx_element_sla_v")
        self.antenna_imt.bs_rx_n_rows           = config.getfloat("IMT_ANTENNA", "bs_rx_n_rows")
        self.antenna_imt.bs_rx_n_columns        = config.getfloat("IMT_ANTENNA", "bs_rx_n_columns")
        self.antenna_imt.bs_rx_element_horiz_spacing = config.getfloat("IMT_ANTENNA", "bs_rx_element_horiz_spacing")
        self.antenna_imt.bs_rx_element_vert_spacing = config.getfloat("IMT_ANTENNA", "bs_rx_element_vert_spacing")

        self.antenna_imt.ue_tx_element_max_g    = config.getfloat("IMT_ANTENNA", "ue_tx_element_max_g")
        self.antenna_imt.ue_tx_element_phi_3db  = config.getfloat("IMT_ANTENNA", "ue_tx_element_phi_3db")
        self.antenna_imt.ue_tx_element_theta_3db = config.getfloat("IMT_ANTENNA", "ue_tx_element_theta_3db")
        self.antenna_imt.ue_tx_element_am       = config.getfloat("IMT_ANTENNA", "ue_tx_element_am")
        self.antenna_imt.ue_tx_element_sla_v    = config.getfloat("IMT_ANTENNA", "ue_tx_element_sla_v")
        self.antenna_imt.ue_tx_n_rows           = config.getfloat("IMT_ANTENNA", "ue_tx_n_rows")
        self.antenna_imt.ue_tx_n_columns        = config.getfloat("IMT_ANTENNA", "ue_tx_n_columns")
        self.antenna_imt.ue_tx_element_horiz_spacing = config.getfloat("IMT_ANTENNA", "ue_tx_element_horiz_spacing")
        self.antenna_imt.ue_tx_element_vert_spacing = config.getfloat("IMT_ANTENNA", "ue_tx_element_vert_spacing")

        self.antenna_imt.ue_rx_element_max_g    = config.getfloat("IMT_ANTENNA", "ue_rx_element_max_g")
        self.antenna_imt.ue_rx_element_phi_3db  = config.getfloat("IMT_ANTENNA", "ue_rx_element_phi_3db")
        self.antenna_imt.ue_rx_element_theta_3db = config.getfloat("IMT_ANTENNA", "ue_rx_element_theta_3db")
        self.antenna_imt.ue_rx_element_am       = config.getfloat("IMT_ANTENNA", "ue_rx_element_am")
        self.antenna_imt.ue_rx_element_sla_v    = config.getfloat("IMT_ANTENNA", "ue_rx_element_sla_v")
        self.antenna_imt.ue_rx_n_rows           = config.getfloat("IMT_ANTENNA", "ue_rx_n_rows")
        self.antenna_imt.ue_rx_n_columns        = config.getfloat("IMT_ANTENNA", "ue_rx_n_columns")
        self.antenna_imt.ue_rx_element_horiz_spacing = config.getfloat("IMT_ANTENNA", "ue_rx_element_horiz_spacing")
        self.antenna_imt.ue_rx_element_vert_spacing = config.getfloat("IMT_ANTENNA", "ue_rx_element_vert_spacing")

        #######################################################################
        # HOTSPOT
        #######################################################################
        self.hotspot.num_hotspots_per_cell = config.getint("HOTSPOT", "num_hotspots_per_cell")
        self.hotspot.max_dist_hotspot_ue   = config.getfloat("HOTSPOT", "max_dist_hotspot_ue")
        self.hotspot.min_dist_bs_hotspot   = config.getfloat("HOTSPOT", "min_dist_bs_hotspot")
        self.hotspot.min_dist_hotspots     = config.getfloat("HOTSPOT", "min_dist_hotspots")

        #######################################################################
        # INDOOR
        #######################################################################
        self.indoor.basic_path_loss = config.get("INDOOR", "basic_path_loss")
        self.indoor.n_rows = config.getint("INDOOR", "n_rows")
        self.indoor.n_colums = config.getint("INDOOR", "n_colums")
        self.indoor.street_width = config.getint("INDOOR", "street_width")
        self.indoor.ue_indoor_percent = config.getfloat("INDOOR", "ue_indoor_percent")
        self.indoor.building_class = config.get("INDOOR", "building_class")

        #######################################################################
        # FSS space station
        #######################################################################
        self.fss_ss.frequency               = config.getfloat("FSS_SS", "frequency")
        self.fss_ss.bandwidth               = config.getfloat("FSS_SS", "bandwidth")
        self.fss_ss.tx_power_density        = config.getfloat("FSS_SS", "tx_power_density")
        self.fss_ss.altitude                = config.getfloat("FSS_SS", "altitude")
        self.fss_ss.lat_deg                 = config.getfloat("FSS_SS", "lat_deg")
        self.fss_ss.elevation               = config.getfloat("FSS_SS", "elevation")
        self.fss_ss.azimuth                 = config.getfloat("FSS_SS", "azimuth")
        self.fss_ss.noise_temperature       = config.getfloat("FSS_SS", "noise_temperature")
        self.fss_ss.inr_scaling             = config.getfloat("FSS_SS", "inr_scaling")
        self.fss_ss.antenna_gain            = config.getfloat("FSS_SS", "antenna_gain")
        self.fss_ss.antenna_pattern         = config.get("FSS_SS", "antenna_pattern")
        self.fss_ss.imt_altitude            = config.getfloat("FSS_SS", "imt_altitude")
        self.fss_ss.imt_lat_deg             = config.getfloat("FSS_SS", "imt_lat_deg")
        self.fss_ss.imt_long_diff_deg       = config.getfloat("FSS_SS", "imt_long_diff_deg")
        self.fss_ss.season                  = config.get("FSS_SS", "season")
        self.fss_ss.channel_model           = config.get("FSS_SS", "channel_model")
        self.fss_ss.antenna_l_s             = config.getfloat("FSS_SS", "antenna_l_s")
        self.fss_ss.antenna_3_dB            = config.getfloat("FSS_SS", "antenna_3_dB")
        self.fss_ss.BOLTZMANN_CONSTANT      = config.getfloat("FSS_SS", "BOLTZMANN_CONSTANT")
        self.fss_ss.EARTH_RADIUS            = config.getfloat("FSS_SS", "EARTH_RADIUS")

        #######################################################################
        # FSS earth station
        #######################################################################
        self.fss_es.x = config.getfloat("FSS_ES", "x")
        self.fss_es.y = config.getfloat("FSS_ES", "y")
        self.fss_es.height = config.getfloat("FSS_ES", "height")
        self.fss_es.elevation = config.getfloat("FSS_ES", "elevation")
        self.fss_es.azimuth = config.getfloat("FSS_ES", "azimuth")
        self.fss_es.frequency = config.getfloat("FSS_ES", "frequency")
        self.fss_es.bandwidth = config.getfloat("FSS_ES", "bandwidth")
        self.fss_es.tx_power_density = config.getfloat("FSS_ES", "tx_power_density")
        self.fss_es.noise_temperature = config.getfloat("FSS_ES", "noise_temperature")
        self.fss_es.inr_scaling = config.getfloat("FSS_ES", "inr_scaling")
        self.fss_es.antenna_gain = config.getfloat("FSS_ES", "antenna_gain")
        self.fss_es.antenna_pattern = config.get("FSS_ES", "antenna_pattern")
        self.fss_es.diameter = config.getfloat("FSS_ES", "diameter")
        self.fss_es.channel_model = config.get("FSS_ES", "channel_model")
        self.fss_es.line_of_sight_prob = config.getfloat("FSS_ES", "line_of_sight_prob")
        self.fss_es.BOLTZMANN_CONSTANT = config.getfloat("FSS_ES", "BOLTZMANN_CONSTANT")
        self.fss_es.EARTH_RADIUS = config.getfloat("FSS_ES", "EARTH_RADIUS")


        #######################################################################
        # Fixed wireless service
        #######################################################################
        self.fs.x                       = config.getfloat("FS", "x")
        self.fs.y                       = config.getfloat("FS", "y")
        self.fs.height                  = config.getfloat("FS", "height")
        self.fs.elevation               = config.getfloat("FS", "elevation")
        self.fs.azimuth                 = config.getfloat("FS", "azimuth")
        self.fs.frequency               = config.getfloat("FS", "frequency")
        self.fs.bandwidth               = config.getfloat("FS", "bandwidth")
        self.fs.noise_temperature       = config.getfloat("FS", "noise_temperature")
        self.fs.tx_power_density        = config.getfloat("FS", "tx_power_density")
        self.fs.inr_scaling             = config.getfloat("FS", "inr_scaling")
        self.fs.antenna_gain            = config.getfloat("FS", "antenna_gain")
        self.fs.antenna_pattern         = config.get("FS", "antenna_pattern")
        self.fs.diameter                = config.getfloat("FS", "diameter")
        self.fs.channel_model           = config.get("FS", "channel_model")
        self.fs.line_of_sight_prob      = config.getfloat("FS", "line_of_sight_prob")
        self.fs.BOLTZMANN_CONSTANT      = config.getfloat("FS", "BOLTZMANN_CONSTANT")
        self.fs.EARTH_RADIUS            = config.getfloat("FS", "EARTH_RADIUS")
<<<<<<< HEAD
        
        #######################################################################
        # RAS station
        #######################################################################
        self.ras.x                          = config.getfloat("RAS", "x")
        self.ras.y                          = config.getfloat("RAS", "y")
        self.ras.height                     = config.getfloat("RAS", "height")
        self.ras.elevation                  = config.getfloat("RAS", "elevation")
        self.ras.azimuth                    = config.getfloat("RAS", "azimuth")
        self.ras.frequency                  = config.getfloat("RAS", "frequency")
        self.ras.bandwidth                  = config.getfloat("RAS", "bandwidth")
        self.ras.antenna_noise_temperature  = config.getfloat("RAS", "antenna_noise_temperature")
        self.ras.receiver_noise_temperature = config.getfloat("RAS", "receiver_noise_temperature")
        self.ras.inr_scaling                = config.getfloat("RAS", "inr_scaling")
        self.ras.antenna_efficiency         = config.getfloat("RAS", "antenna_efficiency")
        self.ras.antenna_gain               = config.getfloat("RAS", "antenna_gain")
        self.ras.antenna_pattern            = config.get("RAS", "antenna_pattern")
        self.ras.diameter                   = config.getfloat("RAS", "diameter")
        self.ras.channel_model              = config.get("RAS", "channel_model")
        self.ras.line_of_sight_prob         = config.getfloat("RAS", "line_of_sight_prob")
        self.ras.BOLTZMANN_CONSTANT         = config.getfloat("RAS", "BOLTZMANN_CONSTANT")
        self.ras.EARTH_RADIUS               = config.getfloat("RAS", "EARTH_RADIUS")
        self.ras.SPEED_OF_LIGHT             = config.getfloat("RAS", "SPEED_OF_LIGHT")
=======

        #######################################################################
        # HAPS (airbone) station
        #######################################################################
        self.haps.frequency               = config.getfloat("HAPS", "frequency")
        self.haps.bandwidth               = config.getfloat("HAPS", "bandwidth")
        self.haps.antenna_gain            = config.getfloat("HAPS", "antenna_gain")
        self.haps.tx_power_density        = config.getfloat("HAPS", "eirp_density") - self.haps.antenna_gain - 60
        self.haps.altitude                = config.getfloat("HAPS", "altitude")
        self.haps.lat_deg                 = config.getfloat("HAPS", "lat_deg")
        self.haps.elevation               = config.getfloat("HAPS", "elevation")
        self.haps.azimuth                 = config.getfloat("HAPS", "azimuth")
        self.haps.inr_scaling             = config.getfloat("HAPS", "inr_scaling")
        self.haps.antenna_pattern         = config.get("HAPS", "antenna_pattern")
        self.haps.imt_altitude            = config.getfloat("HAPS", "imt_altitude")
        self.haps.imt_lat_deg             = config.getfloat("HAPS", "imt_lat_deg")
        self.haps.imt_long_diff_deg       = config.getfloat("HAPS", "imt_long_diff_deg")
        self.haps.season                  = config.get("HAPS", "season")
        self.haps.channel_model           = config.get("HAPS", "channel_model")
        self.haps.antenna_l_n             = config.getfloat("HAPS", "antenna_l_n")
        self.haps.BOLTZMANN_CONSTANT      = config.getfloat("HAPS", "BOLTZMANN_CONSTANT")
        self.haps.EARTH_RADIUS            = config.getfloat("HAPS", "EARTH_RADIUS")
        
        #######################################################################
        # RNS
        #######################################################################
        self.rns.x                  = config.getfloat("RNS", "x")
        self.rns.y                  = config.getfloat("RNS", "y")
        self.rns.altitude           = config.getfloat("RNS", "altitude")
        self.rns.frequency          = config.getfloat("RNS", "frequency")
        self.rns.bandwidth          = config.getfloat("RNS", "bandwidth")
        self.rns.noise_temperature  = config.getfloat("RNS", "noise_temperature")
        self.rns.inr_scaling        = config.getfloat("RNS", "inr_scaling")
        self.rns.tx_power_density   = config.getfloat("RNS", "tx_power_density")
        self.rns.antenna_gain       = config.getfloat("RNS", "antenna_gain")
        self.rns.antenna_pattern    = config.get("RNS", "antenna_pattern")
        self.rns.season             = config.get("RNS", "season")
        self.rns.imt_altitude       = config.getfloat("RNS", "imt_altitude")
        self.rns.imt_lat_deg        = config.getfloat("RNS", "imt_lat_deg")
        self.rns.channel_model      = config.get("RNS", "channel_model")
        self.rns.BOLTZMANN_CONSTANT = config.getfloat("RNS", "BOLTZMANN_CONSTANT")
        self.rns.EARTH_RADIUS       = config.getfloat("RNS", "EARTH_RADIUS")        
        
>>>>>>> aba88b76
<|MERGE_RESOLUTION|>--- conflicted
+++ resolved
@@ -15,12 +15,9 @@
 from sharc.parameters.parameters_fs import ParametersFs
 from sharc.parameters.parameters_fss_ss import ParametersFssSs
 from sharc.parameters.parameters_fss_es import ParametersFssEs
-<<<<<<< HEAD
-from sharc.parameters.parameters_ras import ParametersRas
-=======
 from sharc.parameters.parameters_haps import ParametersHaps
 from sharc.parameters.parameters_rns import ParametersRns
->>>>>>> aba88b76
+from sharc.parameters.parameters_ras import ParametersRas
 
 
 class Parameters(object):
@@ -39,12 +36,9 @@
         self.fs = ParametersFs()
         self.fss_ss = ParametersFssSs()
         self.fss_es = ParametersFssEs()
-<<<<<<< HEAD
-        self.ras = ParametersRas()
-=======
         self.haps = ParametersHaps()
         self.rns = ParametersRns()
->>>>>>> aba88b76
+        self.ras = ParametersRas()
 
 
     def set_file_name(self, file_name: str):
@@ -217,7 +211,6 @@
         self.fss_es.BOLTZMANN_CONSTANT = config.getfloat("FSS_ES", "BOLTZMANN_CONSTANT")
         self.fss_es.EARTH_RADIUS = config.getfloat("FSS_ES", "EARTH_RADIUS")
 
-
         #######################################################################
         # Fixed wireless service
         #######################################################################
@@ -238,7 +231,48 @@
         self.fs.line_of_sight_prob      = config.getfloat("FS", "line_of_sight_prob")
         self.fs.BOLTZMANN_CONSTANT      = config.getfloat("FS", "BOLTZMANN_CONSTANT")
         self.fs.EARTH_RADIUS            = config.getfloat("FS", "EARTH_RADIUS")
-<<<<<<< HEAD
+
+        #######################################################################
+        # HAPS (airbone) station
+        #######################################################################
+        self.haps.frequency               = config.getfloat("HAPS", "frequency")
+        self.haps.bandwidth               = config.getfloat("HAPS", "bandwidth")
+        self.haps.antenna_gain            = config.getfloat("HAPS", "antenna_gain")
+        self.haps.tx_power_density        = config.getfloat("HAPS", "eirp_density") - self.haps.antenna_gain - 60
+        self.haps.altitude                = config.getfloat("HAPS", "altitude")
+        self.haps.lat_deg                 = config.getfloat("HAPS", "lat_deg")
+        self.haps.elevation               = config.getfloat("HAPS", "elevation")
+        self.haps.azimuth                 = config.getfloat("HAPS", "azimuth")
+        self.haps.inr_scaling             = config.getfloat("HAPS", "inr_scaling")
+        self.haps.antenna_pattern         = config.get("HAPS", "antenna_pattern")
+        self.haps.imt_altitude            = config.getfloat("HAPS", "imt_altitude")
+        self.haps.imt_lat_deg             = config.getfloat("HAPS", "imt_lat_deg")
+        self.haps.imt_long_diff_deg       = config.getfloat("HAPS", "imt_long_diff_deg")
+        self.haps.season                  = config.get("HAPS", "season")
+        self.haps.channel_model           = config.get("HAPS", "channel_model")
+        self.haps.antenna_l_n             = config.getfloat("HAPS", "antenna_l_n")
+        self.haps.BOLTZMANN_CONSTANT      = config.getfloat("HAPS", "BOLTZMANN_CONSTANT")
+        self.haps.EARTH_RADIUS            = config.getfloat("HAPS", "EARTH_RADIUS")
+        
+        #######################################################################
+        # RNS
+        #######################################################################
+        self.rns.x                  = config.getfloat("RNS", "x")
+        self.rns.y                  = config.getfloat("RNS", "y")
+        self.rns.altitude           = config.getfloat("RNS", "altitude")
+        self.rns.frequency          = config.getfloat("RNS", "frequency")
+        self.rns.bandwidth          = config.getfloat("RNS", "bandwidth")
+        self.rns.noise_temperature  = config.getfloat("RNS", "noise_temperature")
+        self.rns.inr_scaling        = config.getfloat("RNS", "inr_scaling")
+        self.rns.tx_power_density   = config.getfloat("RNS", "tx_power_density")
+        self.rns.antenna_gain       = config.getfloat("RNS", "antenna_gain")
+        self.rns.antenna_pattern    = config.get("RNS", "antenna_pattern")
+        self.rns.season             = config.get("RNS", "season")
+        self.rns.imt_altitude       = config.getfloat("RNS", "imt_altitude")
+        self.rns.imt_lat_deg        = config.getfloat("RNS", "imt_lat_deg")
+        self.rns.channel_model      = config.get("RNS", "channel_model")
+        self.rns.BOLTZMANN_CONSTANT = config.getfloat("RNS", "BOLTZMANN_CONSTANT")
+        self.rns.EARTH_RADIUS       = config.getfloat("RNS", "EARTH_RADIUS")        
         
         #######################################################################
         # RAS station
@@ -262,48 +296,4 @@
         self.ras.BOLTZMANN_CONSTANT         = config.getfloat("RAS", "BOLTZMANN_CONSTANT")
         self.ras.EARTH_RADIUS               = config.getfloat("RAS", "EARTH_RADIUS")
         self.ras.SPEED_OF_LIGHT             = config.getfloat("RAS", "SPEED_OF_LIGHT")
-=======
-
-        #######################################################################
-        # HAPS (airbone) station
-        #######################################################################
-        self.haps.frequency               = config.getfloat("HAPS", "frequency")
-        self.haps.bandwidth               = config.getfloat("HAPS", "bandwidth")
-        self.haps.antenna_gain            = config.getfloat("HAPS", "antenna_gain")
-        self.haps.tx_power_density        = config.getfloat("HAPS", "eirp_density") - self.haps.antenna_gain - 60
-        self.haps.altitude                = config.getfloat("HAPS", "altitude")
-        self.haps.lat_deg                 = config.getfloat("HAPS", "lat_deg")
-        self.haps.elevation               = config.getfloat("HAPS", "elevation")
-        self.haps.azimuth                 = config.getfloat("HAPS", "azimuth")
-        self.haps.inr_scaling             = config.getfloat("HAPS", "inr_scaling")
-        self.haps.antenna_pattern         = config.get("HAPS", "antenna_pattern")
-        self.haps.imt_altitude            = config.getfloat("HAPS", "imt_altitude")
-        self.haps.imt_lat_deg             = config.getfloat("HAPS", "imt_lat_deg")
-        self.haps.imt_long_diff_deg       = config.getfloat("HAPS", "imt_long_diff_deg")
-        self.haps.season                  = config.get("HAPS", "season")
-        self.haps.channel_model           = config.get("HAPS", "channel_model")
-        self.haps.antenna_l_n             = config.getfloat("HAPS", "antenna_l_n")
-        self.haps.BOLTZMANN_CONSTANT      = config.getfloat("HAPS", "BOLTZMANN_CONSTANT")
-        self.haps.EARTH_RADIUS            = config.getfloat("HAPS", "EARTH_RADIUS")
-        
-        #######################################################################
-        # RNS
-        #######################################################################
-        self.rns.x                  = config.getfloat("RNS", "x")
-        self.rns.y                  = config.getfloat("RNS", "y")
-        self.rns.altitude           = config.getfloat("RNS", "altitude")
-        self.rns.frequency          = config.getfloat("RNS", "frequency")
-        self.rns.bandwidth          = config.getfloat("RNS", "bandwidth")
-        self.rns.noise_temperature  = config.getfloat("RNS", "noise_temperature")
-        self.rns.inr_scaling        = config.getfloat("RNS", "inr_scaling")
-        self.rns.tx_power_density   = config.getfloat("RNS", "tx_power_density")
-        self.rns.antenna_gain       = config.getfloat("RNS", "antenna_gain")
-        self.rns.antenna_pattern    = config.get("RNS", "antenna_pattern")
-        self.rns.season             = config.get("RNS", "season")
-        self.rns.imt_altitude       = config.getfloat("RNS", "imt_altitude")
-        self.rns.imt_lat_deg        = config.getfloat("RNS", "imt_lat_deg")
-        self.rns.channel_model      = config.get("RNS", "channel_model")
-        self.rns.BOLTZMANN_CONSTANT = config.getfloat("RNS", "BOLTZMANN_CONSTANT")
-        self.rns.EARTH_RADIUS       = config.getfloat("RNS", "EARTH_RADIUS")        
-        
->>>>>>> aba88b76
+        