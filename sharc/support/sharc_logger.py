--- conflicted
+++ resolved
@@ -14,15 +14,9 @@
 
     @staticmethod
     def setup_logging(
-<<<<<<< HEAD
-        default_path='support/logging.yaml',
-        default_level=logging.INFO,
-        env_key='LOG_CFG',
-=======
         default_path="support/logging.yaml",
         default_level=logging.INFO,
         env_key="LOG_CFG",
->>>>>>> c7cec24d
     ):
         """Set up logging configuration for the application."""
         path = default_path
