# -*- coding: utf-8 -*-
"""
Created on Wed Jan 11 19:06:41 2017

@author: edgar
"""

import numpy as np
import math

from sharc.simulation import Simulation
from sharc.parameters.parameters import Parameters
from sharc.station_factory import StationFactory
from sharc.support.enumerations import StationType

class SimulationDownlink(Simulation):
    """
    Implements the flowchart of simulation downlink method
    """

    def __init__(self, parameters: Parameters):
        super().__init__(parameters)


    def snapshot(self, *args, **kwargs):
        write_to_file = kwargs["write_to_file"]
        snapshot_number = kwargs["snapshot_number"]

        # In case of hotspots, base stations coordinates have to be calculated
        # on every snapshot. Anyway, let topology decide whether to calculate
        # or not
        self.topology.calculate_coordinates()

        # Create the base stations (remember that it takes into account the
        # network load factor)
        self.bs = StationFactory.generate_imt_base_stations(self.parameters.imt,
                                                            self.parameters.antenna_imt,
                                                            self.topology)

        # Create the other system (FSS, HAPS, etc...)
        self.system = StationFactory.generate_system(self.parameters, self.topology)

        # Create IMT user equipments
        self.ue = StationFactory.generate_imt_ue(self.parameters.imt,
                                                 self.parameters.antenna_imt,
                                                 self.topology)
        #self.plot_scenario()

        self.connect_ue_to_bs()
        self.select_ue()

        # Calculate coupling loss after beams are created
        self.coupling_loss_imt = self.calculate_coupling_loss(self.bs,
                                                              self.ue,
                                                              self.propagation_imt)
        self.scheduler()
        self.power_control()

        if self.parameters.imt.interfered_with:
            # Execute this piece of code if the other system generates
            # interference into IMT
            self.calculate_sinr()
            self.calculate_sinr_ext()
            #self.recalculate_sinr()
            #self.calculate_imt_degradation()
            pass
        else:
            # Execute this piece of code if IMT generates interference into
            # the other system
            self.calculate_sinr()
            self.calculate_external_interference()
            #self.calculate_external_degradation()
            pass

        self.collect_results(write_to_file, snapshot_number)



    def finalize(self, *args, **kwargs):
        self.notify_observers(source=__name__, results=self.results)


    def power_control(self):
        """
        Apply downlink power control algorithm
        """
        # Currently, the maximum transmit power of the base station is equaly
        # divided among the selected UEs
        tx_power = self.parameters.imt.bs_conducted_power + self.bs_power_gain \
                    - self.parameters.imt.bs_feed_loss - 10*math.log10(self.parameters.imt.ue_k)
        # calculate tansmit powers to have a structure such as
        # {bs_1: [pwr_1, pwr_2,...], ...}, where bs_1 is the base station id,
        # pwr_1 is the transmit power from bs_1 to ue_1, pwr_2 is the transmit
        # power from bs_1 to ue_2, etc
        bs_active = np.where(self.bs.active)[0]
        self.bs.tx_power = dict([(bs, tx_power*np.ones(self.parameters.imt.ue_k)) for bs in bs_active])


    def calculate_sinr(self):
        """
        Calculates the downlink SINR for each UE.
        """
        bs_active = np.where(self.bs.active)[0]
        for bs in bs_active:
            ue = self.link[bs]
            self.ue.rx_power[ue] = self.bs.tx_power[bs] - self.coupling_loss_imt[bs,ue] \
                                     - self.parameters.imt.ue_body_loss - self.parameters.imt.ue_feed_loss

            # create a list with base stations that generate interference in ue_list
            bs_interf = [b for b in bs_active if b not in [bs]]

            # calculate intra system interference
            for bi in bs_interf:
                interference = self.bs.tx_power[bi] - self.coupling_loss_imt[bi,ue] \
                                 - self.parameters.imt.ue_body_loss - self.parameters.imt.ue_feed_loss
                self.ue.rx_interference[ue] = 10*np.log10( \
                    np.power(10, 0.1*self.ue.rx_interference[ue]) + np.power(10, 0.1*interference))

        self.ue.thermal_noise = \
            10*math.log10(self.parameters.imt.BOLTZMANN_CONSTANT*self.parameters.imt.noise_temperature*1e3) + \
            10*np.log10(self.ue.bandwidth * 1e6) + \
            self.ue.noise_figure

        self.ue.total_interference = \
            10*np.log10(np.power(10, 0.1*self.ue.rx_interference) + \
                        np.power(10, 0.1*self.ue.thermal_noise))

        self.ue.sinr = self.ue.rx_power - self.ue.total_interference
        self.ue.snr = self.ue.rx_power - self.ue.thermal_noise


    def calculate_sinr_ext(self):
        """
        Calculates the downlink SINR and INR for each UE taking into account the
        interference that is generated by the other system into IMT system.
        """
        self.coupling_loss_imt_system = self.calculate_coupling_loss(self.system,
                                                                     self.ue,
                                                                     self.propagation_system)

        # applying a bandwidth scaling factor since UE transmits on a portion
        # of the satellite's bandwidth
        # calculate interference only to active UE's
        ue = np.where(self.ue.active)[0]
        tx_power = self.param_system.tx_power_density + 10*np.log10(self.ue.bandwidth[ue]*1e6) + 30
        self.ue.ext_interference[ue] = tx_power - self.coupling_loss_imt_system[ue] \
                            - self.parameters.imt.ue_body_loss - self.parameters.imt.ue_feed_loss

        self.ue.sinr_ext[ue] = self.ue.rx_power[ue] \
            - (10*np.log10(np.power(10, 0.1*self.ue.total_interference[ue]) + np.power(10, 0.1*self.ue.ext_interference[ue])))
        self.ue.inr[ue] = self.ue.ext_interference[ue] - self.ue.thermal_noise[ue]


    def calculate_external_interference(self):
        """
        Calculates interference that IMT system generates on other system
        """

        self.coupling_loss_imt_system = self.calculate_coupling_loss(self.system,
                                                                     self.bs,
                                                                     self.propagation_system)

        # applying a bandwidth scaling factor since UE transmits on a portion
        # of the satellite's bandwidth
        # calculate interference only from active UE's
        bs_active = np.where(self.bs.active)[0]
        for bs in bs_active:
            active_beams = [i for i in range(bs*self.parameters.imt.ue_k, (bs+1)*self.parameters.imt.ue_k)]
            interference = self.bs.tx_power[bs] - self.coupling_loss_imt_system[active_beams] \
                                + 10*np.log10(self.bs.bandwidth[bs]/self.param_system.bandwidth)
            weights = self.calculate_bw_weights(self.parameters.imt.bandwidth,
                                                self.param_system.bandwidth,
                                                self.parameters.imt.ue_k)
            self.system.rx_interference = 10*math.log10( \
                    math.pow(10, 0.1*self.system.rx_interference) + np.sum(weights*np.power(10, 0.1*interference)))

        # calculate N
        self.system.thermal_noise = \
            10*math.log10(self.param_system.BOLTZMANN_CONSTANT* \
                          self.system.noise_temperature*1e3) + \
                          10*math.log10(self.param_system.bandwidth * 1e6)

        # calculate INR at the system
        self.system.inr = np.array([self.system.rx_interference - self.system.thermal_noise])
<<<<<<< HEAD
        
        # Calculate PFD at the system
        if self.system.station_type is StationType.RAS:
            self.system.pfd = 10*np.log10(10**(self.system.rx_interference/10)/self.system.antenna[0].effective_area)
        
        
=======


>>>>>>> 176e8dd0
    def collect_results(self, write_to_file: bool, snapshot_number: int):
        if not self.parameters.imt.interfered_with:
            self.results.system_inr.extend(self.system.inr.tolist())
            self.results.system_inr_scaled.extend([self.system.inr + 10*math.log10(self.param_system.inr_scaling)])
<<<<<<< HEAD
            if self.system.station_type is StationType.RAS:
                self.results.system_pfd.extend(self.system.pfd)
        
=======

>>>>>>> 176e8dd0
        bs_active = np.where(self.bs.active)[0]
        for bs in bs_active:
            ue = self.link[bs]
            self.results.imt_path_loss.extend(self.path_loss_imt[bs,ue])
            self.results.imt_coupling_loss.extend(self.coupling_loss_imt[bs,ue])

            self.results.imt_bs_antenna_gain.extend(self.imt_bs_antenna_gain[bs,ue])
            self.results.imt_ue_antenna_gain.extend(self.imt_ue_antenna_gain[bs,ue])


            tput = self.calculate_imt_tput(self.ue.sinr[ue],
                                           self.parameters.imt.dl_sinr_min,
                                           self.parameters.imt.dl_sinr_max,
                                           self.parameters.imt.dl_attenuation_factor)
            self.results.imt_dl_tput.extend(tput.tolist())

            if self.parameters.imt.interfered_with:
                tput_ext = self.calculate_imt_tput(self.ue.sinr_ext[ue],
                                                   self.parameters.imt.dl_sinr_min,
                                                   self.parameters.imt.dl_sinr_max,
                                                   self.parameters.imt.dl_attenuation_factor)
                self.results.imt_dl_tput_ext.extend(tput_ext.tolist())
                self.results.imt_dl_sinr_ext.extend(self.ue.sinr_ext[ue].tolist())
                self.results.imt_dl_inr.extend(self.ue.inr[ue].tolist())

                self.results.system_imt_antenna_gain.extend(self.system_imt_antenna_gain[0,ue])
                self.results.imt_system_antenna_gain.extend(self.imt_system_antenna_gain[0,ue])
            else:
                active_beams = [i for i in range(bs*self.parameters.imt.ue_k, (bs+1)*self.parameters.imt.ue_k)]
                self.results.system_imt_antenna_gain.extend(self.system_imt_antenna_gain[0,active_beams])
                self.results.imt_system_antenna_gain.extend(self.imt_system_antenna_gain[0,active_beams])

            self.results.imt_dl_tx_power.extend(self.bs.tx_power[bs].tolist())
            #imt_dl_tx_power_density = 10*np.log10(np.power(10, 0.1*self.bs.tx_power[bs])/(self.num_rb_per_ue*self.parameters.imt.rb_bandwidth*1e6))
            #self.results.imt_dl_tx_power_density.extend(imt_dl_tx_power_density.tolist())
            self.results.imt_dl_sinr.extend(self.ue.sinr[ue].tolist())
            self.results.imt_dl_snr.extend(self.ue.snr[ue].tolist())

        if write_to_file:
            self.results.write_files(snapshot_number)
            self.notify_observers(source=__name__, results=self.results)
<|MERGE_RESOLUTION|>--- conflicted
+++ resolved
@@ -21,6 +21,7 @@
     def __init__(self, parameters: Parameters):
         super().__init__(parameters)
 
+        
 
     def snapshot(self, *args, **kwargs):
         write_to_file = kwargs["write_to_file"]
@@ -38,7 +39,7 @@
                                                             self.topology)
 
         # Create the other system (FSS, HAPS, etc...)
-        self.system = StationFactory.generate_system(self.parameters, self.topology)
+        self.system = StationFactory.generate_system(self.parameters,self.topology)
 
         # Create IMT user equipments
         self.ue = StationFactory.generate_imt_ue(self.parameters.imt,
@@ -182,28 +183,20 @@
 
         # calculate INR at the system
         self.system.inr = np.array([self.system.rx_interference - self.system.thermal_noise])
-<<<<<<< HEAD
         
         # Calculate PFD at the system
         if self.system.station_type is StationType.RAS:
             self.system.pfd = 10*np.log10(10**(self.system.rx_interference/10)/self.system.antenna[0].effective_area)
         
         
-=======
-
-
->>>>>>> 176e8dd0
     def collect_results(self, write_to_file: bool, snapshot_number: int):
         if not self.parameters.imt.interfered_with:
             self.results.system_inr.extend(self.system.inr.tolist())
             self.results.system_inr_scaled.extend([self.system.inr + 10*math.log10(self.param_system.inr_scaling)])
-<<<<<<< HEAD
             if self.system.station_type is StationType.RAS:
-                self.results.system_pfd.extend(self.system.pfd)
-        
-=======
-
->>>>>>> 176e8dd0
+                self.results.system_rx_interf.extend([self.system.pfd])
+                self.results.system_pfd.extend([self.system.pfd])
+        
         bs_active = np.where(self.bs.active)[0]
         for bs in bs_active:
             ue = self.link[bs]
