# -*- coding: utf-8 -*-
"""
Created on Thu Mar 23 08:47:46 2017

@author: edgar
"""

import glob
import os
import datetime
import re
import pathlib
import pandas as pd
from shutil import copy


class SampleList(list):
    """
    This class only exists so that no list property can be confused with a SampleList
    """

    pass


class Results(object):
    """Handle the output of the simulator"""

    # This should always be true for 1st samples flush
    overwrite_sample_files = True

    def __init__(self):
        # Transmit power density [dBm/Hz]
        self.imt_ul_tx_power_density = SampleList()
        self.imt_ul_tx_power = SampleList()
        # SINR [dB]
        self.imt_ul_sinr_ext = SampleList()
        # SINR [dB]
        self.imt_ul_sinr = SampleList()
        # SNR [dB]
        self.imt_ul_snr = SampleList()
        self.imt_ul_inr = SampleList()
        # Throughput [bits/s/Hz]
        self.imt_ul_tput_ext = SampleList()
        # Throughput [bits/s/Hz]
        self.imt_ul_tput = SampleList()

        self.imt_path_loss = SampleList()
        self.imt_coupling_loss = SampleList()
        # Antenna gain [dBi]
        self.imt_bs_antenna_gain = SampleList()
        # Antenna gain [dBi]
        self.imt_ue_antenna_gain = SampleList()

        # Antenna gain [dBi]
        self.system_imt_antenna_gain = SampleList()
        # Antenna gain [dBi]
        self.imt_system_antenna_gain = SampleList()
        # Path Loss [dB]
        self.imt_system_path_loss = SampleList()
        # Building entry loss [dB]
        self.imt_system_build_entry_loss = SampleList()
        # System diffraction loss [dB]
        self.imt_system_diffraction_loss = SampleList()
        # System to IMT coupling loss
        self.sys_to_imt_coupling_loss = SampleList()

        self.imt_dl_tx_power_density = SampleList()
        # Transmit power [dBm]
        self.imt_dl_tx_power = SampleList()
        # SINR [dB]
        self.imt_dl_sinr_ext = SampleList()
        # SINR [dB]
        self.imt_dl_sinr = SampleList()
        # SNR [dB]
        self.imt_dl_snr = SampleList()
        # I/N [dB]
        self.imt_dl_inr = SampleList()
        # Throughput [bits/s/Hz]
        self.imt_dl_tput_ext = SampleList()
        # Throughput [bits/s/Hz]
        self.imt_dl_tput = SampleList()

        # PFD
        self.imt_dl_pfd_external = SampleList()
        self.imt_dl_pfd_external_aggregated = SampleList()

        self.system_ul_coupling_loss = SampleList()
        self.system_ul_interf_power = SampleList()
        # Interference Power [dBm]

        self.system_dl_coupling_loss = SampleList()
        self.system_dl_interf_power = SampleList()
        # Interference Power [dBm/MHz]
        # NOTE: this may not be what you want for a correct
        # protection criteria analysis since it is
        # a mean value. If you have both cochannel
        # and adjacent channel, the adjacent channel interference
        # will always drag the mean down
        self.system_dl_interf_power_per_mhz = SampleList()
        self.system_ul_interf_power_per_mhz = SampleList()

        self.system_inr = SampleList()
        self.system_pfd = SampleList()
        self.system_rx_interf = SampleList()

        self.__sharc_dir = pathlib.Path(__file__).parent.resolve()

    def prepare_to_write(
        self,
        parameters_filename: str,
        overwrite_output: bool,
        output_dir="output",
        output_dir_prefix="output",
    ):
        self.output_dir_parent = output_dir

        if not overwrite_output:
            today = datetime.date.today()

            results_number = 1
            results_dir_head = (
                output_dir_prefix + "_" + today.isoformat() + "_" + "{:02n}"
            )
            self.create_dir(results_number, results_dir_head)
            copy(parameters_filename, self.output_directory)
        else:
            self.output_directory = self.__sharc_dir / self.output_dir_parent
            try:
                os.makedirs(self.output_directory)
            except FileExistsError:
                pass

        return self

    def create_dir(self, results_number: int, dir_head: str):
        """Creates the output directory if it doesn't exist.

        Parameters
        ----------
        results_number : int
            Increment used in directory name
        dir_head : str
            Directory name prefix

        Returns
        -------
        str
            output directory name
        """

        dir_head_complete = (
            self.__sharc_dir / self.output_dir_parent / dir_head.format(results_number)
        )

        try:
            os.makedirs(dir_head_complete)
            self.output_directory = dir_head_complete
        except FileExistsError:
            self.create_dir(results_number + 1, dir_head)

    def get_relevant_attributes(self):
        """
        Returns the attributes that are used for storing samples
        """
        self_dict = self.__dict__

        results_relevant_attr_names = list(
            filter(lambda x: isinstance(getattr(self, x), SampleList), self_dict)
        )

        return results_relevant_attr_names

    def write_files(self, snapshot_number: int):
        """Writes the sample data to the output file

        Parameters
        ----------
        snapshot_number : int
            Current snapshot number
        """
        results_relevant_attr_names = self.get_relevant_attributes()
        for attr_name in results_relevant_attr_names:
            file_path = os.path.join(
                self.output_directory,
                attr_name + ".csv",
            )
            samples = getattr(self, attr_name)
            if len(samples) == 0:
                continue
            df = pd.DataFrame({"samples": samples})
            if self.overwrite_sample_files:
                df.to_csv(file_path, mode="w", index=False)
            else:
                df.to_csv(file_path, mode="a", index=False, header=False)
            setattr(self, attr_name, SampleList())

        if self.overwrite_sample_files:
            self.overwrite_sample_files = False

    @staticmethod
<<<<<<< HEAD
    def load_many_from_dir(root_dir: str, *, only_latest=True) -> list["Results"]:
        output_dirs = [p for p in glob.glob(f"{root_dir}/output_*") if os.path.isdir(p)]
=======
    def load_many_from_dir(
        root_dir: str,
        *,
        only_latest=True,
        only_samples: list[str] = None,
        filter_fn=None
    ) -> list["Results"]:
        output_dirs = list(glob.glob(f"{root_dir}/output_*"))
>>>>>>> 3faa8a67

        if len(output_dirs) == 0:
            print("[WARNING]: Results.load_many_from_dir did not find any results")

        if only_latest:
            output_dirs = Results.get_most_recent_outputs_for_each_prefix(output_dirs)

        if filter_fn:
            output_dirs = filter(filter_fn, output_dirs)

        all_res = []
        for output_dir in output_dirs:
            res = Results()
            res.load_from_dir(output_dir, only_samples=only_samples)
            all_res.append(res)

        return all_res

    def load_from_dir(self, abs_path: str, *, only_samples: list[str] = None) -> "Results":
        self.output_directory = abs_path

        self_dict = self.__dict__
        if only_samples is not None:
            results_relevant_attr_names = only_samples
        else:
            results_relevant_attr_names = filter(
                lambda x: isinstance(getattr(self, x), SampleList), self_dict
            )

        for attr_name in results_relevant_attr_names:
            file_path = os.path.join(abs_path, f"{attr_name}.csv")
            if os.path.exists(file_path):
                try:
                    # Try reading the .csv file using pandas with different delimiters
                    try:
                        data = pd.read_csv(file_path, delimiter=",")
                    except pd.errors.ParserError:
                        data = pd.read_csv(file_path, delimiter=";")

                    # Ensure the data has exactly one column
                    if data.shape[1] != 1:
                        raise Exception(
                            f"The file with samples of {attr_name} should have a single column.",
                        )

                    # Remove rows that do not contain valid numeric values
                    data = data.apply(pd.to_numeric, errors="coerce").dropna()

                    # Ignore if there is no data
                    if data.empty:
                        continue
                    # Check if there is enough data to load results from.

                    setattr(self, attr_name, SampleList(data.to_numpy()[:, 0]))

                except Exception as e:
                    print(e)
                    raise Exception(
                        f"Error processing the sample file ({attr_name}.csv) for {attr_name}: {e}"
                    )

        return self

    @staticmethod
    def get_most_recent_outputs_for_each_prefix(dirnames: list[str]) -> list[str]:
        """
        Input:
            A list of output directories.
        Returns:
            A list containing the most recent output dirname for each output_prefix.
            Note that if full paths are provided, full paths are returned
        """
        res = {}

        for dirname in dirnames:
            prefix, date, id = Results.get_prefix_date_and_id(dirname)
            res.setdefault(prefix, {"date": date, "id": id, "dirname": dirname})
            if date > res[prefix]["date"]:
                res[prefix]["date"] = date
                res[prefix]["id"] = id
                res[prefix]["dirname"] = dirname
            if date == res[prefix]["date"] and id > res[prefix]["id"]:
                res[prefix]["id"] = id
                res[prefix]["dirname"] = dirname

        return list(map(lambda x: x["dirname"], res.values()))

    @staticmethod
    def get_prefix_date_and_id(dirname: str) -> (str, str, str):
        mtch = re.search("(.*)(20[2-9][0-9]-[0-1][0-9]-[0-3][0-9])_([0-9]{2})", dirname)
        prefix, date, id = mtch.group(1), mtch.group(2), mtch.group(3)
        return prefix, date, id<|MERGE_RESOLUTION|>--- conflicted
+++ resolved
@@ -198,10 +198,6 @@
             self.overwrite_sample_files = False
 
     @staticmethod
-<<<<<<< HEAD
-    def load_many_from_dir(root_dir: str, *, only_latest=True) -> list["Results"]:
-        output_dirs = [p for p in glob.glob(f"{root_dir}/output_*") if os.path.isdir(p)]
-=======
     def load_many_from_dir(
         root_dir: str,
         *,
@@ -210,7 +206,6 @@
         filter_fn=None
     ) -> list["Results"]:
         output_dirs = list(glob.glob(f"{root_dir}/output_*"))
->>>>>>> 3faa8a67
 
         if len(output_dirs) == 0:
             print("[WARNING]: Results.load_many_from_dir did not find any results")
