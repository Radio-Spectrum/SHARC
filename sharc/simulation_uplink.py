# -*- coding: utf-8 -*-
"""
Created on Fri Apr  7 17:02:35 2017

@author: edgar
"""

import numpy as np
import math
import warnings

from sharc.simulation import Simulation
from sharc.parameters.parameters import Parameters
from sharc.station_factory import StationFactory
from sharc.parameters.constants import BOLTZMANN_CONSTANT

warn = warnings.warn


class SimulationUplink(Simulation):
    """
    Implements the flowchart of simulation downlink method
    """

    def __init__(self, parameters: Parameters, parameter_file: str):
        super().__init__(parameters, parameter_file)

    def snapshot(self, *args, **kwargs):
        """
        Execute a simulation snapshot for the uplink scenario.

        Args:
            *args: Variable length argument list.
            **kwargs: Arbitrary keyword arguments. Should include 'write_to_file', 'snapshot_number', and 'seed'.
        """
        write_to_file = kwargs["write_to_file"]
        snapshot_number = kwargs["snapshot_number"]
        seed = kwargs["seed"]

        random_number_gen = np.random.RandomState(seed)

        # In case of hotspots, base stations coordinates have to be calculated
        # on every snapshot. Anyway, let topology decide whether to calculate
        # or not
        num_stations_before = self.topology.num_base_stations

        self.topology.calculate_coordinates(random_number_gen)

        if num_stations_before != self.topology.num_base_stations:
            self.initialize_topology_dependant_variables()

        # Create the base stations (remember that it takes into account the
        # network load factor)
        self.bs = StationFactory.generate_imt_base_stations(
            self.parameters.imt,
            # TODO: remove this:
            self.parameters.imt.bs.antenna.array,
            self.topology, random_number_gen,
        )

        # Create the other system (FSS, HAPS, etc...)
        self.system = StationFactory.generate_system(
            self.parameters, self.topology, random_number_gen,
            geometry_converter=self.geometry_converter
        )

        # Create IMT user equipments
        self.ue = StationFactory.generate_imt_ue(
            self.parameters.imt,
            # TODO: remove this:
            self.parameters.imt.ue.antenna.array,
            self.topology, random_number_gen,
        )
        # self.plot_scenario()

        self.connect_ue_to_bs()
        self.select_ue(random_number_gen)

        # Calculate coupling loss after beams are created
        self.coupling_loss_imt = self.calculate_intra_imt_coupling_loss(
            self.ue,
            self.bs,
        )
        self.scheduler()
        self.power_control()

        if self.parameters.imt.interfered_with:
            # Execute this piece of code if the other system generates
            # interference into IMT
            self.calculate_sinr()
            self.calculate_sinr_ext()
        else:
            # Execute this piece of code if IMT generates interference into
            # the other system
            self.calculate_sinr()
            self.calculate_external_interference()

        self.collect_results(write_to_file, snapshot_number)

    def power_control(self):
        """
        Apply uplink power control algorithm
        """
        if self.parameters.imt.ue.tx_power_control == "OFF":
            ue_active = np.where(self.ue.active)[0]
            self.ue.tx_power[ue_active] = self.parameters.imt.ue.p_cmax * \
                np.ones(len(ue_active))
        else:
            bs_active = np.where(self.bs.active)[0]
            for bs in bs_active:
                ue = self.link[bs]
                p_cmax = self.parameters.imt.ue.p_cmax
                m_pusch = self.num_rb_per_ue
                p_o_pusch = self.parameters.imt.ue.p_o_pusch
                alpha = self.parameters.imt.ue.alpha
                ue_power_dynamic_range = self.parameters.imt.ue.power_dynamic_range
                cl = self.coupling_loss_imt[bs, ue]
                self.ue.tx_power[ue] = np.minimum(
                    p_cmax, 10 * np.log10(m_pusch) + p_o_pusch + alpha * cl,
                )
                # apply the power dymanic range
                self.ue.tx_power[ue] = np.maximum(
                    self.ue.tx_power[ue], p_cmax - ue_power_dynamic_range,
                )
        if self.adjacent_channel:
            self.ue_power_diff = self.parameters.imt.ue.p_cmax - self.ue.tx_power

    def calculate_sinr(self):
        """
        Calculates the uplink SINR for each BS.
        """
        # calculate uplink received power for each active BS
        bs_active = np.where(self.bs.active)[0]
        for bs in bs_active:
            ue = self.link[bs]

            self.bs.rx_power[bs] = self.ue.tx_power[ue] - \
                self.coupling_loss_imt[bs, ue]
            # create a list of BSs that serve the interfering UEs
            bs_interf = [b for b in bs_active if b not in [bs]]

            # calculate intra system interference
            for bi in bs_interf:
                ui = self.link[bi]
                interference = self.ue.tx_power[ui] - \
                    self.coupling_loss_imt[bs, ui]
                self.bs.rx_interference[bs] = 10 * np.log10(
                    np.power(10, 0.1 * self.bs.rx_interference[bs]) +
                    np.power(10, 0.1 * interference),
                )

            # calculate N
            # thermal noise in dBm
            self.bs.thermal_noise[bs] = \
                10 * np.log10(BOLTZMANN_CONSTANT * self.parameters.imt.noise_temperature * 1e3) + \
                10 * np.log10(self.bs.bandwidth[bs] * 1e6) + \
                self.bs.noise_figure[bs]

            # calculate I+N
            self.bs.total_interference[bs] = \
                10 * np.log10(
                    np.power(10, 0.1 * self.bs.rx_interference[bs]) +
                    np.power(10, 0.1 * self.bs.thermal_noise[bs]),
            )

            # calculate SNR and SINR
            self.bs.sinr[bs] = self.bs.rx_power[bs] - \
                self.bs.total_interference[bs]
            self.bs.snr[bs] = self.bs.rx_power[bs] - self.bs.thermal_noise[bs]

    def calculate_sinr_ext(self):
        """
        Calculates the uplink SINR for each BS taking into account the
        interference that is generated by the other system into IMT system.
        """

        if self.co_channel or (
            self.adjacent_channel and self.param_system.adjacent_ch_emissions != "OFF"
        ):
            self.coupling_loss_imt_system = self.calculate_coupling_loss_system_imt(
                self.system,
                self.bs,
                is_co_channel=True,
            )

<<<<<<< HEAD
        if self.adjacent_channel:
            self.coupling_loss_imt_system_adjacent = \
                self.calculate_coupling_loss_system_imt(
                    self.system,
                    self.bs,
                    is_co_channel=False,
                )
=======
        oob_interf_lin = 0
        if self.adjacent_channel:
            # emissions outside of tx bandwidth and inside of rx bw
            # due to oob emissions on tx side
            tx_oob = -500

            # emissions outside of rx bw and inside of tx bw
            # due to non ideal filtering on rx side
            rx_oob = -500

            if self.parameters.imt.adjacent_ch_reception == "ACS":
                if self.param_system.bandwidth != self.overlapping_bandwidth:
                    # only apply ACS over non overlapping bw
                    p_tx = self.param_system.tx_power_density \
                        + 10 * np.log10(
                            (self.param_system.bandwidth - self.overlapping_bandwidth) * 1e6
                        )

                    rx_oob = p_tx - self.parameters.imt.bs.adjacent_ch_selectivity
            elif self.parameters.imt.adjacent_ch_reception == "OFF":
                pass
            elif self.parameters.imt.adjacent_ch_reception is False:
                pass
            else:
                raise ValueError(
                    f"No implementation for parameters.imt.adjacent_ch_reception == {
                        self.parameters.imt.adjacent_ch_reception}")
>>>>>>> 12364c16

        bs_active = np.where(self.bs.active)[0]
        sys_active = np.where(self.system.active)[0]

        for bs in bs_active:
            active_beams = [
                i for i in range(
                    bs * self.parameters.imt.ue.k,
                    (bs + 1) * self.parameters.imt.ue.k)]
            # Get the weight factor for the system overlaping bandwidth in each beam tx band
            beams_bw = self.ue.bandwidth[self.link[bs]]
            with warnings.catch_warnings():
                warnings.filterwarnings("ignore",
                                        category=RuntimeWarning,
                                        message="divide by zero encountered in log10")
                weights = self.calculate_bw_weights(
                    beams_bw,
                    self.bs.center_freq[bs],
                    float(self.param_system.bandwidth),
                    float(self.param_system.frequency),)

            in_band_interf_lin = np.array([0.0])
            if self.co_channel:
                # TODO: test this in integration testing
                # Inteferer transmit power in dBm over the overlapping band (MHz)
                # [dB]
<<<<<<< HEAD
                with warnings.catch_warnings():
                    warnings.filterwarnings("ignore",
                                            category=RuntimeWarning,
                                            message="divide by zero encountered in log10")
                    in_band_interf = self.param_system.tx_power_density + \
                        10 * np.log10(beams_bw[:, np.newaxis] * 1e6) + \
                        10 * np.log10(weights)[:, np.newaxis] - \
                        self.coupling_loss_imt_system[active_beams, :][:, sys_active]
                    in_band_interf_lin = 10 ** (in_band_interf / 10)

            oob_interf_lin = 0
            if self.adjacent_channel:
                # emissions outside of tx bandwidth and inside of rx bw
                # due to oob emissions on tx side
                tx_oob = np.resize(-500., len(active_beams))

                # emissions outside of rx bw and inside of tx bw
                # due to non ideal filtering on rx side
                rx_oob = np.resize(-500., len(active_beams))

                # NOTE: M.2101 states that:
                # "The ACIR value should be calculated based on per UE allocated number of resource blocks"
                if self.parameters.imt.adjacent_ch_reception == "ACS":
                    non_overlap_sys_bw = self.param_system.bandwidth - self.overlapping_bandwidth
                    if non_overlap_sys_bw > 0:
                        warn(
                            "You're trying to use ACS on a partially overlapping band "
                            "with UEs.\n\tVerify the code implements the behavior you expect!!"
                        )
                    acs_dB = self.parameters.imt.bs.adjacent_ch_selectivity
                    rx_oob[::] = self.param_system.tx_power_density + 10 * np.log10(non_overlap_sys_bw * 1e6) - acs_dB
                elif self.parameters.imt.adjacent_ch_reception == "OFF":
                    pass
                elif self.parameters.imt.adjacent_ch_reception is False:
                    pass
                else:
                    raise ValueError(
                        f"No implementation for parameters.imt.adjacent_ch_reception == {
                            self.parameters.imt.adjacent_ch_reception}")

                # for tx oob we accept ACLR and spectral mask
                if self.param_system.adjacent_ch_emissions == "SPECTRAL_MASK":
                    # mask returns dBm
                    # so we convert to [dB]
                    for i, center_freq, bw in zip(
                            range(len(self.bs.center_freq[bs])), self.bs.center_freq[bs], beams_bw):
                        tx_oob[i] = self.system.spectral_mask.power_calc(
                            center_freq,
                            bw
                        ) - 30
                elif self.param_system.adjacent_ch_emissions == "ACLR":
                    # consider ACLR only over non co-channel RBs
                    # This should diminish some of the ACLR interference
                    # in a way that make sense
                    non_overlap_imt_bw = beams_bw * (1. - weights)
                    # NOTE: approximated equal to IMT bw
                    measurement_bw = self.param_system.bandwidth
                    aclr_dB = self.param_system.adjacent_ch_leak_ratio
                    if self.parameters.imt.bandwidth - self.overlapping_bandwidth > measurement_bw:
                        # NOTE: ACLR defines total leaked power over a fixed measurement bandwidth.
                        # If the victim bandwidth is wider, you’re assuming the same leakage
                        # profile extends beyond the ACLR-defined region, which may overestimate interference
                        # FIXME: if the victim bw fully contains tx bw, then
                        # EACH region should be <= measurement_bw
                        warn(
                            "Using System ACLR into IMT, but ACLR measurement bw is "
                            f"{measurement_bw} while the IMT bw is bigger ({self.parameters.imt.bandwidth}).\n"
                            "Are you sure you intend to apply the same ACLR to the entire IMT bw?"
                        )

                    # [dB]
                    tx_oob[::] = self.param_system.tx_power_density + \
                        10 * np.log10(1e6) -  \
                        aclr_dB + 10 * np.log10(
                            non_overlap_imt_bw)
                elif self.param_system.adjacent_ch_emissions == "OFF":
                    pass
                else:
                    raise ValueError(
                        f"No implementation for param_system.adjacent_ch_emissions == {
                            self.param_system.adjacent_ch_emissions}")

                if self.param_system.adjacent_ch_emissions != "OFF":
                    # oob for system is inband for IMT
                    tx_oob = tx_oob[:, np.newaxis] - self.coupling_loss_imt_system[active_beams, :][:, sys_active]

                # oob for IMT
                rx_oob = rx_oob[:, np.newaxis] - self.coupling_loss_imt_system_adjacent[active_beams, :][:, sys_active]

                # Out of band power
                # sum linearly power leaked into band and power received in the
                # adjacent band

                # linear [W]:
                oob_interf_lin = 10 ** (0.1 * tx_oob) + 10 ** (0.1 * rx_oob)

            # [dBm]
            ext_interference = 10 * np.log10(in_band_interf_lin + oob_interf_lin) + 30

            # Sum all the interferers from each active system transmitters for each bs
            self.bs.ext_interference[bs] = 10 * np.log10(
                np.sum(np.power(10, 0.1 * ext_interference), axis=1))
=======
                tx_oob = self.param_system.tx_power_density + \
                    10 * np.log10(
                        (self.param_system.bandwidth - self.overlapping_bandwidth) * 1e6
                    ) - self.param_system.adjacent_ch_leak_ratio
            elif self.param_system.adjacent_ch_emissions == "OFF":
                pass
            else:
                raise ValueError(
                    f"No implementation for param_system.adjacent_ch_emissions == {
                        self.param_system.adjacent_ch_emissions}")

            # Out of band power
            # sum linearly power leaked into band and power received in the
            # adjacent band

            # linear [W]:
            oob_interf_lin = 10 ** (0.1 * tx_oob) + 10 ** (0.1 * rx_oob)

        # [dBm]
        ext_interference = 10 * \
            np.log10(np.power(10, 0.1 * in_band_interf) + oob_interf_lin) + 30

        bs_active = np.where(self.bs.active)[0]
        sys_active = np.where(self.system.active)[0]
        for bs in bs_active:
            active_beams = [
                i for i in range(
                    bs * self.parameters.imt.ue.k,
                    (bs + 1) * self.parameters.imt.ue.k)]

            # Interference for each active system transmitter
            bs_ext_interference = ext_interference - \
                self.coupling_loss_imt_system[active_beams, :][:, sys_active]
            # Sum all the interferers for each bs
            self.bs.ext_interference[bs] = 10 * np.log10(
                np.sum(np.power(10, 0.1 * bs_ext_interference), axis=1))
>>>>>>> 12364c16

            self.bs.sinr_ext[bs] = self.bs.rx_power[bs] \
                - (10 * np.log10(np.power(10, 0.1 * self.bs.total_interference[bs]) +
                                 np.power(10, 0.1 * self.bs.ext_interference[bs],),))

            self.bs.inr[bs] = self.bs.ext_interference[bs] - \
                self.bs.thermal_noise[bs]

    def calculate_external_interference(self):
        """
        Calculates interference that IMT system generates on other system
        """

        if self.co_channel or (
            # then rx receives emission inside the tx band, so it is co-channel with IMT
            self.adjacent_channel and self.param_system.adjacent_ch_reception != "OFF"
        ):
            self.coupling_loss_imt_system = self.calculate_coupling_loss_system_imt(
                self.system, self.ue, is_co_channel=True, )
        if self.adjacent_channel:
            self.coupling_loss_imt_system_adjacent = \
                self.calculate_coupling_loss_system_imt(
                    self.system,
                    self.ue,
                    is_co_channel=False,
                )

        # applying a bandwidth scaling factor since UE transmits on a portion
        # of the satellite's bandwidth
        # calculate interference only from active UE's
        rx_interference = 0

        bs_active = np.where(self.bs.active)[0]
        sys_active = np.where(self.system.active)[0]
        for bs in bs_active:
            ue = self.link[bs]

            if self.co_channel:
                # TODO: test this in integration testing
                weights = self.calculate_bw_weights(
                    self.ue.bandwidth[ue],
                    self.ue.center_freq[ue],
                    self.param_system.bandwidth,
                    self.param_system.frequency,
                )

                interference_ue = self.ue.tx_power[ue] - \
                    self.coupling_loss_imt_system[ue, sys_active]
                rx_interference += np.sum(
                    weights * np.power(
                        10,
                        0.1 * interference_ue,
                    ),
                )

            if self.adjacent_channel:
<<<<<<< HEAD
                # These are in dB. Turn to zero linear.
                tx_oob = -np.inf
                rx_oob = -np.inf
                # Calculate how much power is emitted in the adjacent channel:
                if self.parameters.imt.adjacent_ch_emissions == "SPECTRAL_MASK":
                    # The unwanted emission is calculated in terms of TRP (after
                    # antenna). In SHARC implementation, ohmic losses are already
                    # included in coupling loss. Then, care has to be taken;
                    # otherwise ohmic loss will be included twice.
                    # TODO?: what is ue_power_diff
                    tx_oob = self.ue.spectral_mask.power_calc(self.param_system.frequency, self.system.bandwidth) \
                        - self.ue_power_diff[ue] \
                        + self.parameters.imt.ue.ohmic_loss

                elif self.parameters.imt.adjacent_ch_emissions == "ACLR":
                    non_overlap_sys_bw = self.param_system.bandwidth - self.overlapping_bandwidth
                    # NOTE: approximated equal to IMT bw
                    measurement_bw = self.parameters.imt.bandwidth
                    aclr_dB = self.parameters.imt.ue.adjacent_ch_leak_ratio

                    if non_overlap_sys_bw > measurement_bw:
                        # NOTE: ACLR defines total leaked power over a fixed measurement bandwidth.
                        # If the victim bandwidth is wider, you’re assuming the same leakage
                        # profile extends beyond the ACLR-defined region, which may overestimate interference
                        # FIXME: if the victim bw fully contains tx bw, then
                        # EACH region should be <= measurement_bw
                        warn(
                            "Using IMT ACLR into system, but ACLR measurement bw is "
                            f"{measurement_bw} while the system bw is bigger ({non_overlap_sys_bw}).\n"
                            "Are you sure you intend to apply ACLR to the entire system bw?"
                        )

                    # tx_oob_in_measurement = (tx_pow_lin / aclr)
                    # => approx. PSD = (tx_pow_lin / aclr) / measurement_bw
                    # approximated received tx_oob = PSD * non_overlap_sys_bw
                    # NOTE: we don't get total power, but power per beam
                    # because later broadcast will sum this tx_oob `k` times
                    tx_oob = self.ue.tx_power[ue] - aclr_dB + 10 * np.log10(
                        non_overlap_sys_bw / measurement_bw
                    )
                elif self.parameters.imt.adjacent_ch_emissions == "OFF":
                    pass
                else:
                    raise ValueError(
                        f"No implementation for self.parameters.imt.adjacent_ch_emissions == {self.parameters.imt.adjacent_ch_emissions}"
                    )

                # Calculate how much power is received in the adjacent channel
                if self.param_system.adjacent_ch_reception == "ACS":
                    non_overlap_imt_bw = self.parameters.imt.bandwidth - self.overlapping_bandwidth
                    tx_bw = self.parameters.imt.bandwidth
                    acs_dB = self.param_system.adjacent_ch_selectivity

                    # NOTE: only the power not overlapping is attenuated by ACS
                    # PSD = tx_pow_lin / tx_bw
                    # tx_pow_adj_lin = PSD * non_overlap_imt_bw
                    # rx_oob = tx_pow_adj_lin / acs
                    rx_oob = self.ue.tx_power[ue] + 10 * np.log10(
                        non_overlap_imt_bw / tx_bw
                    ) - acs_dB
                elif self.param_system.adjacent_ch_reception == "OFF":
                    if self.parameters.imt.adjacent_ch_emissions == "OFF":
                        raise ValueError("parameters.imt.adjacent_ch_emissions and parameters.imt.adjacent_ch_reception"
                                         " cannot be both set to \"OFF\"")
                    pass
                else:
                    raise ValueError(
                        f"No implementation for self.param_system.adjacent_ch_reception == {self.param_system.adjacent_ch_reception}"
                    )

                # Out of band power
                tx_oob -= self.coupling_loss_imt_system_adjacent[ue, sys_active]

                if self.param_system.adjacent_ch_reception != "OFF":
                    rx_oob -= self.coupling_loss_imt_system[ue, sys_active]
                # Out of band power
                # sum linearly power leaked into band and power received in the adjacent band
                oob_power_lin = 10 ** (0.1 * tx_oob) + 10 ** (0.1 * rx_oob)

=======
                # The unwanted emission is calculated in terms of TRP (after
                # antenna). In SHARC implementation, ohmic losses are already
                # included in coupling loss. Then, care has to be taken;
                # otherwise ohmic loss will be included twice.
                oob_power = self.ue.spectral_mask.power_calc(
                    self.param_system.frequency,
                    self.system.bandwidth) - self.ue_power_diff[ue] + self.parameters.imt.ue.ohmic_loss
                oob_interference_array = oob_power - self.coupling_loss_imt_system_adjacent[ue, sys_active] \
                    + 10 * np.log10(
                        (self.param_system.bandwidth - self.overlapping_bandwidth) /
                        self.param_system.bandwidth)
>>>>>>> 12364c16
                rx_interference += np.sum(
                    oob_power_lin
                )

        self.system.rx_interference = 10 * np.log10(rx_interference)
        # calculate N
        self.system.thermal_noise = \
            10 * np.log10(
                BOLTZMANN_CONSTANT *
                self.system.noise_temperature * 1e3,
            ) + \
            10 * math.log10(self.param_system.bandwidth * 1e6)

        # calculate INR at the system
        self.system.inr = np.array(
            [self.system.rx_interference - self.system.thermal_noise],
        )

        # Calculate PFD at the system
        # TODO: generalize this a bit more if needed
        if hasattr(
                self.system.antenna[0],
                "effective_area") and self.system.num_stations == 1:
            self.system.pfd = 10 * \
                np.log10(
                    10**(self.system.rx_interference / 10) /
                    self.system.antenna[0].effective_area,
                )

    def collect_results(self, write_to_file: bool, snapshot_number: int):
        """
        Collect and store results for the current uplink simulation snapshot.

        Args:
            write_to_file (bool): Whether to write results to file.
            snapshot_number (int): The current snapshot number.
        """
        if not self.parameters.imt.interfered_with and np.any(self.bs.active):
            self.results.system_inr.extend(self.system.inr.tolist())
            self.results.system_ul_interf_power.extend(
                [self.system.rx_interference],
            )
            self.results.system_ul_interf_power_per_mhz.extend(
                [self.system.rx_interference - 10 * math.log10(self.system.bandwidth)],
            )
            # TODO: generalize this a bit more if needed
            if hasattr(
                    self.system.antenna[0],
                    "effective_area") and self.system.num_stations == 1:
                self.results.system_pfd.extend([self.system.pfd])

        sys_active = np.where(self.system.active)[0]
        bs_active = np.where(self.bs.active)[0]
        for bs in bs_active:
            ue = self.link[bs]
            self.results.imt_path_loss.extend(self.path_loss_imt[bs, ue])
            self.results.imt_coupling_loss.extend(
                self.coupling_loss_imt[bs, ue],
            )

            self.results.imt_bs_antenna_gain.extend(
                self.imt_bs_antenna_gain[bs, ue],
            )
            self.results.imt_ue_antenna_gain.extend(
                self.imt_ue_antenna_gain[bs, ue],
            )

            tput = self.calculate_imt_tput(
                self.bs.sinr[bs],
                self.parameters.imt.uplink.sinr_min,
                self.parameters.imt.uplink.sinr_max,
                self.parameters.imt.uplink.attenuation_factor,
            )
            self.results.imt_ul_tput.extend(tput.tolist())

            if self.parameters.imt.interfered_with:
                tput_ext = self.calculate_imt_tput(
                    self.bs.sinr_ext[bs],
                    self.parameters.imt.uplink.sinr_min,
                    self.parameters.imt.uplink.sinr_max,
                    self.parameters.imt.uplink.attenuation_factor,
                )
                self.results.imt_ul_tput_ext.extend(tput_ext.tolist())
                self.results.imt_ul_sinr_ext.extend(
                    self.bs.sinr_ext[bs].tolist(),
                )
                self.results.imt_ul_inr.extend(self.bs.inr[bs].tolist())

                active_beams = np.array([
                    i for i in range(
                        bs * self.parameters.imt.ue.k, (bs + 1) * self.parameters.imt.ue.k,
                    )
                ])
                self.results.system_imt_antenna_gain.extend(
                    self.system_imt_antenna_gain[np.ix_(sys_active, active_beams)].flatten(),
                )
                self.results.imt_system_antenna_gain.extend(
                    self.imt_system_antenna_gain[np.ix_(sys_active, active_beams)].flatten(),
                )
                self.results.imt_system_antenna_gain_adjacent.extend(
                    self.imt_system_antenna_gain_adjacent[np.ix_(sys_active, active_beams)].flatten(),
                )
                self.results.imt_system_path_loss.extend(
                    self.imt_system_path_loss[np.ix_(sys_active, active_beams)].flatten(),
                )
                if self.param_system.channel_model == "HDFSS":
                    self.results.imt_system_build_entry_loss.extend(
                        self.imt_system_build_entry_loss[np.ix_(sys_active, active_beams)],
                    )
                    self.results.imt_system_diffraction_loss.extend(
                        self.imt_system_diffraction_loss[np.ix_(sys_active, active_beams)],
                    )
            else:  # IMT is the interferer
                self.results.system_imt_antenna_gain.extend(
                    self.system_imt_antenna_gain[np.ix_(sys_active, ue)].flatten(),
                )
                if len(self.imt_system_antenna_gain):
                    self.results.imt_system_antenna_gain.extend(
                        self.imt_system_antenna_gain[np.ix_(sys_active, ue)].flatten(),
                    )
                if len(self.imt_system_antenna_gain_adjacent):
                    self.results.imt_system_antenna_gain_adjacent.extend(
                        self.imt_system_antenna_gain_adjacent[np.ix_(sys_active, ue)].flatten(),
                    )
                self.results.imt_system_path_loss.extend(
                    self.imt_system_path_loss[np.ix_(sys_active, ue)].flatten(),
                )
                if self.param_system.channel_model == "HDFSS":
                    self.results.imt_system_build_entry_loss.extend(
                        self.imt_system_build_entry_loss[np.ix_(sys_active, ue)],
                    )
                    self.results.imt_system_diffraction_loss.extend(
                        self.imt_system_diffraction_loss[np.ix_(sys_active, ue)],
                    )

            self.results.imt_ul_tx_power.extend(self.ue.tx_power[ue].tolist())
            imt_ul_tx_power_density = 10 * np.log10(
                np.power(10, 0.1 * self.ue.tx_power[ue]) / (
                    self.num_rb_per_ue * self.parameters.imt.rb_bandwidth * 1e6
                ),
            )
            self.results.imt_ul_tx_power_density.extend(
                imt_ul_tx_power_density.tolist(),
            )
            self.results.imt_ul_sinr.extend(self.bs.sinr[bs].tolist())
            self.results.imt_ul_snr.extend(self.bs.snr[bs].tolist())

        if write_to_file:
            self.results.write_files(snapshot_number)
            self.notify_observers(source=__name__, results=self.results)<|MERGE_RESOLUTION|>--- conflicted
+++ resolved
@@ -183,7 +183,6 @@
                 is_co_channel=True,
             )
 
-<<<<<<< HEAD
         if self.adjacent_channel:
             self.coupling_loss_imt_system_adjacent = \
                 self.calculate_coupling_loss_system_imt(
@@ -191,35 +190,6 @@
                     self.bs,
                     is_co_channel=False,
                 )
-=======
-        oob_interf_lin = 0
-        if self.adjacent_channel:
-            # emissions outside of tx bandwidth and inside of rx bw
-            # due to oob emissions on tx side
-            tx_oob = -500
-
-            # emissions outside of rx bw and inside of tx bw
-            # due to non ideal filtering on rx side
-            rx_oob = -500
-
-            if self.parameters.imt.adjacent_ch_reception == "ACS":
-                if self.param_system.bandwidth != self.overlapping_bandwidth:
-                    # only apply ACS over non overlapping bw
-                    p_tx = self.param_system.tx_power_density \
-                        + 10 * np.log10(
-                            (self.param_system.bandwidth - self.overlapping_bandwidth) * 1e6
-                        )
-
-                    rx_oob = p_tx - self.parameters.imt.bs.adjacent_ch_selectivity
-            elif self.parameters.imt.adjacent_ch_reception == "OFF":
-                pass
-            elif self.parameters.imt.adjacent_ch_reception is False:
-                pass
-            else:
-                raise ValueError(
-                    f"No implementation for parameters.imt.adjacent_ch_reception == {
-                        self.parameters.imt.adjacent_ch_reception}")
->>>>>>> 12364c16
 
         bs_active = np.where(self.bs.active)[0]
         sys_active = np.where(self.system.active)[0]
@@ -246,7 +216,6 @@
                 # TODO: test this in integration testing
                 # Inteferer transmit power in dBm over the overlapping band (MHz)
                 # [dB]
-<<<<<<< HEAD
                 with warnings.catch_warnings():
                     warnings.filterwarnings("ignore",
                                             category=RuntimeWarning,
@@ -349,44 +318,6 @@
             # Sum all the interferers from each active system transmitters for each bs
             self.bs.ext_interference[bs] = 10 * np.log10(
                 np.sum(np.power(10, 0.1 * ext_interference), axis=1))
-=======
-                tx_oob = self.param_system.tx_power_density + \
-                    10 * np.log10(
-                        (self.param_system.bandwidth - self.overlapping_bandwidth) * 1e6
-                    ) - self.param_system.adjacent_ch_leak_ratio
-            elif self.param_system.adjacent_ch_emissions == "OFF":
-                pass
-            else:
-                raise ValueError(
-                    f"No implementation for param_system.adjacent_ch_emissions == {
-                        self.param_system.adjacent_ch_emissions}")
-
-            # Out of band power
-            # sum linearly power leaked into band and power received in the
-            # adjacent band
-
-            # linear [W]:
-            oob_interf_lin = 10 ** (0.1 * tx_oob) + 10 ** (0.1 * rx_oob)
-
-        # [dBm]
-        ext_interference = 10 * \
-            np.log10(np.power(10, 0.1 * in_band_interf) + oob_interf_lin) + 30
-
-        bs_active = np.where(self.bs.active)[0]
-        sys_active = np.where(self.system.active)[0]
-        for bs in bs_active:
-            active_beams = [
-                i for i in range(
-                    bs * self.parameters.imt.ue.k,
-                    (bs + 1) * self.parameters.imt.ue.k)]
-
-            # Interference for each active system transmitter
-            bs_ext_interference = ext_interference - \
-                self.coupling_loss_imt_system[active_beams, :][:, sys_active]
-            # Sum all the interferers for each bs
-            self.bs.ext_interference[bs] = 10 * np.log10(
-                np.sum(np.power(10, 0.1 * bs_ext_interference), axis=1))
->>>>>>> 12364c16
 
             self.bs.sinr_ext[bs] = self.bs.rx_power[bs] \
                 - (10 * np.log10(np.power(10, 0.1 * self.bs.total_interference[bs]) +
@@ -443,7 +374,6 @@
                 )
 
             if self.adjacent_channel:
-<<<<<<< HEAD
                 # These are in dB. Turn to zero linear.
                 tx_oob = -np.inf
                 rx_oob = -np.inf
@@ -523,19 +453,6 @@
                 # sum linearly power leaked into band and power received in the adjacent band
                 oob_power_lin = 10 ** (0.1 * tx_oob) + 10 ** (0.1 * rx_oob)
 
-=======
-                # The unwanted emission is calculated in terms of TRP (after
-                # antenna). In SHARC implementation, ohmic losses are already
-                # included in coupling loss. Then, care has to be taken;
-                # otherwise ohmic loss will be included twice.
-                oob_power = self.ue.spectral_mask.power_calc(
-                    self.param_system.frequency,
-                    self.system.bandwidth) - self.ue_power_diff[ue] + self.parameters.imt.ue.ohmic_loss
-                oob_interference_array = oob_power - self.coupling_loss_imt_system_adjacent[ue, sys_active] \
-                    + 10 * np.log10(
-                        (self.param_system.bandwidth - self.overlapping_bandwidth) /
-                        self.param_system.bandwidth)
->>>>>>> 12364c16
                 rx_interference += np.sum(
                     oob_power_lin
                 )
