# -*- coding: utf-8 -*-
"""
Created on Wed Aug  9 19:35:52 2017

@author: edgar
"""

import configparser

from sharc.parameters.parameters_general import ParametersGeneral
from sharc.parameters.parameters_imt import ParametersImt
from sharc.parameters.parameters_hotspot import ParametersHotspot
from sharc.parameters.parameters_antenna_imt import ParametersAntennaImt
from sharc.parameters.parameters_fs import ParametersFs
from sharc.parameters.parameters_fss_ss import ParametersFssSs
from sharc.parameters.parameters_fss_es import ParametersFssEs


class Parameters(object):
    """
    Reads parameters from input file.
    """

    def __init__(self):
        self.file_name = None

        self.general = ParametersGeneral()
        self.imt = ParametersImt()
        self.antenna_imt = ParametersAntennaImt()
        self.hotspot = ParametersHotspot()
        self.fs = ParametersFs()
        self.fss_ss = ParametersFssSs()
        self.fss_es = ParametersFssEs()


    def set_file_name(self, file_name: str):
        self.file_name = file_name


    def read_params(self):
        config = configparser.ConfigParser()
        config.read(self.file_name)

        #######################################################################
        # GENERAL
        #######################################################################
        self.general.num_snapshots   = config.getint("GENERAL", "num_snapshots")
        self.general.imt_link        = config.get("GENERAL", "imt_link")
        self.general.system          = config.get("GENERAL", "system")

        #######################################################################
        # IMT
        #######################################################################
        self.imt.topology                = config.get("IMT", "topology")
        self.imt.num_macrocell_sites     = config.getint("IMT", "num_macrocell_sites")
        self.imt.num_clusters            = config.getint("IMT", "num_clusters")
        self.imt.intersite_distance      = config.getfloat("IMT", "intersite_distance")
        self.imt.minimum_separation_distance_bs_ue = config.getfloat("IMT", "minimum_separation_distance_bs_ue")
        self.imt.interfered_with         = config.getboolean("IMT", "interfered_with")
        self.imt.frequency               = config.getfloat("IMT", "frequency")
        self.imt.bandwidth               = config.getfloat("IMT", "bandwidth")
        self.imt.rb_bandwidth            = config.getfloat("IMT", "rb_bandwidth")
        self.imt.guard_band_ratio        = config.getfloat("IMT", "guard_band_ratio")
        self.imt.bs_load_probability     = config.getfloat("IMT", "bs_load_probability")
        self.imt.bs_conducted_power      = config.getfloat("IMT", "bs_conducted_power")
        self.imt.bs_height               = config.getfloat("IMT", "bs_height")
        self.imt.bs_aclr                 = config.getfloat("IMT", "bs_aclr")
        self.imt.bs_acs                  = config.getfloat("IMT", "bs_acs")
        self.imt.bs_noise_figure         = config.getfloat("IMT", "bs_noise_figure")
        self.imt.bs_noise_temperature    = config.getfloat("IMT", "bs_noise_temperature")
        self.imt.bs_feed_loss            = config.getfloat("IMT", "bs_feed_loss")
        self.imt.ul_attenuation_factor   = config.getfloat("IMT", "ul_attenuation_factor")
        self.imt.ul_sinr_min             = config.getfloat("IMT", "ul_sinr_min")
        self.imt.ul_sinr_max             = config.getfloat("IMT", "ul_sinr_max")
        self.imt.ue_k                    = config.getint("IMT", "ue_k")
        self.imt.ue_k_m                  = config.getint("IMT", "ue_k_m")
        self.imt.ue_indoor_percent       = config.getfloat("IMT", "ue_indoor_percent")
        self.imt.ue_distribution_distance = config.get("IMT", "ue_distribution_distance")
        self.imt.ue_distribution_azimuth = config.get("IMT", "ue_distribution_azimuth")
        self.imt.ue_tx_power_control     = config.get("IMT", "ue_tx_power_control")
        self.imt.ue_p_o_pusch            = config.getfloat("IMT", "ue_p_o_pusch")
        self.imt.ue_alfa                 = config.getfloat("IMT", "ue_alfa")
        self.imt.ue_p_cmax               = config.getfloat("IMT", "ue_p_cmax")
        self.imt.ue_conducted_power      = config.getfloat("IMT", "ue_conducted_power")
        self.imt.ue_height               = config.getfloat("IMT", "ue_height")
        self.imt.ue_aclr                 = config.getfloat("IMT", "ue_aclr")
        self.imt.ue_acs                  = config.getfloat("IMT", "ue_acs")
        self.imt.ue_noise_figure         = config.getfloat("IMT", "ue_noise_figure")
        self.imt.ue_feed_loss            = config.getfloat("IMT", "ue_feed_loss")
        self.imt.ue_body_loss            = config.getfloat("IMT", "ue_body_loss")
        self.imt.dl_attenuation_factor   = config.getfloat("IMT", "dl_attenuation_factor")
        self.imt.dl_sinr_min             = config.getfloat("IMT", "dl_sinr_min")
        self.imt.dl_sinr_max             = config.getfloat("IMT", "dl_sinr_max")
        self.imt.channel_model           = config.get("IMT", "channel_model")
        self.imt.line_of_sight_prob      = config.getfloat("IMT", "line_of_sight_prob")
        self.imt.shadowing               = config.getboolean("IMT", "shadowing")
        self.imt.noise_temperature       = config.getfloat("IMT", "noise_temperature")
        self.imt.BOLTZMANN_CONSTANT      = config.getfloat("IMT", "BOLTZMANN_CONSTANT")

        #######################################################################
        # IMT ANTENNA
        #######################################################################
        self.antenna_imt.bs_tx_element_max_g    = config.getfloat("IMT_ANTENNA", "bs_tx_element_max_g")
        self.antenna_imt.bs_tx_element_phi_3db  = config.getfloat("IMT_ANTENNA", "bs_tx_element_phi_3db")
        self.antenna_imt.bs_tx_element_theta_3db = config.getfloat("IMT_ANTENNA", "bs_tx_element_theta_3db")
        self.antenna_imt.bs_tx_element_am       = config.getfloat("IMT_ANTENNA", "bs_tx_element_am")
        self.antenna_imt.bs_tx_element_sla_v    = config.getfloat("IMT_ANTENNA", "bs_tx_element_sla_v")
        self.antenna_imt.bs_tx_n_rows           = config.getfloat("IMT_ANTENNA", "bs_tx_n_rows")
        self.antenna_imt.bs_tx_n_columns        = config.getfloat("IMT_ANTENNA", "bs_tx_n_columns")
        self.antenna_imt.bs_tx_element_horiz_spacing = config.getfloat("IMT_ANTENNA", "bs_tx_element_horiz_spacing")
        self.antenna_imt.bs_tx_element_vert_spacing = config.getfloat("IMT_ANTENNA", "bs_tx_element_vert_spacing")

        self.antenna_imt.bs_rx_element_max_g    = config.getfloat("IMT_ANTENNA", "bs_rx_element_max_g")
        self.antenna_imt.bs_rx_element_phi_3db  = config.getfloat("IMT_ANTENNA", "bs_rx_element_phi_3db")
        self.antenna_imt.bs_rx_element_theta_3db = config.getfloat("IMT_ANTENNA", "bs_rx_element_theta_3db")
        self.antenna_imt.bs_rx_element_am       = config.getfloat("IMT_ANTENNA", "bs_rx_element_am")
        self.antenna_imt.bs_rx_element_sla_v    = config.getfloat("IMT_ANTENNA", "bs_rx_element_sla_v")
        self.antenna_imt.bs_rx_n_rows           = config.getfloat("IMT_ANTENNA", "bs_rx_n_rows")
        self.antenna_imt.bs_rx_n_columns        = config.getfloat("IMT_ANTENNA", "bs_rx_n_columns")
        self.antenna_imt.bs_rx_element_horiz_spacing = config.getfloat("IMT_ANTENNA", "bs_rx_element_horiz_spacing")
        self.antenna_imt.bs_rx_element_vert_spacing = config.getfloat("IMT_ANTENNA", "bs_rx_element_vert_spacing")

        self.antenna_imt.ue_tx_element_max_g    = config.getfloat("IMT_ANTENNA", "ue_tx_element_max_g")
        self.antenna_imt.ue_tx_element_phi_3db  = config.getfloat("IMT_ANTENNA", "ue_tx_element_phi_3db")
        self.antenna_imt.ue_tx_element_theta_3db = config.getfloat("IMT_ANTENNA", "ue_tx_element_theta_3db")
        self.antenna_imt.ue_tx_element_am       = config.getfloat("IMT_ANTENNA", "ue_tx_element_am")
        self.antenna_imt.ue_tx_element_sla_v    = config.getfloat("IMT_ANTENNA", "ue_tx_element_sla_v")
        self.antenna_imt.ue_tx_n_rows           = config.getfloat("IMT_ANTENNA", "ue_tx_n_rows")
        self.antenna_imt.ue_tx_n_columns        = config.getfloat("IMT_ANTENNA", "ue_tx_n_columns")
        self.antenna_imt.ue_tx_element_horiz_spacing = config.getfloat("IMT_ANTENNA", "ue_tx_element_horiz_spacing")
        self.antenna_imt.ue_tx_element_vert_spacing = config.getfloat("IMT_ANTENNA", "ue_tx_element_vert_spacing")

        self.antenna_imt.ue_rx_element_max_g    = config.getfloat("IMT_ANTENNA", "ue_rx_element_max_g")
        self.antenna_imt.ue_rx_element_phi_3db  = config.getfloat("IMT_ANTENNA", "ue_rx_element_phi_3db")
        self.antenna_imt.ue_rx_element_theta_3db = config.getfloat("IMT_ANTENNA", "ue_rx_element_theta_3db")
        self.antenna_imt.ue_rx_element_am       = config.getfloat("IMT_ANTENNA", "ue_rx_element_am")
        self.antenna_imt.ue_rx_element_sla_v    = config.getfloat("IMT_ANTENNA", "ue_rx_element_sla_v")
        self.antenna_imt.ue_rx_n_rows           = config.getfloat("IMT_ANTENNA", "ue_rx_n_rows")
        self.antenna_imt.ue_rx_n_columns        = config.getfloat("IMT_ANTENNA", "ue_rx_n_columns")
        self.antenna_imt.ue_rx_element_horiz_spacing = config.getfloat("IMT_ANTENNA", "ue_rx_element_horiz_spacing")
        self.antenna_imt.ue_rx_element_vert_spacing = config.getfloat("IMT_ANTENNA", "ue_rx_element_vert_spacing")

        #######################################################################
        # HOTSPOT
        #######################################################################
        self.hotspot.num_hotspots_per_cell = config.getint("HOTSPOT", "num_hotspots_per_cell")
        self.hotspot.max_dist_hotspot_ue   = config.getfloat("HOTSPOT", "max_dist_hotspot_ue")
        self.hotspot.min_dist_bs_hotspot   = config.getfloat("HOTSPOT", "min_dist_bs_hotspot")
        self.hotspot.min_dist_hotspots     = config.getfloat("HOTSPOT", "min_dist_hotspots")

        #######################################################################
        # FSS space station
        #######################################################################
        self.fss_ss.frequency               = config.getfloat("FSS_SS", "frequency")
        self.fss_ss.bandwidth               = config.getfloat("FSS_SS", "bandwidth")
        self.fss_ss.tx_power_density        = config.getfloat("FSS_ES", "tx_power_density")
        self.fss_ss.altitude                = config.getfloat("FSS_SS", "altitude")
        self.fss_ss.lat_deg                 = config.getfloat("FSS_SS", "lat_deg")
        self.fss_ss.elevation               = config.getfloat("FSS_SS", "elevation")
        self.fss_ss.azimuth                 = config.getfloat("FSS_SS", "azimuth")
        self.fss_ss.noise_temperature       = config.getfloat("FSS_SS", "noise_temperature")
        self.fss_ss.inr_scaling             = config.getfloat("FSS_SS", "inr_scaling")
        self.fss_ss.antenna_gain            = config.getfloat("FSS_SS", "antenna_gain")
        self.fss_ss.antenna_pattern         = config.get("FSS_SS", "antenna_pattern")
        self.fss_ss.imt_altitude            = config.getfloat("FSS_SS", "imt_altitude")
        self.fss_ss.imt_lat_deg             = config.getfloat("FSS_SS", "imt_lat_deg")
        self.fss_ss.imt_long_diff_deg       = config.getfloat("FSS_SS", "imt_long_diff_deg")
        self.fss_ss.season                  = config.get("FSS_SS", "season")
        self.fss_ss.channel_model           = config.get("FSS_SS", "channel_model")
        self.fss_ss.antenna_l_s             = config.getfloat("FSS_SS", "antenna_l_s")
        self.fss_ss.antenna_3_dB            = config.getfloat("FSS_SS", "antenna_3_dB")
        self.fss_ss.BOLTZMANN_CONSTANT      = config.getfloat("FSS_SS", "BOLTZMANN_CONSTANT")
        self.fss_ss.EARTH_RADIUS            = config.getfloat("FSS_SS", "EARTH_RADIUS")

        #######################################################################
        # FSS earth station
        #######################################################################
<<<<<<< HEAD
        self.fss_es.x = config.getfloat("FSS_ES", "x")
        self.fss_es.y = config.getfloat("FSS_ES", "y")
        self.fss_es.height = config.getfloat("FSS_ES", "height")
        self.fss_es.elevation = config.getfloat("FSS_ES", "elevation")
        self.fss_es.azimuth = config.getfloat("FSS_ES", "azimuth")
        self.fss_es.frequency = config.getfloat("FSS_ES", "frequency")
        self.fss_es.bandwidth = config.getfloat("FSS_ES", "bandwidth")
        self.fss_es.tx_power_density = config.getfloat("FSS_ES", "tx_power_density")
        self.fss_es.noise_temperature = config.getfloat("FSS_ES", "noise_temperature")
        self.fss_es.inr_scaling = config.getfloat("FSS_ES", "inr_scaling")
        self.fss_es.antenna_gain = config.getfloat("FSS_ES", "antenna_gain")
        self.fss_es.antenna_pattern = config.get("FSS_ES", "antenna_pattern")
        self.fss_es.diameter = config.getfloat("FSS_ES", "diameter")
        self.fss_es.channel_model = config.get("FSS_ES", "channel_model")
        self.fss_es.line_of_sight_prob = config.getfloat("FSS_ES", "line_of_sight_prob")
        self.fss_es.BOLTZMANN_CONSTANT = config.getfloat("FSS_ES", "BOLTZMANN_CONSTANT")
        self.fss_es.EARTH_RADIUS = config.getfloat("FSS_ES", "EARTH_RADIUS")

        # P452 parameters
        self.fss_es.atmospheric_pressure = config.getfloat("FSS_ES", "atmospheric_pressure")
        self.fss_es.air_temperature = config.getfloat("FSS_ES", "air_temperature")
        self.fss_es.water_vapour = config.getfloat("FSS_ES", "water_vapour")
        self.fss_es.theta_tx = config.getfloat("FSS_ES", "theta_tx")
        self.fss_es.theta_rx = config.getfloat("FSS_ES", "theta_rx")
        self.fss_es.N0 = config.getfloat("FSS_ES", "N0")
        self.fss_es.delta_N = config.getfloat("FSS_ES", "delta_N")
        self.fss_es.percentage_p = config.getfloat("FSS_ES", "percentage_p")
        self.fss_es.Dlt = config.getfloat("FSS_ES", "Dlt")
        self.fss_es.Dlr = config.getfloat("FSS_ES", "Dlr")
        self.fss_es.Dct = config.getfloat("FSS_ES", "Dct")
        self.fss_es.Dcr = config.getfloat("FSS_ES", "Dcr")
        self.fss_es.Hts = config.getfloat("FSS_ES", "Hts")
        self.fss_es.Hrs = config.getfloat("FSS_ES", "Hrs")
        self.fss_es.Hst = config.getfloat("FSS_ES", "Hst")
        self.fss_es.Hsr = config.getfloat("FSS_ES", "Hsr")
        self.fss_es.H0 = config.getfloat("FSS_ES", "H0")
        self.fss_es.Hn = config.getfloat("FSS_ES", "Hn")
        self.fss_es.Hte = config.getfloat("FSS_ES", "Hte")
        self.fss_es.Hre = config.getfloat("FSS_ES", "Hre")
        self.fss_es.omega = config.getfloat("FSS_ES", "omega")
        self.fss_es.phi = config.getfloat("FSS_ES", "phi")
        self.fss_es.dtm = config.getfloat("FSS_ES", "dtm")
        self.fss_es.dlm = config.getfloat("FSS_ES", "dlm")
        self.fss_es.epsilon = config.getfloat("FSS_ES", "epsilon")
        self.fss_es.hm = config.getfloat("FSS_ES", "hm")
        self.fss_es.elevation_angle_facade = config.getfloat("FSS_ES", "elevation_angle_facade")
        self.fss_es.probability_loss_notExceeded = config.getfloat("FSS_ES", "probability_loss_notExceeded")
        self.fss_es.thetaJ = config.getfloat("FSS_ES", "thetaJ")
        self.fss_es.par_ep = config.getfloat("FSS_ES", "par_ep")
        self.fss_es.dsw = config.getfloat("FSS_ES", "dsw")
        self.fss_es.k = config.getfloat("FSS_ES", "k")
        self.fss_es.eta = config.getfloat("FSS_ES", "eta")
        self.fss_es.Aht = config.getfloat("FSS_ES", "Aht")
        self.fss_es.Ahr = config.getfloat("FSS_ES", "Ahr")
        self.fss_es.Beta_0 = config.getfloat("FSS_ES", "Beta_0")
=======
        self.fss_es.x                       = config.getfloat("FSS_ES", "x")
        self.fss_es.y                       = config.getfloat("FSS_ES", "y")
        self.fss_es.height                  = config.getfloat("FSS_ES", "height")
        self.fss_es.elevation               = config.getfloat("FSS_ES", "elevation")
        self.fss_es.azimuth                 = config.getfloat("FSS_ES", "azimuth")
        self.fss_es.frequency               = config.getfloat("FSS_ES", "frequency")
        self.fss_es.bandwidth               = config.getfloat("FSS_ES", "bandwidth")
        self.fss_es.noise_temperature       = config.getfloat("FSS_ES", "noise_temperature")
        self.fss_es.tx_power_density        = config.getfloat("FSS_ES", "tx_power_density")
        self.fss_es.inr_scaling             = config.getfloat("FSS_ES", "inr_scaling")
        self.fss_es.antenna_gain            = config.getfloat("FSS_ES", "antenna_gain")
        self.fss_es.antenna_pattern         = config.get("FSS_ES", "antenna_pattern")
        self.fss_es.diameter                = config.getfloat("FSS_ES", "diameter")
        self.fss_es.channel_model           = config.get("FSS_ES", "channel_model")
        self.fss_es.line_of_sight_prob      = config.getfloat("FSS_ES", "line_of_sight_prob") 
        self.fss_es.BOLTZMANN_CONSTANT      = config.getfloat("FSS_ES", "BOLTZMANN_CONSTANT")
        self.fss_es.EARTH_RADIUS            = config.getfloat("FSS_ES", "EARTH_RADIUS")
        
        #######################################################################
        # Fixed wireless service
        #######################################################################
        self.fs.x                       = config.getfloat("FS", "x")
        self.fs.y                       = config.getfloat("FS", "y")
        self.fs.height                  = config.getfloat("FS", "height")
        self.fs.elevation               = config.getfloat("FS", "elevation")
        self.fs.azimuth                 = config.getfloat("FS", "azimuth")
        self.fs.frequency               = config.getfloat("FS", "frequency")
        self.fs.bandwidth               = config.getfloat("FS", "bandwidth")
        self.fs.noise_temperature       = config.getfloat("FS", "noise_temperature")
        self.fs.tx_power_density        = config.getfloat("FS", "tx_power_density")
        self.fs.inr_scaling             = config.getfloat("FS", "inr_scaling")
        self.fs.antenna_gain            = config.getfloat("FS", "antenna_gain")
        self.fs.antenna_pattern         = config.get("FS", "antenna_pattern")
        self.fs.diameter                = config.getfloat("FS", "diameter")
        self.fs.channel_model           = config.get("FS", "channel_model")
        self.fs.line_of_sight_prob      = config.getfloat("FS", "line_of_sight_prob") 
        self.fs.BOLTZMANN_CONSTANT      = config.getfloat("FS", "BOLTZMANN_CONSTANT")
        self.fs.EARTH_RADIUS            = config.getfloat("FS", "EARTH_RADIUS")        
>>>>>>> 1022bd96
<|MERGE_RESOLUTION|>--- conflicted
+++ resolved
@@ -175,7 +175,6 @@
         #######################################################################
         # FSS earth station
         #######################################################################
-<<<<<<< HEAD
         self.fss_es.x = config.getfloat("FSS_ES", "x")
         self.fss_es.y = config.getfloat("FSS_ES", "y")
         self.fss_es.height = config.getfloat("FSS_ES", "height")
@@ -231,25 +230,7 @@
         self.fss_es.Aht = config.getfloat("FSS_ES", "Aht")
         self.fss_es.Ahr = config.getfloat("FSS_ES", "Ahr")
         self.fss_es.Beta_0 = config.getfloat("FSS_ES", "Beta_0")
-=======
-        self.fss_es.x                       = config.getfloat("FSS_ES", "x")
-        self.fss_es.y                       = config.getfloat("FSS_ES", "y")
-        self.fss_es.height                  = config.getfloat("FSS_ES", "height")
-        self.fss_es.elevation               = config.getfloat("FSS_ES", "elevation")
-        self.fss_es.azimuth                 = config.getfloat("FSS_ES", "azimuth")
-        self.fss_es.frequency               = config.getfloat("FSS_ES", "frequency")
-        self.fss_es.bandwidth               = config.getfloat("FSS_ES", "bandwidth")
-        self.fss_es.noise_temperature       = config.getfloat("FSS_ES", "noise_temperature")
-        self.fss_es.tx_power_density        = config.getfloat("FSS_ES", "tx_power_density")
-        self.fss_es.inr_scaling             = config.getfloat("FSS_ES", "inr_scaling")
-        self.fss_es.antenna_gain            = config.getfloat("FSS_ES", "antenna_gain")
-        self.fss_es.antenna_pattern         = config.get("FSS_ES", "antenna_pattern")
-        self.fss_es.diameter                = config.getfloat("FSS_ES", "diameter")
-        self.fss_es.channel_model           = config.get("FSS_ES", "channel_model")
-        self.fss_es.line_of_sight_prob      = config.getfloat("FSS_ES", "line_of_sight_prob") 
-        self.fss_es.BOLTZMANN_CONSTANT      = config.getfloat("FSS_ES", "BOLTZMANN_CONSTANT")
-        self.fss_es.EARTH_RADIUS            = config.getfloat("FSS_ES", "EARTH_RADIUS")
-        
+
         #######################################################################
         # Fixed wireless service
         #######################################################################
@@ -267,7 +248,6 @@
         self.fs.antenna_pattern         = config.get("FS", "antenna_pattern")
         self.fs.diameter                = config.getfloat("FS", "diameter")
         self.fs.channel_model           = config.get("FS", "channel_model")
-        self.fs.line_of_sight_prob      = config.getfloat("FS", "line_of_sight_prob") 
+        self.fs.line_of_sight_prob      = config.getfloat("FS", "line_of_sight_prob")
         self.fs.BOLTZMANN_CONSTANT      = config.getfloat("FS", "BOLTZMANN_CONSTANT")
-        self.fs.EARTH_RADIUS            = config.getfloat("FS", "EARTH_RADIUS")        
->>>>>>> 1022bd96
+        self.fs.EARTH_RADIUS            = config.getfloat("FS", "EARTH_RADIUS")
