# -*- coding: utf-8 -*-
"""
Created on Mon Apr 10 18:32:30 2017
@author: edgar
"""

import unittest
import numpy as np
import numpy.testing as npt
import math

from sharc.simulation_uplink import SimulationUplink
from sharc.parameters.parameters import Parameters
from sharc.antenna.antenna_omni import AntennaOmni
from sharc.antenna.antenna_beamforming_imt import AntennaBeamformingImt
from sharc.station_factory import StationFactory
from sharc.propagation.propagation_factory import PropagationFactory

class SimulationUplinkTest(unittest.TestCase):
    
    def setUp(self):
        self.param = Parameters()
        
        self.param.general.imt_link = "UPLINK"
        self.param.general.enable_cochannel = True
        self.param.general.enable_adjacent_channel = False

        self.param.imt.topology = "SINGLE_BS"
        self.param.imt.num_macrocell_sites = 19
        self.param.imt.num_clusters = 2
        self.param.imt.intersite_distance = 150
        self.param.imt.minimum_separation_distance_bs_ue = 10
        self.param.imt.interfered_with = False
        self.param.imt.frequency = 10000
        self.param.imt.bandwidth = 100
        self.param.imt.rb_bandwidth = 0.180
        self.param.imt.spectral_mask = "ITU 265-E"
        self.param.imt.guard_band_ratio = 0.1
        self.param.imt.ho_margin = 3
        self.param.imt.bs_load_probability = 1
        self.param.imt.num_resource_blocks = 10
        self.param.imt.bs_conducted_power = 10
        self.param.imt.bs_height = 6
        self.param.imt.bs_acs = 30
        self.param.imt.bs_noise_figure = 7
        self.param.imt.bs_noise_temperature = 290
        self.param.imt.bs_ohmic_loss = 3
        self.param.imt.ul_attenuation_factor = 0.4
        self.param.imt.ul_sinr_min = -10
        self.param.imt.ul_sinr_max = 22
        self.param.imt.ue_k = 2
        self.param.imt.ue_k_m = 1
        self.param.imt.ue_indoor_percent = 0
        self.param.imt.ue_distribution_distance = "RAYLEIGH"
        self.param.imt.ue_distribution_azimuth = "UNIFORM"
        self.param.imt.ue_distribution_type = "ANGLE_AND_DISTANCE"
        self.param.imt.ue_tx_power_control = "OFF"
        self.param.imt.ue_p_o_pusch = -95
        self.param.imt.ue_alfa = 0.8
        self.param.imt.ue_p_cmax = 20
        self.param.imt.ue_conducted_power = 10
        self.param.imt.ue_height = 1.5
        self.param.imt.ue_aclr = 20
        self.param.imt.ue_acs = 25
        self.param.imt.ue_noise_figure = 9
        self.param.imt.ue_ohmic_loss = 3
        self.param.imt.ue_body_loss = 4
        self.param.imt.dl_attenuation_factor = 0.6
        self.param.imt.dl_sinr_min = -10
        self.param.imt.dl_sinr_max = 30
        self.param.imt.channel_model = "FSPL"
        self.param.imt.line_of_sight_prob = 0.75 # probability of line-of-sight (not for FSPL)
        self.param.imt.shadowing = False
        self.param.imt.noise_temperature = 290
        self.param.imt.BOLTZMANN_CONSTANT = 1.38064852e-23

        self.param.antenna_imt.bs_element_pattern = "M2101"
        self.param.antenna_imt.bs_tx_element_max_g = 10
        self.param.antenna_imt.bs_tx_element_phi_3db = 80
        self.param.antenna_imt.bs_tx_element_theta_3db = 80
        self.param.antenna_imt.bs_tx_element_am = 25
        self.param.antenna_imt.bs_tx_element_sla_v = 25
        self.param.antenna_imt.bs_tx_n_rows = 16
        self.param.antenna_imt.bs_tx_n_columns = 16
        self.param.antenna_imt.bs_tx_element_horiz_spacing = 1
        self.param.antenna_imt.bs_tx_element_vert_spacing = 1
        self.param.antenna_imt.bs_rx_element_max_g = 5
        self.param.antenna_imt.bs_rx_element_phi_deg_3db = 65
        self.param.antenna_imt.bs_rx_element_theta_deg_3db = 65
        self.param.antenna_imt.bs_rx_element_am = 30
        self.param.antenna_imt.bs_rx_element_sla_v = 30
        self.param.antenna_imt.bs_rx_n_rows = 2
        self.param.antenna_imt.bs_rx_n_columns = 2
        self.param.antenna_imt.bs_rx_element_horiz_spacing = 0.5
        self.param.antenna_imt.bs_rx_element_vert_spacing = 0.5
        self.param.antenna_imt.bs_downtilt_deg = 10
        self.param.antenna_imt.ue_element_pattern = "M2101"
        self.param.antenna_imt.ue_tx_element_max_g = 5
        self.param.antenna_imt.ue_tx_element_phi_deg_3db = 65
        self.param.antenna_imt.ue_tx_element_theta_deg_3db = 65
        self.param.antenna_imt.ue_tx_element_am = 30
        self.param.antenna_imt.ue_tx_element_sla_v = 30
        self.param.antenna_imt.ue_tx_n_rows = 2
        self.param.antenna_imt.ue_tx_n_columns = 1
        self.param.antenna_imt.ue_tx_element_horiz_spacing = 0.5
        self.param.antenna_imt.ue_tx_element_vert_spacing = 0.5
        self.param.antenna_imt.ue_rx_element_max_g = 10
        self.param.antenna_imt.ue_rx_element_phi_3db = 90
        self.param.antenna_imt.ue_rx_element_theta_3db = 90
        self.param.antenna_imt.ue_rx_element_am = 25
        self.param.antenna_imt.ue_rx_element_sla_v = 25
        self.param.antenna_imt.ue_rx_n_rows = 16
        self.param.antenna_imt.ue_rx_n_columns = 16
        self.param.antenna_imt.ue_rx_element_horiz_spacing = 1
        self.param.antenna_imt.ue_rx_element_vert_spacing = 1

        self.param.fss_ss.frequency = 10000
        self.param.fss_ss.bandwidth = 100
        self.param.fss_ss.altitude = 35786000
        self.param.fss_ss.lat_deg = 0
        self.param.fss_ss.azimuth = 0
        self.param.fss_ss.elevation = 270
        self.param.fss_ss.tx_power_density = -30
        self.param.fss_ss.noise_temperature = 950
        self.param.fss_ss.antenna_gain = 51
        self.param.fss_ss.antenna_pattern = "OMNI"
        self.param.fss_ss.imt_altitude = 1000
        self.param.fss_ss.imt_lat_deg = -23.5629739
        self.param.fss_ss.imt_long_diff_deg = (-46.6555132-75)
        self.param.fss_ss.channel_model = "FSPL"
        self.param.fss_ss.line_of_sight_prob = 0.01
        self.param.fss_ss.surf_water_vapour_density = 7.5
        self.param.fss_ss.specific_gaseous_att = 0.1
        self.param.fss_ss.time_ratio = 0.5
        self.param.fss_ss.antenna_l_s = -20
        self.param.fss_ss.acs = 0
        self.param.fss_ss.BOLTZMANN_CONSTANT = 1.38064852e-23
        self.param.fss_ss.EARTH_RADIUS = 6371000

        self.param.fss_es.x = -5000
        self.param.fss_es.y = 0
        self.param.fss_es.location = "FIXED"
        self.param.fss_es.height = 10
        self.param.fss_es.elevation_min = 20
        self.param.fss_es.elevation_max = 20
        self.param.fss_es.azimuth = "0"
        self.param.fss_es.frequency = 10000
        self.param.fss_es.bandwidth = 100
        self.param.fss_es.noise_temperature = 100
        self.param.fss_es.tx_power_density = -60
        self.param.fss_es.antenna_gain = 50
        self.param.fss_es.antenna_pattern = "OMNI"
        self.param.fss_es.channel_model = "FSPL"
        self.param.fss_es.line_of_sight_prob = 1
        self.param.fss_es.acs = 0
        self.param.fss_es.BOLTZMANN_CONSTANT = 1.38064852e-23
        self.param.fss_es.EARTH_RADIUS = 6371000
        
        self.param.ras.x = -5000
        self.param.ras.y = 0
        self.param.ras.height = 10
        self.param.ras.elevation = 20
        self.param.ras.azimuth = 0
        self.param.ras.frequency = 10000
        self.param.ras.bandwidth = 100
        self.param.ras.antenna_noise_temperature = 50
        self.param.ras.receiver_noise_temperature = 50
        self.param.ras.antenna_gain = 50
        self.param.ras.antenna_efficiency = 0.7
        self.param.ras.diameter = 10
        self.param.ras.acs = 0
        self.param.ras.antenna_pattern = "OMNI"
        self.param.ras.channel_model = "FSPL"
        self.param.ras.line_of_sight_prob = 1 
        self.param.ras.BOLTZMANN_CONSTANT = 1.38064852e-23
        self.param.ras.EARTH_RADIUS = 6371000
        self.param.ras.SPEED_OF_LIGHT = 299792458
        
        
    def test_simulation_2bs_4ue_ss(self):
        self.param.general.system = "FSS_SS"

        self.simulation = SimulationUplink(self.param)
        self.simulation.initialize()
<<<<<<< HEAD

        random_number_gen = np.random.RandomState()

=======
        
>>>>>>> dc2c5266
        self.simulation.bs_power_gain = 0
        self.simulation.ue_power_gain = 0
        
        self.assertTrue(self.simulation.co_channel)
        
        self.simulation.bs = StationFactory.generate_imt_base_stations(self.param.imt,
                                                                       self.param.antenna_imt,
                                                                       self.simulation.topology,
                                                                       random_number_gen)
        self.simulation.bs.antenna = np.array([AntennaOmni(1), AntennaOmni(2)])
        self.simulation.bs.active = np.ones(2, dtype=bool)
        
        self.simulation.ue = StationFactory.generate_imt_ue(self.param.imt,
                                                            self.param.antenna_imt,
                                                            self.simulation.topology,
                                                            random_number_gen)
        self.simulation.ue.x = np.array([20, 70, 110, 170])
        self.simulation.ue.y = np.array([ 0,  0,   0,   0])
        self.simulation.ue.antenna = np.array([AntennaOmni(10), AntennaOmni(11), AntennaOmni(22), AntennaOmni(23)])
        self.simulation.ue.active = np.ones(4, dtype=bool)
        
        # test connection method
        self.simulation.connect_ue_to_bs()
        self.assertEqual(self.simulation.link, {0: [0,1], 1: [2,3]})
<<<<<<< HEAD

        # We do not test the selection method here because in this specific
        # scenario we do not want to change the order of the UE's

        self.simulation.propagation_imt = PropagationFactory.createPropagation(self.param.imt.channel_model,
                                                                               random_number_gen)
        self.simulation.propagation_system = PropagationFactory.createPropagation(self.param.fss_ss.channel_model,
                                                                                  random_number_gen)

=======
        
        # We do not test the selection method here because in this specific 
        # scenario we do not want to change the order of the UE's 
        #self.simulation.select_ue()
        
>>>>>>> dc2c5266
        # test coupling loss method
        self.simulation.coupling_loss_imt = self.simulation.calculate_coupling_loss(self.simulation.bs, 
                                                                                    self.simulation.ue,
                                                                                    self.simulation.propagation_imt)
        coupling_loss_imt = np.array([[78.47-1-10,  89.35-1-11,  93.27-1-22,  97.05-1-23], 
                                      [97.55-2-10,  94.72-2-11,  91.53-2-22,  81.99-2-23]])
        npt.assert_allclose(self.simulation.coupling_loss_imt, 
                            coupling_loss_imt, 
                            atol=1e-2)
        
        # test scheduler and bandwidth allocation
        self.simulation.scheduler()
        bandwidth_per_ue = math.trunc((1 - 0.1)*100/2)       
        npt.assert_allclose(self.simulation.ue.bandwidth, bandwidth_per_ue*np.ones(4), atol=1e-2)
        
        # there is no power control, so UE's will transmit at maximum power
        self.simulation.power_control()
        tx_power = 20
        npt.assert_allclose(self.simulation.ue.tx_power, tx_power*np.ones(4))
        
        # test method that calculates SINR 
        self.simulation.calculate_sinr()
        
        # check BS received power
        rx_power = { 0: np.array([tx_power-3-4-3, tx_power-3-4-3] - coupling_loss_imt[0,0:2]), 
                     1: np.array([tx_power-3-4-3, tx_power-3-4-3] - coupling_loss_imt[1,2:4])}
        npt.assert_allclose(self.simulation.bs.rx_power[0], 
                            rx_power[0],
                            atol=1e-2)
        npt.assert_allclose(self.simulation.bs.rx_power[1], 
                            rx_power[1],
                            atol=1e-2)
        
        # check BS received interference
        rx_interference = { 0: np.array([tx_power-3-4-3, tx_power-3-4-3] - coupling_loss_imt[0,2:4]), 
                            1: np.array([tx_power-3-4-3, tx_power-3-4-3] - coupling_loss_imt[1,0:2])}        
        
        npt.assert_allclose(self.simulation.bs.rx_interference[0], 
                            rx_interference[0],
                            atol=1e-2)
        npt.assert_allclose(self.simulation.bs.rx_interference[1], 
                            rx_interference[1],
                            atol=1e-2)     
        
        # check BS thermal noise
        thermal_noise = 10*np.log10(1.38064852e-23*290*bandwidth_per_ue*1e3*1e6) + 7
        npt.assert_allclose(self.simulation.bs.thermal_noise, 
                            thermal_noise,
                            atol=1e-2)
        
        # check BS thermal noise + interference
        total_interference = { 0: 10*np.log10(np.power(10, 0.1*rx_interference[0]) + np.power(10, 0.1*thermal_noise)),
                               1: 10*np.log10(np.power(10, 0.1*rx_interference[1]) + np.power(10, 0.1*thermal_noise))}
        npt.assert_allclose(self.simulation.bs.total_interference[0], 
                            total_interference[0],
                            atol=1e-2)
        npt.assert_allclose(self.simulation.bs.total_interference[1], 
                            total_interference[1],
                            atol=1e-2)    

        # check SNR 
        npt.assert_allclose(self.simulation.bs.snr[0], 
                            rx_power[0] - thermal_noise,
                            atol=1e-2)
        npt.assert_allclose(self.simulation.bs.snr[1], 
                            rx_power[1] - thermal_noise,
                            atol=1e-2)
        
        # check SINR 
        npt.assert_allclose(self.simulation.bs.sinr[0], 
                            rx_power[0] - total_interference[0],
                            atol=1e-2)
        npt.assert_allclose(self.simulation.bs.sinr[1], 
                            rx_power[1] - total_interference[1],
                            atol=1e-2)

        self.simulation.system = StationFactory.generate_fss_space_station(self.param.fss_ss)
        self.simulation.system.x = np.array([0])
        self.simulation.system.y = np.array([0])
        self.simulation.system.height = np.array([self.param.fss_ss.altitude])
        
        # test the method that calculates interference from IMT UE to FSS space station
        self.simulation.calculate_external_interference()
        
        # check coupling loss
        coupling_loss_imt_system = np.array([203.52-51-10, 203.52-51-11, 203.52-51-22, 203.52-51-23])
        npt.assert_allclose(self.simulation.coupling_loss_imt_system,
                            coupling_loss_imt_system,
                            atol=1e-2)
        # check interference generated by UE to FSS space station
        interference_ue = tx_power - 3 - 4 - coupling_loss_imt_system
        rx_interference = 10*math.log10(np.sum(np.power(10, 0.1*interference_ue)))
        self.assertAlmostEqual(self.simulation.system.rx_interference,
                               rx_interference,
                               delta=.01)
        
        # check FSS space station thermal noise
        thermal_noise = 10*np.log10(1.38064852e-23*950*100*1e3*1e6)
        self.assertAlmostEqual(self.simulation.system.thermal_noise, 
                               thermal_noise,
                               delta=.01)
        
        # check INR at FSS space station
        self.assertAlmostEqual(self.simulation.system.inr, 
                               rx_interference - thermal_noise,
                               delta=.01)        
        

    def test_simulation_2bs_4ue_es(self):
        self.param.general.system = "FSS_ES"

        self.simulation = SimulationUplink(self.param)
        self.simulation.initialize()
        
        self.simulation.bs_power_gain = 0
        self.simulation.ue_power_gain = 0
<<<<<<< HEAD

        random_number_gen = np.random.RandomState()

=======
        
>>>>>>> dc2c5266
        self.simulation.bs = StationFactory.generate_imt_base_stations(self.param.imt,
                                                                       self.param.antenna_imt,
                                                                       self.simulation.topology,
                                                                       random_number_gen)
        self.simulation.bs.antenna = np.array([AntennaOmni(1), AntennaOmni(2)])
        self.simulation.bs.active = np.ones(2, dtype=bool)
        
        self.simulation.ue = StationFactory.generate_imt_ue(self.param.imt,
                                                            self.param.antenna_imt,
                                                            self.simulation.topology,
                                                            random_number_gen)
        self.simulation.ue.x = np.array([20, 70, 110, 170])
        self.simulation.ue.y = np.array([ 0,  0,   0,   0])
        self.simulation.ue.antenna = np.array([AntennaOmni(10), AntennaOmni(11), AntennaOmni(22), AntennaOmni(23)])
        self.simulation.ue.active = np.ones(4, dtype=bool)
        
        self.simulation.connect_ue_to_bs()
<<<<<<< HEAD

        # We do not test the selection method here because in this specific
        # scenario we do not want to change the order of the UE's
        self.simulation.propagation_imt = PropagationFactory.createPropagation(self.param.imt.channel_model,
                                                                               random_number_gen)
        self.simulation.propagation_system = PropagationFactory.createPropagation(self.param.fss_ss.channel_model,
                                                                                  random_number_gen)

=======
        
        # We do not test the selection method here because in this specific 
        # scenario we do not want to change the order of the UE's 
        #self.simulation.select_ue()
        
>>>>>>> dc2c5266
        # test coupling loss method
        self.simulation.coupling_loss_imt = self.simulation.calculate_coupling_loss(self.simulation.bs, 
                                                                                    self.simulation.ue,
                                                                                    self.simulation.propagation_imt)
        
        self.simulation.scheduler()
        bandwidth_per_ue = math.trunc((1 - 0.1)*100/2)       
        self.simulation.power_control()
        
        self.simulation.calculate_sinr()

        tx_power = 20

        # check coupling loss IMT
        coupling_loss_imt = np.array([[78.47-1-10,  89.35-1-11,  93.27-1-22,  97.05-1-23], 
                                      [97.55-2-10,  94.72-2-11,  91.53-2-22,  81.99-2-23]])
        npt.assert_allclose(self.simulation.coupling_loss_imt, 
                            coupling_loss_imt, 
                            atol=1e-2)        
        
        # check BS received power
        rx_power = { 0: np.array([tx_power-3-4-3, tx_power-3-4-3] - coupling_loss_imt[0,0:2]), 
                     1: np.array([tx_power-3-4-3, tx_power-3-4-3] - coupling_loss_imt[1,2:4])}
        npt.assert_allclose(self.simulation.bs.rx_power[0], 
                            rx_power[0],
                            atol=1e-2)
        npt.assert_allclose(self.simulation.bs.rx_power[1], 
                            rx_power[1],
                            atol=1e-2)
        
        # check BS received interference
        rx_interference = { 0: np.array([tx_power-3-4-3, tx_power-3-4-3] - coupling_loss_imt[0,2:4]), 
                            1: np.array([tx_power-3-4-3, tx_power-3-4-3] - coupling_loss_imt[1,0:2])}        
        
        npt.assert_allclose(self.simulation.bs.rx_interference[0], 
                            rx_interference[0],
                            atol=1e-2)
        npt.assert_allclose(self.simulation.bs.rx_interference[1], 
                            rx_interference[1],
                            atol=1e-2)     
        
        # check BS thermal noise
        thermal_noise = 10*np.log10(1.38064852e-23*290*bandwidth_per_ue*1e3*1e6) + 7
        npt.assert_allclose(self.simulation.bs.thermal_noise, 
                            thermal_noise,
                            atol=1e-2)
        
        # check BS thermal noise + interference
        total_interference = { 0: 10*np.log10(np.power(10, 0.1*rx_interference[0]) + np.power(10, 0.1*thermal_noise)),
                               1: 10*np.log10(np.power(10, 0.1*rx_interference[1]) + np.power(10, 0.1*thermal_noise))}
        npt.assert_allclose(self.simulation.bs.total_interference[0], 
                            total_interference[0],
                            atol=1e-2)
        npt.assert_allclose(self.simulation.bs.total_interference[1], 
                            total_interference[1],
                            atol=1e-2)    

        # check SNR 
        npt.assert_allclose(self.simulation.bs.snr[0], 
                            rx_power[0] - thermal_noise,
                            atol=1e-2)
        npt.assert_allclose(self.simulation.bs.snr[1], 
                            rx_power[1] - thermal_noise,
                            atol=1e-2)
        
        # check SINR 
        npt.assert_allclose(self.simulation.bs.sinr[0], 
                            rx_power[0] - total_interference[0],
                            atol=1e-2)
        npt.assert_allclose(self.simulation.bs.sinr[1], 
                            rx_power[1] - total_interference[1],
                            atol=1e-2)

        self.simulation.system = StationFactory.generate_fss_earth_station(self.param.fss_es)
        self.simulation.system.x = np.array([-2000])
        self.simulation.system.y = np.array([0])
        self.simulation.system.height = np.array([self.param.fss_es.height])
        
        # what if FSS ES is interferer???
        self.simulation.calculate_sinr_ext()

        # coupling loss FSS_ES <-> IMT BS
        coupling_loss_imt_system = np.array([118.47-50-1,  118.47-50-1,  119.29-50-2,  119.29-50-2])
        npt.assert_allclose(self.simulation.coupling_loss_imt_system, 
                            coupling_loss_imt_system, 
                            atol=1e-2)

        # external interference
        system_tx_power = -60 + 10*math.log10(bandwidth_per_ue*1e6) + 30
        ext_interference = { 0: system_tx_power - coupling_loss_imt_system[0:2] - 3,
                             1: system_tx_power - coupling_loss_imt_system[2:4] - 3}
        npt.assert_allclose(self.simulation.bs.ext_interference[0], 
                            ext_interference[0], 
                            atol=1e-2)
        npt.assert_allclose(self.simulation.bs.ext_interference[1], 
                            ext_interference[1], 
                            atol=1e-2)        

        # SINR with external interference
        interference = { 0: 10*np.log10(np.power(10, 0.1*total_interference[0]) \
                                      + np.power(10, 0.1*ext_interference[0])),
                         1: 10*np.log10(np.power(10, 0.1*total_interference[1]) \
                                      + np.power(10, 0.1*ext_interference[1]))}
        
        npt.assert_allclose(self.simulation.bs.sinr_ext[0], 
                            rx_power[0] - interference[0], 
                            atol=1e-2)       
        npt.assert_allclose(self.simulation.bs.sinr_ext[1], 
                            rx_power[1] - interference[1], 
                            atol=1e-2)
        
        # INR
        npt.assert_allclose(self.simulation.bs.inr[0], 
                            interference[0] - thermal_noise, 
                            atol=1e-2)       
        npt.assert_allclose(self.simulation.bs.inr[1], 
                            interference[1] - thermal_noise, 
                            atol=1e-2)      
        
        # what if IMT is interferer?
        self.simulation.calculate_external_interference()

        # coupling loss
        coupling_loss_imt_system = np.array([118.55-50-10,  118.76-50-11,  118.93-50-22,  119.17-50-23])
        npt.assert_allclose(self.simulation.coupling_loss_imt_system, 
                            coupling_loss_imt_system, 
                            atol=1e-2)

        # interference
        interference = tx_power - 3 - 4 - coupling_loss_imt_system
        rx_interference = 10*math.log10(np.sum(np.power(10, 0.1*interference)))
        self.assertAlmostEqual(self.simulation.system.rx_interference,
                               rx_interference,
                               delta=.01)
        
        # check FSS Earth station thermal noise
        thermal_noise = 10*np.log10(1.38064852e-23*100*1e3*100*1e6)
        self.assertAlmostEqual(self.simulation.system.thermal_noise, 
                               thermal_noise,
                               delta=.01)
        
        # check INR at FSS Earth station
        self.assertAlmostEqual(self.simulation.system.inr, 
                               np.array([ rx_interference - thermal_noise ]),
                               delta=.01)

    def test_simulation_2bs_4ue_ras(self):
        self.param.general.system = "RAS"

        self.simulation = SimulationUplink(self.param)
        self.simulation.initialize()
        
        self.simulation.bs_power_gain = 0
        self.simulation.ue_power_gain = 0
<<<<<<< HEAD

        random_number_gen = np.random.RandomState()

=======
        
>>>>>>> dc2c5266
        self.simulation.bs = StationFactory.generate_imt_base_stations(self.param.imt,
                                                                       self.param.antenna_imt,
                                                                       self.simulation.topology,
                                                                       random_number_gen)
        self.simulation.bs.antenna = np.array([AntennaOmni(1), AntennaOmni(2)])
        self.simulation.bs.active = np.ones(2, dtype=bool)
        
        self.simulation.ue = StationFactory.generate_imt_ue(self.param.imt,
                                                            self.param.antenna_imt,
                                                            self.simulation.topology,
                                                            random_number_gen)
        self.simulation.ue.x = np.array([20, 70, 110, 170])
        self.simulation.ue.y = np.array([ 0,  0,   0,   0])
        self.simulation.ue.antenna = np.array([AntennaOmni(10), AntennaOmni(11), AntennaOmni(22), AntennaOmni(23)])
        self.simulation.ue.active = np.ones(4, dtype=bool)
        
        self.simulation.connect_ue_to_bs()
        
        # We do not test the selection method here because in this specific 
        # scenario we do not want to change the order of the UE's 
        #self.simulation.select_ue()
<<<<<<< HEAD

        self.simulation.propagation_imt = PropagationFactory.createPropagation(self.param.imt.channel_model,
                                                                               random_number_gen)
        self.simulation.propagation_system = PropagationFactory.createPropagation(self.param.fss_ss.channel_model,
                                                                                  random_number_gen)

=======
        
>>>>>>> dc2c5266
        # test coupling loss method
        self.simulation.coupling_loss_imt = self.simulation.calculate_coupling_loss(self.simulation.bs, 
                                                                                    self.simulation.ue,
                                                                                    self.simulation.propagation_imt)
        
        self.simulation.scheduler()
        bandwidth_per_ue = math.trunc((1 - 0.1)*100/2)       
        self.simulation.power_control()
        
        self.simulation.calculate_sinr()
        # check BS thermal noise
        thermal_noise = 10*np.log10(1.38064852e-23*290*bandwidth_per_ue*1e3*1e6) + 7
        npt.assert_allclose(self.simulation.bs.thermal_noise, 
                            thermal_noise,
                            atol=1e-2)

        # check SINR 
        npt.assert_allclose(self.simulation.bs.sinr[0], 
                            np.array([-57.47 - (-60.27),  -67.35 - (-63.05)]),
                            atol=1e-2)
        npt.assert_allclose(self.simulation.bs.sinr[1], 
                            np.array([-57.53 - (-75.41),  -46.99 - (-71.67)]),
                            atol=1e-2)
        
        # Create system
        self.simulation.system = StationFactory.generate_ras_station(self.param.ras)
        self.simulation.system.x = np.array([-2000])
        self.simulation.system.y = np.array([0])
        self.simulation.system.height = np.array([self.param.ras.height])
        self.simulation.system.antenna[0].effective_area = 54.9779
        
        # Test gain calculation
        gains = self.simulation.calculate_gains(self.simulation.system,self.simulation.ue)
        npt.assert_equal(gains,np.array([[50, 50, 50, 50]]))
        
        # Test external interference
        self.simulation.calculate_external_interference()
        npt.assert_allclose(self.simulation.coupling_loss_imt_system, 
                            np.array([118.55-50-10,  118.76-50-11,  118.93-50-22,  119.17-50-23]), 
                            atol=1e-2)
        
        # Test RAS PFD
        interference = 20 - np.array([118.55-50-10,  118.76-50-11,  118.93-50-22,  119.17-50-23])- 7
        rx_interference = 10*math.log10(np.sum(np.power(10, 0.1*interference)))
        self.assertAlmostEqual(self.simulation.system.rx_interference,
                               rx_interference,
                               delta=.01)
        
        # Test RAS PFD
        pfd = 10*np.log10(10**(rx_interference/10)/54.9779)
        self.assertAlmostEqual(self.simulation.system.pfd, 
                            pfd,
                            delta=.01)  
        
        # check RAS station thermal noise
        thermal_noise = 10*np.log10(1.38064852e-23*100*1e3*100*1e6)
        self.assertAlmostEqual(self.simulation.system.thermal_noise, 
                               thermal_noise,
                               delta=.01)      
        # check INR at RAS station
        self.assertAlmostEqual(self.simulation.system.inr, 
                               np.array([ rx_interference - (-98.599) ]),
<<<<<<< HEAD
                               delta=.01)

=======
                               delta=.01)         
        
>>>>>>> dc2c5266
    def test_beamforming_gains(self):
        self.param.general.system = "FSS_SS"

        self.simulation = SimulationUplink(self.param)
        self.simulation.initialize()
        
        eps = 1e-2
<<<<<<< HEAD

        random_number_gen = np.random.RandomState()

        # Set scenario
        self.simulation.bs = StationFactory.generate_imt_base_stations(self.param.imt,
                                                                       self.param.antenna_imt,
                                                                       self.simulation.topology,
                                                                       random_number_gen)

=======
        
        # Set scenario
        self.simulation.bs = StationFactory.generate_imt_base_stations(self.param.imt,
                                                                       self.param.antenna_imt,
                                                                       self.simulation.topology)
        
>>>>>>> dc2c5266
        self.simulation.ue = StationFactory.generate_imt_ue(self.param.imt,
                                                            self.param.antenna_imt,
                                                            self.simulation.topology,
                                                            random_number_gen)
        self.simulation.ue.x = np.array([50.000, 43.301, 150.000, 175.000])
        self.simulation.ue.y = np.array([ 0.000, 25.000,   0.000, 43.301])
        
        # Physical pointing angles
        self.assertEqual(self.simulation.bs.antenna[0].azimuth,0)
        self.assertEqual(self.simulation.bs.antenna[0].elevation,-10)
        self.assertEqual(self.simulation.bs.antenna[1].azimuth,180)
        self.assertEqual(self.simulation.bs.antenna[0].elevation,-10)
        
        # Change UE pointing
        self.simulation.ue.azimuth = np.array([180, -90, 90, -90])
        self.simulation.ue.elevation = np.array([-30, -15, 15, 30])
        par = self.param.antenna_imt.get_antenna_parameters("UE","TX")
        for i in range(self.simulation.ue.num_stations):
            self.simulation.ue.antenna[i] = AntennaBeamformingImt(par, self.simulation.ue.azimuth[i], 
                                                                  self.simulation.ue.elevation[i])
        self.assertEqual(self.simulation.ue.antenna[0].azimuth,180)
        self.assertEqual(self.simulation.ue.antenna[0].elevation,-30)
        self.assertEqual(self.simulation.ue.antenna[1].azimuth,-90)
        self.assertEqual(self.simulation.ue.antenna[1].elevation,-15)
        self.assertEqual(self.simulation.ue.antenna[2].azimuth,90)
        self.assertEqual(self.simulation.ue.antenna[2].elevation,15)
        self.assertEqual(self.simulation.ue.antenna[3].azimuth,-90)
        self.assertEqual(self.simulation.ue.antenna[3].elevation,30)
        
        # Simulate connection and selection
        self.simulation.connect_ue_to_bs()
        self.assertEqual(self.simulation.link,{0:[0,1],1:[2,3]})
            
        # Test BS gains
        # Test pointing vector
        phi, theta = self.simulation.bs.get_pointing_vector_to(self.simulation.ue)
        npt.assert_allclose(phi,np.array([[0.0, 30.0, 0.0,    13.898],
                                          [180.0, 170.935, 180.0, 120.0  ]]),atol=eps)
        npt.assert_allclose(theta,np.array([[95.143, 95.143, 91.718, 91.430],
                                            [91.718, 91.624, 95.143, 95.143]]),atol=eps)
    
        # Add beams by brute force: since the SimulationUplink.select_ue()
        # method shufles the link dictionary, the order of the beams cannot be
        # predicted. Thus, the beams need to be added outside of the function
        self.simulation.ue.active = np.ones(4, dtype=bool)
        self.simulation.bs.antenna[0].add_beam(phi[0,0],theta[0,0])
        self.simulation.bs.antenna[0].add_beam(phi[0,1],theta[0,1])
        self.simulation.bs.antenna[1].add_beam(phi[1,2],theta[1,2])
        self.simulation.bs.antenna[1].add_beam(phi[1,3],theta[1,3])
        self.simulation.ue.antenna[0].add_beam(phi[0,0]-180,180-theta[0,0])
        self.simulation.ue.antenna[1].add_beam(phi[0,1]-180,180-theta[0,1])
        self.simulation.ue.antenna[2].add_beam(phi[1,2]-180,180-theta[1,2])
        self.simulation.ue.antenna[3].add_beam(phi[1,3]-180,180-theta[1,3])
        self.simulation.bs_to_ue_beam_rbs = np.array([0, 1, 0, 1],dtype=int)
                
        # Test beams pointing
        npt.assert_allclose(self.simulation.bs.antenna[0].beams_list[0],
                            np.array([[0.0],[-4.857]]),atol=eps)
        npt.assert_allclose(self.simulation.bs.antenna[0].beams_list[1],
                            np.array([[30.0],[-4.857]]),atol=eps)
        npt.assert_allclose(self.simulation.bs.antenna[1].beams_list[0],
                            np.array([[0.0],[-4.857]]),atol=eps)
        npt.assert_allclose(self.simulation.bs.antenna[1].beams_list[1],
                            np.array([[-60.0],[-4.857]]),atol=eps)     
        npt.assert_allclose(self.simulation.ue.antenna[0].beams_list[0],
                            np.array([[0.0],[-35.143]]),atol=eps)
        npt.assert_allclose(self.simulation.ue.antenna[1].beams_list[0],
                            np.array([[-60.0],[-20.143]]),atol=eps)
        npt.assert_allclose(self.simulation.ue.antenna[2].beams_list[0],
                            np.array([[-90.0],[9.857]]),atol=eps)
        npt.assert_allclose(self.simulation.ue.antenna[3].beams_list[0],
                            np.array([[30.0],[24.857]]),atol=eps)
        
        # BS Gain matrix
        ref_gain = np.array([[ 10.954, 8.397, 10.788, 9.469],
                             [ 10.788, 3.497, 10.954, 0.729]])
        gain = self.simulation.calculate_gains(self.simulation.bs,self.simulation.ue)
        npt.assert_allclose(gain,ref_gain,atol=eps)
        
        # UE Gain matrix
        ref_gain = np.array([[  4.503, -22.016],
                             [ -3.367, -11.416],
                             [-15.533, -15.272],
                             [-10.793,   3.699]])
        gain = self.simulation.calculate_gains(self.simulation.ue,self.simulation.bs)
        npt.assert_allclose(gain,ref_gain,atol=eps) 
    
    def test_calculate_imt_ul_tput(self):
        self.param.general.system = "FSS_SS"

        self.simulation = SimulationUplink(self.param)
        self.simulation.initialize()
        
        eps = 1e-2
        
        # Test 1
        snir = np.array([0.0, 1.0, 15.0, -5.0, 100.00, 200.00])
        ref_tput = np.array([ 0.400, 0.470, 2.011, 0.159, 2.927, 2.927])
        tput = self.simulation.calculate_imt_tput(snir, 
                                                  self.param.imt.ul_sinr_min,
                                                  self.param.imt.ul_sinr_max,
                                                  self.param.imt.ul_attenuation_factor)
        npt.assert_allclose(tput,ref_tput,atol=eps)
                
if __name__ == '__main__':
    unittest.main()
    <|MERGE_RESOLUTION|>--- conflicted
+++ resolved
@@ -17,10 +17,10 @@
 from sharc.propagation.propagation_factory import PropagationFactory
 
 class SimulationUplinkTest(unittest.TestCase):
-    
+
     def setUp(self):
         self.param = Parameters()
-        
+
         self.param.general.imt_link = "UPLINK"
         self.param.general.enable_cochannel = True
         self.param.general.enable_adjacent_channel = False
@@ -56,7 +56,7 @@
         self.param.imt.ue_distribution_type = "ANGLE_AND_DISTANCE"
         self.param.imt.ue_tx_power_control = "OFF"
         self.param.imt.ue_p_o_pusch = -95
-        self.param.imt.ue_alfa = 0.8
+        self.param.imt.ue_alpha = 0.8
         self.param.imt.ue_p_cmax = 20
         self.param.imt.ue_conducted_power = 10
         self.param.imt.ue_height = 1.5
@@ -155,7 +155,7 @@
         self.param.fss_es.acs = 0
         self.param.fss_es.BOLTZMANN_CONSTANT = 1.38064852e-23
         self.param.fss_es.EARTH_RADIUS = 6371000
-        
+
         self.param.ras.x = -5000
         self.param.ras.y = 0
         self.param.ras.height = 10
@@ -171,36 +171,32 @@
         self.param.ras.acs = 0
         self.param.ras.antenna_pattern = "OMNI"
         self.param.ras.channel_model = "FSPL"
-        self.param.ras.line_of_sight_prob = 1 
+        self.param.ras.line_of_sight_prob = 1
         self.param.ras.BOLTZMANN_CONSTANT = 1.38064852e-23
         self.param.ras.EARTH_RADIUS = 6371000
         self.param.ras.SPEED_OF_LIGHT = 299792458
-        
-        
+
+
     def test_simulation_2bs_4ue_ss(self):
         self.param.general.system = "FSS_SS"
 
         self.simulation = SimulationUplink(self.param)
         self.simulation.initialize()
-<<<<<<< HEAD
 
         random_number_gen = np.random.RandomState()
 
-=======
-        
->>>>>>> dc2c5266
         self.simulation.bs_power_gain = 0
         self.simulation.ue_power_gain = 0
-        
+
         self.assertTrue(self.simulation.co_channel)
-        
+
         self.simulation.bs = StationFactory.generate_imt_base_stations(self.param.imt,
                                                                        self.param.antenna_imt,
                                                                        self.simulation.topology,
                                                                        random_number_gen)
         self.simulation.bs.antenna = np.array([AntennaOmni(1), AntennaOmni(2)])
         self.simulation.bs.active = np.ones(2, dtype=bool)
-        
+
         self.simulation.ue = StationFactory.generate_imt_ue(self.param.imt,
                                                             self.param.antenna_imt,
                                                             self.simulation.topology,
@@ -209,11 +205,10 @@
         self.simulation.ue.y = np.array([ 0,  0,   0,   0])
         self.simulation.ue.antenna = np.array([AntennaOmni(10), AntennaOmni(11), AntennaOmni(22), AntennaOmni(23)])
         self.simulation.ue.active = np.ones(4, dtype=bool)
-        
+
         # test connection method
         self.simulation.connect_ue_to_bs()
         self.assertEqual(self.simulation.link, {0: [0,1], 1: [2,3]})
-<<<<<<< HEAD
 
         # We do not test the selection method here because in this specific
         # scenario we do not want to change the order of the UE's
@@ -223,86 +218,79 @@
         self.simulation.propagation_system = PropagationFactory.createPropagation(self.param.fss_ss.channel_model,
                                                                                   random_number_gen)
 
-=======
-        
-        # We do not test the selection method here because in this specific 
-        # scenario we do not want to change the order of the UE's 
-        #self.simulation.select_ue()
-        
->>>>>>> dc2c5266
         # test coupling loss method
-        self.simulation.coupling_loss_imt = self.simulation.calculate_coupling_loss(self.simulation.bs, 
+        self.simulation.coupling_loss_imt = self.simulation.calculate_coupling_loss(self.simulation.bs,
                                                                                     self.simulation.ue,
                                                                                     self.simulation.propagation_imt)
-        coupling_loss_imt = np.array([[78.47-1-10,  89.35-1-11,  93.27-1-22,  97.05-1-23], 
+        coupling_loss_imt = np.array([[78.47-1-10,  89.35-1-11,  93.27-1-22,  97.05-1-23],
                                       [97.55-2-10,  94.72-2-11,  91.53-2-22,  81.99-2-23]])
-        npt.assert_allclose(self.simulation.coupling_loss_imt, 
-                            coupling_loss_imt, 
-                            atol=1e-2)
-        
+        npt.assert_allclose(self.simulation.coupling_loss_imt,
+                            coupling_loss_imt,
+                            atol=1e-2)
+
         # test scheduler and bandwidth allocation
         self.simulation.scheduler()
-        bandwidth_per_ue = math.trunc((1 - 0.1)*100/2)       
+        bandwidth_per_ue = math.trunc((1 - 0.1)*100/2)
         npt.assert_allclose(self.simulation.ue.bandwidth, bandwidth_per_ue*np.ones(4), atol=1e-2)
-        
+
         # there is no power control, so UE's will transmit at maximum power
         self.simulation.power_control()
         tx_power = 20
         npt.assert_allclose(self.simulation.ue.tx_power, tx_power*np.ones(4))
-        
-        # test method that calculates SINR 
+
+        # test method that calculates SINR
         self.simulation.calculate_sinr()
-        
+
         # check BS received power
-        rx_power = { 0: np.array([tx_power-3-4-3, tx_power-3-4-3] - coupling_loss_imt[0,0:2]), 
+        rx_power = { 0: np.array([tx_power-3-4-3, tx_power-3-4-3] - coupling_loss_imt[0,0:2]),
                      1: np.array([tx_power-3-4-3, tx_power-3-4-3] - coupling_loss_imt[1,2:4])}
-        npt.assert_allclose(self.simulation.bs.rx_power[0], 
+        npt.assert_allclose(self.simulation.bs.rx_power[0],
                             rx_power[0],
                             atol=1e-2)
-        npt.assert_allclose(self.simulation.bs.rx_power[1], 
+        npt.assert_allclose(self.simulation.bs.rx_power[1],
                             rx_power[1],
                             atol=1e-2)
-        
+
         # check BS received interference
-        rx_interference = { 0: np.array([tx_power-3-4-3, tx_power-3-4-3] - coupling_loss_imt[0,2:4]), 
-                            1: np.array([tx_power-3-4-3, tx_power-3-4-3] - coupling_loss_imt[1,0:2])}        
-        
-        npt.assert_allclose(self.simulation.bs.rx_interference[0], 
+        rx_interference = { 0: np.array([tx_power-3-4-3, tx_power-3-4-3] - coupling_loss_imt[0,2:4]),
+                            1: np.array([tx_power-3-4-3, tx_power-3-4-3] - coupling_loss_imt[1,0:2])}
+
+        npt.assert_allclose(self.simulation.bs.rx_interference[0],
                             rx_interference[0],
                             atol=1e-2)
-        npt.assert_allclose(self.simulation.bs.rx_interference[1], 
+        npt.assert_allclose(self.simulation.bs.rx_interference[1],
                             rx_interference[1],
-                            atol=1e-2)     
-        
+                            atol=1e-2)
+
         # check BS thermal noise
         thermal_noise = 10*np.log10(1.38064852e-23*290*bandwidth_per_ue*1e3*1e6) + 7
-        npt.assert_allclose(self.simulation.bs.thermal_noise, 
+        npt.assert_allclose(self.simulation.bs.thermal_noise,
                             thermal_noise,
                             atol=1e-2)
-        
+
         # check BS thermal noise + interference
         total_interference = { 0: 10*np.log10(np.power(10, 0.1*rx_interference[0]) + np.power(10, 0.1*thermal_noise)),
                                1: 10*np.log10(np.power(10, 0.1*rx_interference[1]) + np.power(10, 0.1*thermal_noise))}
-        npt.assert_allclose(self.simulation.bs.total_interference[0], 
+        npt.assert_allclose(self.simulation.bs.total_interference[0],
                             total_interference[0],
                             atol=1e-2)
-        npt.assert_allclose(self.simulation.bs.total_interference[1], 
+        npt.assert_allclose(self.simulation.bs.total_interference[1],
                             total_interference[1],
-                            atol=1e-2)    
-
-        # check SNR 
-        npt.assert_allclose(self.simulation.bs.snr[0], 
+                            atol=1e-2)
+
+        # check SNR
+        npt.assert_allclose(self.simulation.bs.snr[0],
                             rx_power[0] - thermal_noise,
                             atol=1e-2)
-        npt.assert_allclose(self.simulation.bs.snr[1], 
+        npt.assert_allclose(self.simulation.bs.snr[1],
                             rx_power[1] - thermal_noise,
                             atol=1e-2)
-        
-        # check SINR 
-        npt.assert_allclose(self.simulation.bs.sinr[0], 
+
+        # check SINR
+        npt.assert_allclose(self.simulation.bs.sinr[0],
                             rx_power[0] - total_interference[0],
                             atol=1e-2)
-        npt.assert_allclose(self.simulation.bs.sinr[1], 
+        npt.assert_allclose(self.simulation.bs.sinr[1],
                             rx_power[1] - total_interference[1],
                             atol=1e-2)
 
@@ -310,10 +298,10 @@
         self.simulation.system.x = np.array([0])
         self.simulation.system.y = np.array([0])
         self.simulation.system.height = np.array([self.param.fss_ss.altitude])
-        
+
         # test the method that calculates interference from IMT UE to FSS space station
         self.simulation.calculate_external_interference()
-        
+
         # check coupling loss
         coupling_loss_imt_system = np.array([203.52-51-10, 203.52-51-11, 203.52-51-22, 203.52-51-23])
         npt.assert_allclose(self.simulation.coupling_loss_imt_system,
@@ -325,41 +313,37 @@
         self.assertAlmostEqual(self.simulation.system.rx_interference,
                                rx_interference,
                                delta=.01)
-        
+
         # check FSS space station thermal noise
         thermal_noise = 10*np.log10(1.38064852e-23*950*100*1e3*1e6)
-        self.assertAlmostEqual(self.simulation.system.thermal_noise, 
+        self.assertAlmostEqual(self.simulation.system.thermal_noise,
                                thermal_noise,
                                delta=.01)
-        
+
         # check INR at FSS space station
-        self.assertAlmostEqual(self.simulation.system.inr, 
+        self.assertAlmostEqual(self.simulation.system.inr,
                                rx_interference - thermal_noise,
-                               delta=.01)        
-        
+                               delta=.01)
+
 
     def test_simulation_2bs_4ue_es(self):
         self.param.general.system = "FSS_ES"
 
         self.simulation = SimulationUplink(self.param)
         self.simulation.initialize()
-        
+
         self.simulation.bs_power_gain = 0
         self.simulation.ue_power_gain = 0
-<<<<<<< HEAD
 
         random_number_gen = np.random.RandomState()
 
-=======
-        
->>>>>>> dc2c5266
         self.simulation.bs = StationFactory.generate_imt_base_stations(self.param.imt,
                                                                        self.param.antenna_imt,
                                                                        self.simulation.topology,
                                                                        random_number_gen)
         self.simulation.bs.antenna = np.array([AntennaOmni(1), AntennaOmni(2)])
         self.simulation.bs.active = np.ones(2, dtype=bool)
-        
+
         self.simulation.ue = StationFactory.generate_imt_ue(self.param.imt,
                                                             self.param.antenna_imt,
                                                             self.simulation.topology,
@@ -368,9 +352,8 @@
         self.simulation.ue.y = np.array([ 0,  0,   0,   0])
         self.simulation.ue.antenna = np.array([AntennaOmni(10), AntennaOmni(11), AntennaOmni(22), AntennaOmni(23)])
         self.simulation.ue.active = np.ones(4, dtype=bool)
-        
+
         self.simulation.connect_ue_to_bs()
-<<<<<<< HEAD
 
         # We do not test the selection method here because in this specific
         # scenario we do not want to change the order of the UE's
@@ -379,83 +362,76 @@
         self.simulation.propagation_system = PropagationFactory.createPropagation(self.param.fss_ss.channel_model,
                                                                                   random_number_gen)
 
-=======
-        
-        # We do not test the selection method here because in this specific 
-        # scenario we do not want to change the order of the UE's 
-        #self.simulation.select_ue()
-        
->>>>>>> dc2c5266
         # test coupling loss method
-        self.simulation.coupling_loss_imt = self.simulation.calculate_coupling_loss(self.simulation.bs, 
+        self.simulation.coupling_loss_imt = self.simulation.calculate_coupling_loss(self.simulation.bs,
                                                                                     self.simulation.ue,
                                                                                     self.simulation.propagation_imt)
-        
+
         self.simulation.scheduler()
-        bandwidth_per_ue = math.trunc((1 - 0.1)*100/2)       
+        bandwidth_per_ue = math.trunc((1 - 0.1)*100/2)
         self.simulation.power_control()
-        
+
         self.simulation.calculate_sinr()
 
         tx_power = 20
 
         # check coupling loss IMT
-        coupling_loss_imt = np.array([[78.47-1-10,  89.35-1-11,  93.27-1-22,  97.05-1-23], 
+        coupling_loss_imt = np.array([[78.47-1-10,  89.35-1-11,  93.27-1-22,  97.05-1-23],
                                       [97.55-2-10,  94.72-2-11,  91.53-2-22,  81.99-2-23]])
-        npt.assert_allclose(self.simulation.coupling_loss_imt, 
-                            coupling_loss_imt, 
-                            atol=1e-2)        
-        
+        npt.assert_allclose(self.simulation.coupling_loss_imt,
+                            coupling_loss_imt,
+                            atol=1e-2)
+
         # check BS received power
-        rx_power = { 0: np.array([tx_power-3-4-3, tx_power-3-4-3] - coupling_loss_imt[0,0:2]), 
+        rx_power = { 0: np.array([tx_power-3-4-3, tx_power-3-4-3] - coupling_loss_imt[0,0:2]),
                      1: np.array([tx_power-3-4-3, tx_power-3-4-3] - coupling_loss_imt[1,2:4])}
-        npt.assert_allclose(self.simulation.bs.rx_power[0], 
+        npt.assert_allclose(self.simulation.bs.rx_power[0],
                             rx_power[0],
                             atol=1e-2)
-        npt.assert_allclose(self.simulation.bs.rx_power[1], 
+        npt.assert_allclose(self.simulation.bs.rx_power[1],
                             rx_power[1],
                             atol=1e-2)
-        
+
         # check BS received interference
-        rx_interference = { 0: np.array([tx_power-3-4-3, tx_power-3-4-3] - coupling_loss_imt[0,2:4]), 
-                            1: np.array([tx_power-3-4-3, tx_power-3-4-3] - coupling_loss_imt[1,0:2])}        
-        
-        npt.assert_allclose(self.simulation.bs.rx_interference[0], 
+        rx_interference = { 0: np.array([tx_power-3-4-3, tx_power-3-4-3] - coupling_loss_imt[0,2:4]),
+                            1: np.array([tx_power-3-4-3, tx_power-3-4-3] - coupling_loss_imt[1,0:2])}
+
+        npt.assert_allclose(self.simulation.bs.rx_interference[0],
                             rx_interference[0],
                             atol=1e-2)
-        npt.assert_allclose(self.simulation.bs.rx_interference[1], 
+        npt.assert_allclose(self.simulation.bs.rx_interference[1],
                             rx_interference[1],
-                            atol=1e-2)     
-        
+                            atol=1e-2)
+
         # check BS thermal noise
         thermal_noise = 10*np.log10(1.38064852e-23*290*bandwidth_per_ue*1e3*1e6) + 7
-        npt.assert_allclose(self.simulation.bs.thermal_noise, 
+        npt.assert_allclose(self.simulation.bs.thermal_noise,
                             thermal_noise,
                             atol=1e-2)
-        
+
         # check BS thermal noise + interference
         total_interference = { 0: 10*np.log10(np.power(10, 0.1*rx_interference[0]) + np.power(10, 0.1*thermal_noise)),
                                1: 10*np.log10(np.power(10, 0.1*rx_interference[1]) + np.power(10, 0.1*thermal_noise))}
-        npt.assert_allclose(self.simulation.bs.total_interference[0], 
+        npt.assert_allclose(self.simulation.bs.total_interference[0],
                             total_interference[0],
                             atol=1e-2)
-        npt.assert_allclose(self.simulation.bs.total_interference[1], 
+        npt.assert_allclose(self.simulation.bs.total_interference[1],
                             total_interference[1],
-                            atol=1e-2)    
-
-        # check SNR 
-        npt.assert_allclose(self.simulation.bs.snr[0], 
+                            atol=1e-2)
+
+        # check SNR
+        npt.assert_allclose(self.simulation.bs.snr[0],
                             rx_power[0] - thermal_noise,
                             atol=1e-2)
-        npt.assert_allclose(self.simulation.bs.snr[1], 
+        npt.assert_allclose(self.simulation.bs.snr[1],
                             rx_power[1] - thermal_noise,
                             atol=1e-2)
-        
-        # check SINR 
-        npt.assert_allclose(self.simulation.bs.sinr[0], 
+
+        # check SINR
+        npt.assert_allclose(self.simulation.bs.sinr[0],
                             rx_power[0] - total_interference[0],
                             atol=1e-2)
-        npt.assert_allclose(self.simulation.bs.sinr[1], 
+        npt.assert_allclose(self.simulation.bs.sinr[1],
                             rx_power[1] - total_interference[1],
                             atol=1e-2)
 
@@ -463,55 +439,55 @@
         self.simulation.system.x = np.array([-2000])
         self.simulation.system.y = np.array([0])
         self.simulation.system.height = np.array([self.param.fss_es.height])
-        
+
         # what if FSS ES is interferer???
         self.simulation.calculate_sinr_ext()
 
         # coupling loss FSS_ES <-> IMT BS
         coupling_loss_imt_system = np.array([118.47-50-1,  118.47-50-1,  119.29-50-2,  119.29-50-2])
-        npt.assert_allclose(self.simulation.coupling_loss_imt_system, 
-                            coupling_loss_imt_system, 
+        npt.assert_allclose(self.simulation.coupling_loss_imt_system,
+                            coupling_loss_imt_system,
                             atol=1e-2)
 
         # external interference
         system_tx_power = -60 + 10*math.log10(bandwidth_per_ue*1e6) + 30
         ext_interference = { 0: system_tx_power - coupling_loss_imt_system[0:2] - 3,
                              1: system_tx_power - coupling_loss_imt_system[2:4] - 3}
-        npt.assert_allclose(self.simulation.bs.ext_interference[0], 
-                            ext_interference[0], 
-                            atol=1e-2)
-        npt.assert_allclose(self.simulation.bs.ext_interference[1], 
-                            ext_interference[1], 
-                            atol=1e-2)        
+        npt.assert_allclose(self.simulation.bs.ext_interference[0],
+                            ext_interference[0],
+                            atol=1e-2)
+        npt.assert_allclose(self.simulation.bs.ext_interference[1],
+                            ext_interference[1],
+                            atol=1e-2)
 
         # SINR with external interference
         interference = { 0: 10*np.log10(np.power(10, 0.1*total_interference[0]) \
                                       + np.power(10, 0.1*ext_interference[0])),
                          1: 10*np.log10(np.power(10, 0.1*total_interference[1]) \
                                       + np.power(10, 0.1*ext_interference[1]))}
-        
-        npt.assert_allclose(self.simulation.bs.sinr_ext[0], 
-                            rx_power[0] - interference[0], 
-                            atol=1e-2)       
-        npt.assert_allclose(self.simulation.bs.sinr_ext[1], 
-                            rx_power[1] - interference[1], 
-                            atol=1e-2)
-        
+
+        npt.assert_allclose(self.simulation.bs.sinr_ext[0],
+                            rx_power[0] - interference[0],
+                            atol=1e-2)
+        npt.assert_allclose(self.simulation.bs.sinr_ext[1],
+                            rx_power[1] - interference[1],
+                            atol=1e-2)
+
         # INR
-        npt.assert_allclose(self.simulation.bs.inr[0], 
-                            interference[0] - thermal_noise, 
-                            atol=1e-2)       
-        npt.assert_allclose(self.simulation.bs.inr[1], 
-                            interference[1] - thermal_noise, 
-                            atol=1e-2)      
-        
+        npt.assert_allclose(self.simulation.bs.inr[0],
+                            interference[0] - thermal_noise,
+                            atol=1e-2)
+        npt.assert_allclose(self.simulation.bs.inr[1],
+                            interference[1] - thermal_noise,
+                            atol=1e-2)
+
         # what if IMT is interferer?
         self.simulation.calculate_external_interference()
 
         # coupling loss
         coupling_loss_imt_system = np.array([118.55-50-10,  118.76-50-11,  118.93-50-22,  119.17-50-23])
-        npt.assert_allclose(self.simulation.coupling_loss_imt_system, 
-                            coupling_loss_imt_system, 
+        npt.assert_allclose(self.simulation.coupling_loss_imt_system,
+                            coupling_loss_imt_system,
                             atol=1e-2)
 
         # interference
@@ -520,15 +496,15 @@
         self.assertAlmostEqual(self.simulation.system.rx_interference,
                                rx_interference,
                                delta=.01)
-        
+
         # check FSS Earth station thermal noise
         thermal_noise = 10*np.log10(1.38064852e-23*100*1e3*100*1e6)
-        self.assertAlmostEqual(self.simulation.system.thermal_noise, 
+        self.assertAlmostEqual(self.simulation.system.thermal_noise,
                                thermal_noise,
                                delta=.01)
-        
+
         # check INR at FSS Earth station
-        self.assertAlmostEqual(self.simulation.system.inr, 
+        self.assertAlmostEqual(self.simulation.system.inr,
                                np.array([ rx_interference - thermal_noise ]),
                                delta=.01)
 
@@ -537,23 +513,19 @@
 
         self.simulation = SimulationUplink(self.param)
         self.simulation.initialize()
-        
+
         self.simulation.bs_power_gain = 0
         self.simulation.ue_power_gain = 0
-<<<<<<< HEAD
 
         random_number_gen = np.random.RandomState()
 
-=======
-        
->>>>>>> dc2c5266
         self.simulation.bs = StationFactory.generate_imt_base_stations(self.param.imt,
                                                                        self.param.antenna_imt,
                                                                        self.simulation.topology,
                                                                        random_number_gen)
         self.simulation.bs.antenna = np.array([AntennaOmni(1), AntennaOmni(2)])
         self.simulation.bs.active = np.ones(2, dtype=bool)
-        
+
         self.simulation.ue = StationFactory.generate_imt_ue(self.param.imt,
                                                             self.param.antenna_imt,
                                                             self.simulation.topology,
@@ -562,100 +534,89 @@
         self.simulation.ue.y = np.array([ 0,  0,   0,   0])
         self.simulation.ue.antenna = np.array([AntennaOmni(10), AntennaOmni(11), AntennaOmni(22), AntennaOmni(23)])
         self.simulation.ue.active = np.ones(4, dtype=bool)
-        
+
         self.simulation.connect_ue_to_bs()
-        
-        # We do not test the selection method here because in this specific 
-        # scenario we do not want to change the order of the UE's 
+
+        # We do not test the selection method here because in this specific
+        # scenario we do not want to change the order of the UE's
         #self.simulation.select_ue()
-<<<<<<< HEAD
 
         self.simulation.propagation_imt = PropagationFactory.createPropagation(self.param.imt.channel_model,
                                                                                random_number_gen)
         self.simulation.propagation_system = PropagationFactory.createPropagation(self.param.fss_ss.channel_model,
                                                                                   random_number_gen)
 
-=======
-        
->>>>>>> dc2c5266
         # test coupling loss method
-        self.simulation.coupling_loss_imt = self.simulation.calculate_coupling_loss(self.simulation.bs, 
+        self.simulation.coupling_loss_imt = self.simulation.calculate_coupling_loss(self.simulation.bs,
                                                                                     self.simulation.ue,
                                                                                     self.simulation.propagation_imt)
-        
+
         self.simulation.scheduler()
-        bandwidth_per_ue = math.trunc((1 - 0.1)*100/2)       
+        bandwidth_per_ue = math.trunc((1 - 0.1)*100/2)
         self.simulation.power_control()
-        
+
         self.simulation.calculate_sinr()
         # check BS thermal noise
         thermal_noise = 10*np.log10(1.38064852e-23*290*bandwidth_per_ue*1e3*1e6) + 7
-        npt.assert_allclose(self.simulation.bs.thermal_noise, 
+        npt.assert_allclose(self.simulation.bs.thermal_noise,
                             thermal_noise,
                             atol=1e-2)
 
-        # check SINR 
-        npt.assert_allclose(self.simulation.bs.sinr[0], 
+        # check SINR
+        npt.assert_allclose(self.simulation.bs.sinr[0],
                             np.array([-57.47 - (-60.27),  -67.35 - (-63.05)]),
                             atol=1e-2)
-        npt.assert_allclose(self.simulation.bs.sinr[1], 
+        npt.assert_allclose(self.simulation.bs.sinr[1],
                             np.array([-57.53 - (-75.41),  -46.99 - (-71.67)]),
                             atol=1e-2)
-        
+
         # Create system
         self.simulation.system = StationFactory.generate_ras_station(self.param.ras)
         self.simulation.system.x = np.array([-2000])
         self.simulation.system.y = np.array([0])
         self.simulation.system.height = np.array([self.param.ras.height])
         self.simulation.system.antenna[0].effective_area = 54.9779
-        
+
         # Test gain calculation
         gains = self.simulation.calculate_gains(self.simulation.system,self.simulation.ue)
         npt.assert_equal(gains,np.array([[50, 50, 50, 50]]))
-        
+
         # Test external interference
         self.simulation.calculate_external_interference()
-        npt.assert_allclose(self.simulation.coupling_loss_imt_system, 
-                            np.array([118.55-50-10,  118.76-50-11,  118.93-50-22,  119.17-50-23]), 
-                            atol=1e-2)
-        
+        npt.assert_allclose(self.simulation.coupling_loss_imt_system,
+                            np.array([118.55-50-10,  118.76-50-11,  118.93-50-22,  119.17-50-23]),
+                            atol=1e-2)
+
         # Test RAS PFD
         interference = 20 - np.array([118.55-50-10,  118.76-50-11,  118.93-50-22,  119.17-50-23])- 7
         rx_interference = 10*math.log10(np.sum(np.power(10, 0.1*interference)))
         self.assertAlmostEqual(self.simulation.system.rx_interference,
                                rx_interference,
                                delta=.01)
-        
+
         # Test RAS PFD
         pfd = 10*np.log10(10**(rx_interference/10)/54.9779)
-        self.assertAlmostEqual(self.simulation.system.pfd, 
+        self.assertAlmostEqual(self.simulation.system.pfd,
                             pfd,
-                            delta=.01)  
-        
+                            delta=.01)
+
         # check RAS station thermal noise
         thermal_noise = 10*np.log10(1.38064852e-23*100*1e3*100*1e6)
-        self.assertAlmostEqual(self.simulation.system.thermal_noise, 
+        self.assertAlmostEqual(self.simulation.system.thermal_noise,
                                thermal_noise,
-                               delta=.01)      
+                               delta=.01)
         # check INR at RAS station
-        self.assertAlmostEqual(self.simulation.system.inr, 
+        self.assertAlmostEqual(self.simulation.system.inr,
                                np.array([ rx_interference - (-98.599) ]),
-<<<<<<< HEAD
-                               delta=.01)
-
-=======
-                               delta=.01)         
-        
->>>>>>> dc2c5266
+                               delta=.01)
+
     def test_beamforming_gains(self):
         self.param.general.system = "FSS_SS"
 
         self.simulation = SimulationUplink(self.param)
         self.simulation.initialize()
-        
+
         eps = 1e-2
-<<<<<<< HEAD
-
         random_number_gen = np.random.RandomState()
 
         # Set scenario
@@ -664,33 +625,25 @@
                                                                        self.simulation.topology,
                                                                        random_number_gen)
 
-=======
-        
-        # Set scenario
-        self.simulation.bs = StationFactory.generate_imt_base_stations(self.param.imt,
-                                                                       self.param.antenna_imt,
-                                                                       self.simulation.topology)
-        
->>>>>>> dc2c5266
         self.simulation.ue = StationFactory.generate_imt_ue(self.param.imt,
                                                             self.param.antenna_imt,
                                                             self.simulation.topology,
                                                             random_number_gen)
         self.simulation.ue.x = np.array([50.000, 43.301, 150.000, 175.000])
         self.simulation.ue.y = np.array([ 0.000, 25.000,   0.000, 43.301])
-        
+
         # Physical pointing angles
         self.assertEqual(self.simulation.bs.antenna[0].azimuth,0)
         self.assertEqual(self.simulation.bs.antenna[0].elevation,-10)
         self.assertEqual(self.simulation.bs.antenna[1].azimuth,180)
         self.assertEqual(self.simulation.bs.antenna[0].elevation,-10)
-        
+
         # Change UE pointing
         self.simulation.ue.azimuth = np.array([180, -90, 90, -90])
         self.simulation.ue.elevation = np.array([-30, -15, 15, 30])
         par = self.param.antenna_imt.get_antenna_parameters("UE","TX")
         for i in range(self.simulation.ue.num_stations):
-            self.simulation.ue.antenna[i] = AntennaBeamformingImt(par, self.simulation.ue.azimuth[i], 
+            self.simulation.ue.antenna[i] = AntennaBeamformingImt(par, self.simulation.ue.azimuth[i],
                                                                   self.simulation.ue.elevation[i])
         self.assertEqual(self.simulation.ue.antenna[0].azimuth,180)
         self.assertEqual(self.simulation.ue.antenna[0].elevation,-30)
@@ -700,11 +653,11 @@
         self.assertEqual(self.simulation.ue.antenna[2].elevation,15)
         self.assertEqual(self.simulation.ue.antenna[3].azimuth,-90)
         self.assertEqual(self.simulation.ue.antenna[3].elevation,30)
-        
+
         # Simulate connection and selection
         self.simulation.connect_ue_to_bs()
         self.assertEqual(self.simulation.link,{0:[0,1],1:[2,3]})
-            
+
         # Test BS gains
         # Test pointing vector
         phi, theta = self.simulation.bs.get_pointing_vector_to(self.simulation.ue)
@@ -712,7 +665,7 @@
                                           [180.0, 170.935, 180.0, 120.0  ]]),atol=eps)
         npt.assert_allclose(theta,np.array([[95.143, 95.143, 91.718, 91.430],
                                             [91.718, 91.624, 95.143, 95.143]]),atol=eps)
-    
+
         # Add beams by brute force: since the SimulationUplink.select_ue()
         # method shufles the link dictionary, the order of the beams cannot be
         # predicted. Thus, the beams need to be added outside of the function
@@ -726,7 +679,7 @@
         self.simulation.ue.antenna[2].add_beam(phi[1,2]-180,180-theta[1,2])
         self.simulation.ue.antenna[3].add_beam(phi[1,3]-180,180-theta[1,3])
         self.simulation.bs_to_ue_beam_rbs = np.array([0, 1, 0, 1],dtype=int)
-                
+
         # Test beams pointing
         npt.assert_allclose(self.simulation.bs.antenna[0].beams_list[0],
                             np.array([[0.0],[-4.857]]),atol=eps)
@@ -735,7 +688,7 @@
         npt.assert_allclose(self.simulation.bs.antenna[1].beams_list[0],
                             np.array([[0.0],[-4.857]]),atol=eps)
         npt.assert_allclose(self.simulation.bs.antenna[1].beams_list[1],
-                            np.array([[-60.0],[-4.857]]),atol=eps)     
+                            np.array([[-60.0],[-4.857]]),atol=eps)
         npt.assert_allclose(self.simulation.ue.antenna[0].beams_list[0],
                             np.array([[0.0],[-35.143]]),atol=eps)
         npt.assert_allclose(self.simulation.ue.antenna[1].beams_list[0],
@@ -744,38 +697,37 @@
                             np.array([[-90.0],[9.857]]),atol=eps)
         npt.assert_allclose(self.simulation.ue.antenna[3].beams_list[0],
                             np.array([[30.0],[24.857]]),atol=eps)
-        
+
         # BS Gain matrix
         ref_gain = np.array([[ 10.954, 8.397, 10.788, 9.469],
                              [ 10.788, 3.497, 10.954, 0.729]])
         gain = self.simulation.calculate_gains(self.simulation.bs,self.simulation.ue)
         npt.assert_allclose(gain,ref_gain,atol=eps)
-        
+
         # UE Gain matrix
         ref_gain = np.array([[  4.503, -22.016],
                              [ -3.367, -11.416],
                              [-15.533, -15.272],
                              [-10.793,   3.699]])
         gain = self.simulation.calculate_gains(self.simulation.ue,self.simulation.bs)
-        npt.assert_allclose(gain,ref_gain,atol=eps) 
-    
+        npt.assert_allclose(gain,ref_gain,atol=eps)
+
     def test_calculate_imt_ul_tput(self):
         self.param.general.system = "FSS_SS"
 
         self.simulation = SimulationUplink(self.param)
         self.simulation.initialize()
-        
+
         eps = 1e-2
-        
+
         # Test 1
         snir = np.array([0.0, 1.0, 15.0, -5.0, 100.00, 200.00])
         ref_tput = np.array([ 0.400, 0.470, 2.011, 0.159, 2.927, 2.927])
-        tput = self.simulation.calculate_imt_tput(snir, 
+        tput = self.simulation.calculate_imt_tput(snir,
                                                   self.param.imt.ul_sinr_min,
                                                   self.param.imt.ul_sinr_max,
                                                   self.param.imt.ul_attenuation_factor)
         npt.assert_allclose(tput,ref_tput,atol=eps)
-                
+
 if __name__ == '__main__':
     unittest.main()
-    