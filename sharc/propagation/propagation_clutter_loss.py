# -*- coding: utf-8 -*-
"""
Created on Mon May 15 12:51:48 2017

@author: LeticiaValle_Mac
"""

from sharc.propagation.propagation import Propagation
from sharc.support.enumerations import StationType

import numpy as np
import scipy
import math
from scipy import special


class PropagationClutterLoss(Propagation):

    def __init__(self):
        super().__init__()

    def get_loss(self, *args, **kwargs) -> np.array:
        """
        Calculates clutter loss.

        Parameters
        ----------
            distance_3D (np.array) : 3D distances between stations [m]
            distance_2D (np.array) : 2D distances between stations [m]
            frequency (np.array) : center frequency [MHz]
            elevation (np.array) : elevation angles [deg]
            loc_percentage (np.array) : Percentage locations range [0, 1[
                                        "RANDOM" for random percentage
            station_type (StationType) : if type is IMT or FSS_ES, assume terrestrial
                terminal within the clutter (ref § 3.2); otherwise, assume that
                one terminal is within the clutter and the other is a satellite,
                aeroplane or other platform above the surface of the Earth.

        Returns
        -------
            array with clutter loss values with dimensions of frequency

        """
        f = kwargs["frequency"]
        loc_per = kwargs["loc_percentage"]
        type = kwargs["station_type"]

        if loc_per == "RANDOM":
            p = np.random.random(f.shape)
        else:
            p = loc_per*np.ones(f.shape)

        if type is StationType.IMT_BS or type is StationType.IMT_UE or type is StationType.FSS_ES:
<<<<<<< HEAD
            #Clutter Loss item 3.2
            if "distance_2D" in kwargs:
                d = kwargs["distance_2D"]
            else:
                d = kwargs["distance_3D"]

            Lt = 23.5 + 9.6*np.log10(f*1e-3)
            Ls = 32.98 + 23.9*np.log10(d*1e3) + 3*np.log10(f*1e-3)

            Q = np.sqrt(2)*scipy.special.erfcinv(2*(p))

            Lctt = -5*np.log10(10**(-0.2*Lt)+ 10**(-0.2*Ls)) - 6*Q

        else:
            #Clutter Loss item 3.3
=======
            # Clutter Loss item 3.2 
            # Statistical clutter loss model for terrestrial paths
            if "distance_2D" in kwargs:
                d = kwargs["distance_2D"]
            else:
                d = kwargs["distance_3D"]            
            
            # minimum path length for the correction to be applied at only one end of the path
            idx = np.where(d > 250)[0]
            
            if len(idx):
                Lt = 23.5 + 9.6*np.log10(f[idx]*1e-3)
                Ls = 32.98 + 23.9*np.log10(d[idx]*1e-3) + 3*np.log10(f[idx]*1e-3)
                
                Q = np.sqrt(2)*scipy.special.erfcinv(2*(p[idx]))
    
                loss = -5*np.log10(10**(-0.2*Lt)+ 10**(-0.2*Ls)) - 6*Q 
    
                Lctt = np.zeros(d.shape)
                Lctt[idx] = loss
            else:
                Lctt = np.zeros(d.shape)
 
        else:
            # Clutter Loss item 3.3 
            # Earth-space and Aeronautical statistical clutter loss
            theta = kwargs["elevation"]

>>>>>>> b22a2fa7
            k1 = 93*(f*1e-3)**0.175
            A1 = 0.05

            y =np.sin(A1*(1 - (theta/90))+ math.pi*(theta/180))
            y1=np.cos(A1*(1 - (theta/90))+ math.pi*(theta/180))

            cot = (y1/y)
            Q = np.sqrt(2)*scipy.special.erfcinv(2*p)
            Lctt = (-k1*(np.log(1 - p))*cot)**(0.5*(90 - theta)/90) - 1 - 0.6*Q

        return Lctt


if __name__ == '__main__':
    import matplotlib.pyplot as plt
    #from cycler import cycler

    ###########################################################################
    # Earth-space and Aeronautical statistical clutter loss
    theta = np.array([90, 80, 70, 60, 50, 40, 30, 20, 15, 10, 5, 0])
    #theta = np.array([90, 45, 30, 20 ])
    p = np.linspace(0, 1, 1001)
    freq = 27250*np.ones(theta.shape)

    cl = PropagationClutterLoss()
    clutter_loss = np.empty([len(theta), len(p)])

    for i in range(len(p)):
        clutter_loss[:,i] = cl.get_loss(frequency=freq,
                                        elevation=theta,
                                        loc_percentage=p[i],
                                        station_type=StationType.FSS_SS)

    fig = plt.figure(figsize=(8,6), facecolor='w', edgecolor='k')
    ax = fig.gca()
    #ax.set_prop_cycle( cycler('color', ['k', 'r', 'b', 'g']) )

    for j in range(len(theta)):
        ax.plot(clutter_loss[j,:], 100*p, label="%i deg" % theta[j], linewidth=2)
<<<<<<< HEAD

    #plt.title("Cumulative distribution of clutter loss not exceeded for 27 GHz")
    plt.xlabel("clutter loss [dB]")
    plt.ylabel("percent of locations [%]")
    plt.xlim((-5, 20))
    plt.ylim((0, 100))
=======
    
    plt.title("Cumulative distribution of clutter loss not exceeded for 27 GHz")
    plt.xlabel("clutter loss [dB]")
    plt.ylabel("percent of locations [%]")
    plt.xlim((-10, 70))
    plt.ylim((0, 100))                
>>>>>>> b22a2fa7
    plt.legend(loc="lower right")
    plt.tight_layout()
    plt.grid()

<<<<<<< HEAD
    plt.show()
=======
    ###########################################################################
    # Statistical clutter loss model for terrestrial paths    
    
    distance = np.linspace(250, 100000, 100000)
    frequency = np.array([2, 3, 6, 16, 40, 67])*1e3
    
    clutter_loss_ter = np.empty([len(frequency), len(distance)])
    
    for i in range(len(frequency)):
            clutter_loss_ter[i,:] = cl.get_loss(frequency = frequency[i] * np.ones(distance.shape),
                                            distance_2D = distance,
                                            loc_percentage = 0.5,
                                            station_type = StationType.FSS_ES)           
    
    fig = plt.figure(figsize=(8,6), facecolor='w', edgecolor='k')
    ax = fig.gca()
    #ax.set_prop_cycle( cycler('color', ['k', 'r', 'b', 'g']) )

    for j in range(len(frequency)):
        freq = frequency[j]*1e-3
        ax.semilogx(distance*1e-3, clutter_loss_ter[j,:], label="%i GHz" % freq, linewidth=2)
    
    plt.title("Median clutter loss for terrestrial paths")
    plt.xlabel("Distance [km]")
    plt.ylabel("Median clutter loss [dB]")
    plt.xlim((0.2, 100))
    plt.ylim((15, 45))      
    ax.set_xticks(np.linspace(0.2, 1, 8).tolist() + np.linspace(2, 10, 9).tolist() + np.linspace(20, 100, 9).tolist())          
    plt.legend(loc="lower right")
    plt.tight_layout()    
    plt.grid()        
        
    plt.show()
        
>>>>>>> b22a2fa7
<|MERGE_RESOLUTION|>--- conflicted
+++ resolved
@@ -30,7 +30,7 @@
             frequency (np.array) : center frequency [MHz]
             elevation (np.array) : elevation angles [deg]
             loc_percentage (np.array) : Percentage locations range [0, 1[
-                                        "RANDOM" for random percentage
+                                        "RANDOM" for random percentage (Default = RANDOM)
             station_type (StationType) : if type is IMT or FSS_ES, assume terrestrial
                 terminal within the clutter (ref § 3.2); otherwise, assume that
                 one terminal is within the clutter and the other is a satellite,
@@ -42,61 +42,43 @@
 
         """
         f = kwargs["frequency"]
-        loc_per = kwargs["loc_percentage"]
+        loc_per = kwargs.pop("loc_percentage","RANDOM")
         type = kwargs["station_type"]
 
-        if loc_per == "RANDOM":
+        if loc_per.upper() == "RANDOM":
             p = np.random.random(f.shape)
         else:
             p = loc_per*np.ones(f.shape)
 
         if type is StationType.IMT_BS or type is StationType.IMT_UE or type is StationType.FSS_ES:
-<<<<<<< HEAD
-            #Clutter Loss item 3.2
+            # Clutter Loss item 3.2
+            # Statistical clutter loss model for terrestrial paths
             if "distance_2D" in kwargs:
                 d = kwargs["distance_2D"]
             else:
                 d = kwargs["distance_3D"]
 
-            Lt = 23.5 + 9.6*np.log10(f*1e-3)
-            Ls = 32.98 + 23.9*np.log10(d*1e3) + 3*np.log10(f*1e-3)
-
-            Q = np.sqrt(2)*scipy.special.erfcinv(2*(p))
-
-            Lctt = -5*np.log10(10**(-0.2*Lt)+ 10**(-0.2*Ls)) - 6*Q
-
-        else:
-            #Clutter Loss item 3.3
-=======
-            # Clutter Loss item 3.2 
-            # Statistical clutter loss model for terrestrial paths
-            if "distance_2D" in kwargs:
-                d = kwargs["distance_2D"]
-            else:
-                d = kwargs["distance_3D"]            
-            
             # minimum path length for the correction to be applied at only one end of the path
             idx = np.where(d > 250)[0]
-            
+
             if len(idx):
                 Lt = 23.5 + 9.6*np.log10(f[idx]*1e-3)
                 Ls = 32.98 + 23.9*np.log10(d[idx]*1e-3) + 3*np.log10(f[idx]*1e-3)
-                
+
                 Q = np.sqrt(2)*scipy.special.erfcinv(2*(p[idx]))
-    
-                loss = -5*np.log10(10**(-0.2*Lt)+ 10**(-0.2*Ls)) - 6*Q 
-    
+
+                loss = -5*np.log10(10**(-0.2*Lt)+ 10**(-0.2*Ls)) - 6*Q
+
                 Lctt = np.zeros(d.shape)
                 Lctt[idx] = loss
             else:
                 Lctt = np.zeros(d.shape)
- 
+
         else:
-            # Clutter Loss item 3.3 
+            # Clutter Loss item 3.3
             # Earth-space and Aeronautical statistical clutter loss
             theta = kwargs["elevation"]
 
->>>>>>> b22a2fa7
             k1 = 93*(f*1e-3)**0.175
             A1 = 0.05
 
@@ -136,42 +118,30 @@
 
     for j in range(len(theta)):
         ax.plot(clutter_loss[j,:], 100*p, label="%i deg" % theta[j], linewidth=2)
-<<<<<<< HEAD
 
-    #plt.title("Cumulative distribution of clutter loss not exceeded for 27 GHz")
-    plt.xlabel("clutter loss [dB]")
-    plt.ylabel("percent of locations [%]")
-    plt.xlim((-5, 20))
-    plt.ylim((0, 100))
-=======
-    
     plt.title("Cumulative distribution of clutter loss not exceeded for 27 GHz")
     plt.xlabel("clutter loss [dB]")
     plt.ylabel("percent of locations [%]")
     plt.xlim((-10, 70))
-    plt.ylim((0, 100))                
->>>>>>> b22a2fa7
+    plt.ylim((0, 100))
     plt.legend(loc="lower right")
     plt.tight_layout()
     plt.grid()
 
-<<<<<<< HEAD
-    plt.show()
-=======
     ###########################################################################
-    # Statistical clutter loss model for terrestrial paths    
-    
+    # Statistical clutter loss model for terrestrial paths
+
     distance = np.linspace(250, 100000, 100000)
     frequency = np.array([2, 3, 6, 16, 40, 67])*1e3
-    
+
     clutter_loss_ter = np.empty([len(frequency), len(distance)])
-    
+
     for i in range(len(frequency)):
             clutter_loss_ter[i,:] = cl.get_loss(frequency = frequency[i] * np.ones(distance.shape),
                                             distance_2D = distance,
                                             loc_percentage = 0.5,
-                                            station_type = StationType.FSS_ES)           
-    
+                                            station_type = StationType.FSS_ES)
+
     fig = plt.figure(figsize=(8,6), facecolor='w', edgecolor='k')
     ax = fig.gca()
     #ax.set_prop_cycle( cycler('color', ['k', 'r', 'b', 'g']) )
@@ -179,17 +149,15 @@
     for j in range(len(frequency)):
         freq = frequency[j]*1e-3
         ax.semilogx(distance*1e-3, clutter_loss_ter[j,:], label="%i GHz" % freq, linewidth=2)
-    
+
     plt.title("Median clutter loss for terrestrial paths")
     plt.xlabel("Distance [km]")
     plt.ylabel("Median clutter loss [dB]")
     plt.xlim((0.2, 100))
-    plt.ylim((15, 45))      
-    ax.set_xticks(np.linspace(0.2, 1, 8).tolist() + np.linspace(2, 10, 9).tolist() + np.linspace(20, 100, 9).tolist())          
+    plt.ylim((15, 45))
+    ax.set_xticks(np.linspace(0.2, 1, 8).tolist() + np.linspace(2, 10, 9).tolist() + np.linspace(20, 100, 9).tolist())
     plt.legend(loc="lower right")
-    plt.tight_layout()    
-    plt.grid()        
-        
-    plt.show()
-        
->>>>>>> b22a2fa7
+    plt.tight_layout()
+    plt.grid()
+
+    plt.show()