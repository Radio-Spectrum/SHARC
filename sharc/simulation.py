--- conflicted
+++ resolved
@@ -116,11 +116,7 @@
         random_number_gen = np.random.RandomState(self.parameters.general.seed)
         self.propagation_imt = PropagationFactory.create_propagation(self.parameters.imt.channel_model,
                                                                      self.parameters,
-<<<<<<< HEAD
                                                                      self.parameters.imt,
-=======
-                                                                     self.param_system,
->>>>>>> 2c2813d9
                                                                      random_number_gen)
         self.propagation_system = PropagationFactory.create_propagation(self.param_system.channel_model,
                                                                         self.parameters,
@@ -171,13 +167,9 @@
             self.num_rb_per_bs/self.parameters.imt.ue_k)
 
         self.results = Results(self.parameters_filename,
-<<<<<<< HEAD
                                self.parameters.general.overwrite_output,
                                self.parameters.general.output_dir,
                                self.parameters.general.output_dir_prefix)
-=======
-                               self.parameters.general.overwrite_output)
->>>>>>> 2c2813d9
 
         if self.parameters.general.system == 'RAS':
             self.polarization_loss = 0.0
@@ -234,13 +226,9 @@
                 + self.polarization_loss
         elif imt_station.station_type is StationType.IMT_BS:
             # define antenna gains
-<<<<<<< HEAD
-            gain_sys_to_imt = self.calculate_gains(system_station, imt_station)
-=======
             # repeat for each BS beam
             gain_sys_to_imt = np.repeat(self.calculate_gains(system_station, imt_station), 
                                         self.parameters.imt.ue_k, 1)
->>>>>>> 2c2813d9
             gain_imt_to_sys = np.transpose(self.calculate_gains(
                 imt_station, system_station, is_co_channel))
             additional_loss = self.parameters.imt.bs_ohmic_loss \
@@ -250,37 +238,17 @@
             return ValueError(f"Invalid IMT StationType! {imt_station.station_type}")
 
         # Calculate the path loss based on the propagation model
-<<<<<<< HEAD
-        path_loss = self.propagation_system.get_loss(params=self.parameters,
-                                                     frequency=freq,
-                                                     station_a=system_station,
-                                                     station_b=imt_station,
-                                                     station_a_gains=gain_sys_to_imt,
-                                                     station_b_gains=gain_imt_to_sys)
-=======
         path_loss = self.propagation_system.get_loss(self.parameters,
                                                      freq,
                                                      system_station,
                                                      imt_station,
                                                      gain_sys_to_imt,
                                                      gain_imt_to_sys)
->>>>>>> 2c2813d9
         # Store antenna gains and path loss samples
         if self.param_system.channel_model == "HDFSS":
             self.imt_system_build_entry_loss = path_loss[1]
             self.imt_system_diffraction_loss = path_loss[2]
             path_loss = path_loss[0]
-<<<<<<< HEAD
-        
-        # The resulting arrays must be system.num_stations x (imt_bs.num_stations * num_of_beams)
-        self.system_imt_antenna_gain =  np.repeat(gain_sys_to_imt, self.parameters.imt.ue_k, 1)
-        self.imt_system_antenna_gain = gain_imt_to_sys
-        self.imt_system_path_loss = np.repeat(path_loss, self.parameters.imt.ue_k, 1)
-
-        # calculate coupling loss
-        coupling_loss = np.squeeze(
-            self.imt_system_path_loss - self.system_imt_antenna_gain - gain_imt_to_sys) + additional_loss
-=======
 
         if imt_station.station_type is StationType.IMT_UE:
             self.imt_system_path_loss = path_loss
@@ -349,61 +317,8 @@
         # calculate coupling loss
         coupling_loss = np.squeeze(
             self.path_loss_imt - self.imt_bs_antenna_gain  - self.imt_ue_antenna_gain) + additional_loss
->>>>>>> 2c2813d9
 
         return coupling_loss
-
-    def calculate_intra_imt_coupling_loss(self,
-                                          imt_ue_station: StationManager,
-                                          imt_bs_station: StationManager) -> np.array:
-        """
-        Calculates the coupling loss (path loss + antenna gains + other losses) between
-        a IMT stations (UE and BS).
-
-        Returns an numpy array with imt_bs_station.size X imt_ue_station.size with coupling loss
-        values.
-
-        Parameters
-        ----------
-        system_station : StationManager
-            A StationManager object representins IMT_UE stations
-        imt_station : StationManager
-            A StationManager object representins IMT_BS stations
-        is_co_channel : bool, optional
-            Whether the interference analysis is co-channel or not, by default True.
-            This parameter is ignored. It's keeped to maintein method interface.
-
-        Returns
-        -------
-        np.array
-            Returns an numpy array with imt_ue_station.size X imt_bs_station.size with coupling loss
-            values.
-        """
-        # Calculate the antenna gains
-        ant_gain_bs_to_ue = self.calculate_gains(imt_bs_station, imt_ue_station)
-        ant_gain_ue_to_bs = self.calculate_gains(imt_ue_station, imt_bs_station)
-
-        # Calculate the path loss between IMT stations. Primarly used for UL power control.
-        path_loss = self.propagation_imt.get_loss(params=self.parameters,
-                                                  frequency=self.parameters.imt.frequency,
-                                                  station_a=imt_ue_station,
-                                                  station_b=imt_bs_station,
-                                                  station_a_gains=ant_gain_ue_to_bs,
-                                                  station_b_gains=ant_gain_bs_to_ue)
-
-        # Collect IMT BS and UE antenna gain samples
-        self.path_loss_imt = np.transpose(path_loss)
-        self.imt_bs_antenna_gain = ant_gain_bs_to_ue
-        self.imt_ue_antenna_gain = np.transpose(ant_gain_ue_to_bs)
-        additional_loss = self.parameters.imt.bs_ohmic_loss \
-            + self.parameters.imt.ue_ohmic_loss \
-            + self.parameters.imt.ue_body_loss
-
-        # calculate coupling loss
-        coupling_loss = np.squeeze(
-            path_loss - ant_gain_ue_to_bs - np.transpose(ant_gain_bs_to_ue)) + additional_loss
-
-        return np.transpose(coupling_loss)
 
     def connect_ue_to_bs(self):
         """
@@ -554,13 +469,8 @@
 
             off_axis_angle = station_1.get_off_axis_angle(station_2)
             distance = station_1.get_distance_to(station_2)
-<<<<<<< HEAD
             theta = np.degrees(np.arctan2(
-                (station_1.height - station_2.height),distance)) + station_1.elevation
-=======
-            theta = np.degrees(np.arctan(
-                (station_1.height - station_2.height)/distance)) + station_1.elevation
->>>>>>> 2c2813d9
+                (station_1.height - station_2.height), distance)) + station_1.elevation
             gains[0, station_2_active] = station_1.antenna[0].calculate_gain(off_axis_angle_vec=off_axis_angle[0, station_2_active],
                                                                              theta_vec=theta[0, station_2_active])
         else:  # for IMT <-> IMT
