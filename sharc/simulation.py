# -*- coding: utf-8 -*-
"""
Created on Wed Jan 11 19:04:03 2017

@author: edgar
"""

from abc import ABC, abstractmethod
from sharc.support.observable import Observable

import numpy as np
import math
import sys
import matplotlib.pyplot as plt

from sharc.support.enumerations import StationType
from sharc.topology.topology_factory import TopologyFactory
from sharc.support.sharc_geom import GeometryConverter
from sharc.parameters.parameters import Parameters
from sharc.station_manager import StationManager
from sharc.results import Results
from sharc.propagation.propagation_factory import PropagationFactory


class Simulation(ABC, Observable):
    """
    Abstract base class for running a simulation in the SHARC framework.

    This class manages the simulation parameters, system selection, and provides the interface for simulation execution and result handling.
    """

    def __init__(self, parameters: Parameters, parameter_file: str):
        ABC.__init__(self)
        Observable.__init__(self)

        self.parameters = parameters
        self.parameters_filename = parameter_file

        if self.parameters.general.system == "METSAT_SS":
            self.param_system = self.parameters.metsat_ss
        elif self.parameters.general.system == "EESS_SS":
            self.param_system = self.parameters.eess_ss
        elif self.parameters.general.system == "SINGLE_EARTH_STATION":
            self.param_system = self.parameters.single_earth_station
        elif self.parameters.general.system == "SINGLE_SPACE_STATION":
            self.param_system = self.parameters.single_space_station
        elif self.parameters.general.system == "FSS_SS":
            self.param_system = self.parameters.fss_ss
        elif self.parameters.general.system == "FSS_ES":
            self.param_system = self.parameters.fss_es
        elif self.parameters.general.system == "FS":
            self.param_system = self.parameters.fs
        elif self.parameters.general.system == "HAPS":
            self.param_system = self.parameters.haps
        elif self.parameters.general.system == "RNS":
            self.param_system = self.parameters.rns
        elif self.parameters.general.system == "RAS":
            self.param_system = self.parameters.ras
        elif self.parameters.general.system == "MSS_SS":
            self.param_system = self.parameters.mss_ss
        elif self.parameters.general.system == "MSS_D2D":
            self.param_system = self.parameters.mss_d2d
        else:
            sys.stderr.write(
                "ERROR\nInvalid system: " +
                self.parameters.general.system,
            )
            sys.exit(1)

        self.wrap_around_enabled = False
        if self.parameters.imt.topology.type == "MACROCELL":
            self.wrap_around_enabled = self.parameters.imt.topology.macrocell.wrap_around \
                and self.parameters.imt.topology.macrocell.num_clusters == 1
        if self.parameters.imt.topology.type == "HOTSPOT":
            self.wrap_around_enabled = self.parameters.imt.topology.hotspot.wrap_around \
                and self.parameters.imt.topology.hotspot.num_clusters == 1

        self.co_channel = self.parameters.general.enable_cochannel
        self.adjacent_channel = self.parameters.general.enable_adjacent_channel

        geometry_converter = GeometryConverter()

        if self.parameters.imt.topology.central_latitude is not None:
            geometry_converter.set_reference(
                self.parameters.imt.topology.central_latitude,
                self.parameters.imt.topology.central_longitude,
                self.parameters.imt.topology.central_altitude,
            )

        self.geometry_converter = geometry_converter

        self.topology = TopologyFactory.createTopology(
            self.parameters,
            geometry_converter
        )

        self.bs_power_gain = 0
        self.ue_power_gain = 0

        self.imt_bs_antenna_gain = list()
        self.imt_ue_antenna_gain = list()
        self.system_imt_antenna_gain = list()
        self.imt_system_antenna_gain = list()
        self.imt_system_antenna_gain_adjacent = list()
        self.imt_system_path_loss = list()
        self.imt_system_build_entry_loss = list()
        self.imt_system_diffraction_loss = list()

        self.path_loss_imt = np.empty(0)
        self.coupling_loss_imt = np.empty(0)
        self.coupling_loss_imt_system = np.empty(0)
        self.coupling_loss_imt_system_adjacent = np.empty(0)

        self.bs_to_ue_d_2D = np.empty(0)
        self.bs_to_ue_d_3D = np.empty(0)
        self.bs_to_ue_phi = np.empty(0)
        self.bs_to_ue_theta = np.empty(0)
        self.bs_to_ue_beam_rbs = np.empty(0)

        self.ue = np.empty(0)
        self.bs = np.empty(0)
        self.system = np.empty(0)

        self.link = dict()

        self.num_rb_per_bs = 0
        self.num_rb_per_ue = 0

        self.results = None

        imt_min_freq = self.parameters.imt.frequency - self.parameters.imt.bandwidth / 2
        imt_max_freq = self.parameters.imt.frequency + self.parameters.imt.bandwidth / 2
        system_min_freq = self.param_system.frequency - self.param_system.bandwidth / 2
        system_max_freq = self.param_system.frequency + self.param_system.bandwidth / 2

        max_min_freq = np.maximum(imt_min_freq, system_min_freq)
        min_max_freq = np.minimum(imt_max_freq, system_max_freq)

        self.overlapping_bandwidth = min_max_freq - max_min_freq
        if self.overlapping_bandwidth < 0:
            self.overlapping_bandwidth = 0

        if (self.overlapping_bandwidth == self.param_system.bandwidth and not self.parameters.imt.interfered_with) or (
                self.overlapping_bandwidth == self.parameters.imt.bandwidth and self.parameters.imt.interfered_with):

            self.adjacent_channel = False

        if not self.co_channel and not self.adjacent_channel:
            raise ValueError(
                "Both co_channel and adjacent_channel can't be false")

        random_number_gen = np.random.RandomState(self.parameters.general.seed)
        self.propagation_imt = PropagationFactory.create_propagation(
            self.parameters.imt.channel_model,
            self.parameters,
            self.parameters.imt,
            random_number_gen,
        )
        self.propagation_system = PropagationFactory.create_propagation(
            self.param_system.channel_model,
            self.parameters,
            self.param_system,
            random_number_gen,
        )

    def add_observer_list(self, observers: list):
        """
        Add a list of observers to the simulation.

        Args:
            observers (list): List of observer objects to add.
        """
        for o in observers:
            self.add_observer(o)

    def initialize_topology_dependant_variables(self):
        """
        Initialize or re-initialize topology-dependent variables.

        This method can be called on every snapshot to re-initialize variables, but is typically used on demand.
        """
        num_bs = self.topology.num_base_stations
        num_ue = num_bs * self.parameters.imt.ue.k * self.parameters.imt.ue.k_m

        # TODO: remove this from here and put it inside the parameter eval
        # or antenna itself
        if self.parameters.imt.bs.antenna.pattern == "ARRAY":
            self.bs_power_gain = 10 * math.log10(
                self.parameters.imt.bs.antenna.array.n_rows *
                self.parameters.imt.bs.antenna.array.n_columns,
            )
            self.ue_power_gain = 10 * math.log10(
                self.parameters.imt.ue.antenna.array.n_rows *
                self.parameters.imt.ue.antenna.array.n_columns,
            )
        else:
            self.bs_power_gain = 0
            self.ue_power_gain = 0

        self.imt_bs_antenna_gain = list()
        self.imt_ue_antenna_gain = list()
        self.path_loss_imt = np.empty([num_bs, num_ue])
        self.coupling_loss_imt = np.empty([num_bs, num_ue])
        self.coupling_loss_imt_system = np.empty(num_ue)
        self.bs_to_ue_phi = np.empty([num_bs, num_ue])
        self.bs_to_ue_theta = np.empty([num_bs, num_ue])
        self.bs_to_ue_beam_rbs = -1.0 * np.ones(num_ue, dtype=int)

        self.ue = np.empty(num_ue)
        self.bs = np.empty(num_bs)

        # this attribute indicates the list of UE's that are connected to each
        # base station. The position the the list indicates the resource block
        # group that is allocated to the given UE
        self.link = dict([(bs, list()) for bs in range(num_bs)])

    def initialize(self, *args, **kwargs):
        """
        This method is executed only once to initialize the simulation variables.
        """

        self.topology.calculate_coordinates()

        self.initialize_topology_dependant_variables()

        self.system = np.empty(1)

        # calculates the number of RB per BS
        self.num_rb_per_bs = math.trunc(
            (1 - self.parameters.imt.guard_band_ratio) *
            self.parameters.imt.bandwidth / self.parameters.imt.rb_bandwidth,
        )
        # calculates the number of RB per UE on a given BS
        self.num_rb_per_ue = math.trunc(
            self.num_rb_per_bs / self.parameters.imt.ue.k,
        )

        self.results = Results.prepare_to_write(
            self.parameters_filename,
            self.parameters.general.overwrite_output,
            self.parameters.general.output_dir,
            self.parameters.general.output_dir_prefix,
        )

        if hasattr(self.param_system, "polarization_loss"):
            if self.param_system.polarization_loss is not None:
                # if polarization loss is defined, use it
                # otherwise, raise an error.
                self.polarization_loss = self.param_system.polarization_loss
            else:
                raise ValueError(
                    "Polarization loss is not initialized in the system parameters. "
                    "Please initialized it in the system parameters file.")
        else:
            raise ValueError(
                "Polarization loss is not defined in the system parameters. "
                "Please define it in the system parameters file."
            )

    def finalize(self, *args, **kwargs):
        """
        Finalizes the simulation (collect final results, etc...)
        """
        snapshot_number = kwargs["snapshot_number"]
        self.results.write_files(snapshot_number)

    def calculate_coupling_loss_system_imt(
        self,
        system_station: StationManager,
        imt_station: StationManager,
        is_co_channel=True,
    ) -> np.array:
        """
        Calculates the coupling loss (path loss + antenna gains + other losses) between
        a system station and an IMT station.

        Returns an numpy array with system_station.size X imt_station.size with coupling loss
        values.

        Parameters
        ----------
        system_station : StationManager
            A StationManager object with system stations
        imt_station : StationManager
            A StationManager object with IMT stations
        is_co_channel : bool, optional
            Whether the interference analysis is co-channel or not, by default True

        Returns
        -------
        np.array
            Returns an numpy array with system_station.size X imt_station.size with coupling loss
            values.
        """
        # Set the frequency and other parameters for the propagation model
        if self.parameters.imt.interfered_with:
            freq = float(self.param_system.frequency)
        else:
            freq = float(self.parameters.imt.frequency)

        # Calculate the antenna gains of the IMT station with respect to the
        # system's station
        if imt_station.station_type is StationType.IMT_UE:
            # define antenna gains
            gain_sys_to_imt = self.calculate_gains(system_station, imt_station)
            gain_imt_to_sys = np.transpose(
                self.calculate_gains(
                    imt_station,
                    system_station,
                    is_co_channel))
            additional_loss = self.parameters.imt.ue.ohmic_loss \
                + self.parameters.imt.ue.body_loss \
                + self.polarization_loss
        elif imt_station.station_type is StationType.IMT_BS:
            # define antenna gains
            # repeat for each BS beam
            gain_sys_to_imt = np.repeat(
                self.calculate_gains(system_station, imt_station),
                self.parameters.imt.ue.k, 1,
            )
            gain_imt_to_sys = np.transpose(
                self.calculate_gains(
                    imt_station, system_station, is_co_channel,
                ),
            )
            additional_loss = self.parameters.imt.bs.ohmic_loss \
                + self.polarization_loss
        else:
            # should never reach this line
            return ValueError(
                f"Invalid IMT StationType! {
                    imt_station.station_type}")

        # TODO: this performance betterment doesn't work when one of the stations is IMT_BS
        # so do something that works for it
        # # Calculate the path loss based on the propagation model only for active stations
        # actv_sys = copy_active_stations(system_station)
        # actv_imt = copy_active_stations(imt_station)
        # path_loss = np.zeros((system_station.num_stations, imt_station.num_stations))
        # actv_path_loss = self.propagation_system.get_loss(
        #     self.parameters,
        #     freq,
        #     actv_sys,
        #     actv_imt,
        #     gain_sys_to_imt,
        #     gain_imt_to_sys,
        # )
        # path_loss[np.ix_(system_station.active, imt_station.active)] = actv_path_loss

        path_loss = self.propagation_system.get_loss(
            self.parameters,
            freq,
            system_station,
            imt_station,
            gain_sys_to_imt,
            gain_imt_to_sys,
        )

        # Store antenna gains and path loss samples
        if self.param_system.channel_model == "HDFSS":
            self.imt_system_build_entry_loss = path_loss[1]
            self.imt_system_diffraction_loss = path_loss[2]
            path_loss = path_loss[0]

        if imt_station.station_type is StationType.IMT_UE:
            self.imt_system_path_loss = path_loss
        else:
            # Repeat for each BS beam
            self.imt_system_path_loss = np.repeat(
                path_loss, self.parameters.imt.ue.k, 1,
            )

        self.system_imt_antenna_gain = gain_sys_to_imt

        if is_co_channel:
            self.imt_system_antenna_gain = gain_imt_to_sys
        else:
            self.imt_system_antenna_gain_adjacent = gain_imt_to_sys

        # calculate coupling loss
        coupling_loss = \
            self.imt_system_path_loss - self.system_imt_antenna_gain - gain_imt_to_sys + additional_loss

        # Simulator expects imt_stations x system_stations shape
        return np.transpose(coupling_loss)

    def calculate_intra_imt_coupling_loss(
        self,
        imt_ue_station: StationManager,
        imt_bs_station: StationManager,
    ) -> np.array:
        """
        Calculates the coupling loss (path loss + antenna gains + other losses) between
        a IMT stations (UE and BS).

        Returns an numpy array with imt_bs_station.size X imt_ue_station.size with coupling loss
        values.

        Parameters
        ----------
        system_station : StationManager
            A StationManager object representins IMT_UE stations
        imt_station : StationManager
            A StationManager object representins IMT_BS stations
        is_co_channel : bool, optional
            Whether the interference analysis is co-channel or not, by default True.
            This parameter is ignored. It's keeped to maintein method interface.

        Returns
        -------
        np.array
            Returns an numpy array with imt_bs_station.size X imt_ue_station.size with coupling loss
            values.
        """
        # Calculate the antenna gains

        ant_gain_bs_to_ue = self.calculate_gains(
            imt_bs_station, imt_ue_station,
        )
        ant_gain_ue_to_bs = self.calculate_gains(
            imt_ue_station, imt_bs_station,
        )

        # Calculate the path loss between IMT stations. Primarly used for UL
        # power control.

        # Note on the array dimentions for coupling loss calculations:
        # The function get_loss returns an array station_a x station_b
        path_loss = self.propagation_imt.get_loss(
            self.parameters,
            self.parameters.imt.frequency,
            imt_ue_station,
            imt_bs_station,
            ant_gain_ue_to_bs,
            ant_gain_bs_to_ue,
        )

        # Collect IMT BS and UE antenna gain samples
        self.path_loss_imt = np.transpose(path_loss)
        self.imt_bs_antenna_gain = ant_gain_bs_to_ue
        self.imt_ue_antenna_gain = np.transpose(ant_gain_ue_to_bs)
        additional_loss = self.parameters.imt.bs.ohmic_loss \
            + self.parameters.imt.ue.ohmic_loss \
            + self.parameters.imt.ue.body_loss

        # calculate coupling loss
        coupling_loss = self.path_loss_imt - self.imt_bs_antenna_gain - \
            self.imt_ue_antenna_gain + additional_loss

        return coupling_loss

    def connect_ue_to_bs(self):
        """
        Link the UE's to the serving BS. It is assumed that each group of K*M
        user equipments are distributed and pointed to a certain base station
        according to the decisions taken at TG 5/1 meeting
        """
        num_ue_per_bs = self.parameters.imt.ue.k * self.parameters.imt.ue.k_m
        bs_active = np.where(self.bs.active)[0]
        for bs in bs_active:
            ue_list = [
                i for i in range(
                    bs * num_ue_per_bs, bs * num_ue_per_bs + num_ue_per_bs,
                )
            ]
            self.link[bs] = ue_list

    def select_ue(self, random_number_gen: np.random.RandomState):
        """
        Select K UEs randomly from all the UEs linked to one BS as “chosen”
        UEs. These K “chosen” UEs will be scheduled during this snapshot.
        """
        if self.wrap_around_enabled:
            self.bs_to_ue_d_2D, self.bs_to_ue_d_3D, self.bs_to_ue_phi, self.bs_to_ue_theta = \
                self.bs.get_dist_angles_wrap_around(self.ue)
        else:
            self.bs_to_ue_d_2D = self.bs.get_distance_to(self.ue)
            self.bs_to_ue_d_3D = self.bs.get_3d_distance_to(self.ue)
            self.bs_to_ue_phi, self.bs_to_ue_theta = self.bs.get_pointing_vector_to(
                self.ue, )

        bs_active = np.where(self.bs.active)[0]
        for bs in bs_active:
            # select K UE's among the ones that are connected to BS
            random_number_gen.shuffle(self.link[bs])
            K = self.parameters.imt.ue.k
            del self.link[bs][K:]
            # Activate the selected UE's and create beams
            if self.bs.active[bs]:
                self.ue.active[self.link[bs]] = np.ones(K, dtype=bool)
                for ue in self.link[bs]:
                    # add beam to BS antennas

                    # limit beamforming angle
                    bs_beam_phi = np.clip(
                        self.bs_to_ue_phi[bs, ue],
                        *(self.parameters.imt.bs.antenna.array.horizontal_beamsteering_range + self.bs.azimuth[bs])
                    )

                    bs_beam_theta = np.clip(
                        self.bs_to_ue_theta[bs, ue],
                        *self.parameters.imt.bs.antenna.array.vertical_beamsteering_range
                    )

                    self.bs.antenna[bs].add_beam(
                        bs_beam_phi,
                        bs_beam_theta,
                    )

                    # TODO?: limit beamforming on UE as well
                    # would make sense, but we don't have any parameters
                    # explicitly setting it

                    # add beam to UE antennas
                    self.ue.antenna[ue].add_beam(
                        self.bs_to_ue_phi[bs, ue] - 180,
                        180 - self.bs_to_ue_theta[bs, ue],
                    )
                    # set beam resource block group
                    self.bs_to_ue_beam_rbs[ue] = len(
                        self.bs.antenna[bs].beams_list,
                    ) - 1

    def scheduler(self):
        """
        This scheduler divides the available resource blocks among UE's for
        a given BS
        """
        bs_active = np.where(self.bs.active)[0]
        self.bs.center_freq = np.zeros(
            (self.bs.num_stations, self.parameters.imt.ue.k)
        )
        for bs in bs_active:
            ue = self.link[bs]
<<<<<<< HEAD
            self.bs.bandwidth[bs] = self.num_rb_per_ue * \
=======
            # NOTE: since all calculations are done per beam, we consider tx bw
            # instead of channel bw
            num_rb_per_beam = self.num_rb_per_ue
            self.bs.bandwidth[bs] = num_rb_per_beam * \
>>>>>>> a6c66a63
                self.parameters.imt.rb_bandwidth
            self.ue.bandwidth[ue] = self.num_rb_per_ue * \
                self.parameters.imt.rb_bandwidth
            self.ue.center_freq[ue] = np.array([
                self.parameters.imt.frequency +
                self.num_rb_per_ue * self.parameters.imt.rb_bandwidth * (i - (len(ue) - 1) / 2) for i in range(len(ue))
            ])
<<<<<<< HEAD
            # bs beam has same tx bw as its assigned UEs
=======
            # NOTE: bs beam has same tx bw as its assigned UEs
>>>>>>> a6c66a63
            self.bs.center_freq[bs] = self.ue.center_freq[ue]

    def calculate_gains(
        self,
        station_1: StationManager,
        station_2: StationManager,
        c_channel=True,
    ) -> np.array:
        """
        Calculates the gains of antennas in station_1 in the direction of
        station_2
        """
        station_1_active = np.where(station_1.active)[0]
        station_2_active = np.where(station_2.active)[0]

        # Initialize variables (phi, theta, beams_idx)
        if (station_1.station_type is StationType.IMT_BS):
            if (station_2.station_type is StationType.IMT_UE):
                phi = self.bs_to_ue_phi
                theta = self.bs_to_ue_theta
                beams_idx = self.bs_to_ue_beam_rbs[station_2_active]
            elif not station_2.is_imt_station():
                phi, theta = station_1.get_pointing_vector_to(station_2)
                phi = np.repeat(phi, self.parameters.imt.ue.k, 0)
                theta = np.repeat(theta, self.parameters.imt.ue.k, 0)
                beams_idx = np.tile(
                    np.arange(self.parameters.imt.ue.k), self.bs.num_stations,
                )

        elif (station_1.station_type is StationType.IMT_UE):
            phi, theta = station_1.get_pointing_vector_to(station_2)
            beams_idx = np.zeros(len(station_2_active), dtype=int)

        elif not station_1.is_imt_station():
            phi, theta = station_1.get_pointing_vector_to(station_2)
            beams_idx = np.zeros(len(station_2_active), dtype=int)

        # Calculate gains
        gains = np.zeros(phi.shape)
        if station_1.station_type is StationType.IMT_BS and not station_2.is_imt_station():
            off_axis_angle = station_1.get_off_axis_angle(station_2)
            for k in station_1_active:
                for b in range(
                    k * self.parameters.imt.ue.k,
                        (k + 1) * self.parameters.imt.ue.k):
                    gains[b,
                          station_2_active] = station_1.antenna[k].calculate_gain(phi_vec=phi[b,
                                                                                              station_2_active],
                                                                                  theta_vec=theta[b,
                                                                                                  station_2_active,
                                                                                                  ],
                                                                                  beams_l=np.repeat(beams_idx[b],
                                                                                                    len(station_2_active)),
                                                                                  co_channel=c_channel,
                                                                                  off_axis_angle_vec=off_axis_angle[k,
                                                                                                                    station_2_active])

        elif station_1.station_type is StationType.IMT_UE and not station_2.is_imt_station():
            off_axis_angle = station_1.get_off_axis_angle(station_2)
            for k in station_1_active:
                gains[k, station_2_active] = station_1.antenna[k].calculate_gain(
                    off_axis_angle_vec=off_axis_angle[k, station_2_active],
                    phi_vec=phi[k, station_2_active],
                    theta_vec=theta[
                        k,
                        station_2_active,
                    ],
                    beams_l=beams_idx,
                    co_channel=c_channel,
                )

        elif station_1.station_type is StationType.RNS:
            gains[0, station_2_active] = station_1.antenna[0].calculate_gain(
                phi_vec=phi[0, station_2_active],
                theta_vec=theta[0, station_2_active],
            )

        elif not station_1.is_imt_station():

            off_axis_angle = station_1.get_off_axis_angle(station_2)
            phi, theta = station_1.get_pointing_vector_to(station_2)
            for k in station_1_active:
                gains[k, station_2_active] = \
                    station_1.antenna[k].calculate_gain(
                        off_axis_angle_vec=off_axis_angle[k, station_2_active],
                        theta_vec=theta[k, station_2_active],
                        phi_vec=phi[k, station_2_active],
                )
        else:  # for IMT <-> IMT
            off_axis_angle = station_1.get_off_axis_angle(station_2)
            for k in station_1_active:
                gains[k, station_2_active] = station_1.antenna[k].calculate_gain(
                    off_axis_angle_vec=off_axis_angle[k, station_2_active],
                    phi_vec=phi[k, station_2_active],
                    theta_vec=theta[
                        k,
                        station_2_active,
                    ],
                    beams_l=beams_idx,
                )
        return gains

    def calculate_imt_tput(
        self,
        sinr: np.array,
        sinr_min: float,
        sinr_max: float,
        attenuation_factor: float,
    ) -> np.array:
        """
        Calculate IMT throughput based on SINR and attenuation factor.

        Args:
            sinr (np.array): Array of SINR values.
            sinr_min (float): Minimum SINR threshold.
            sinr_max (float): Maximum SINR threshold.
            attenuation_factor (float): Attenuation factor for throughput calculation.

        Returns:
            np.array: Array of throughput values.
        """
        tput_min = 0
        tput_max = attenuation_factor * \
            math.log2(1 + math.pow(10, 0.1 * sinr_max))

        tput = attenuation_factor * np.log2(1 + np.power(10, 0.1 * sinr))

        id_min = np.where(sinr < sinr_min)[0]
        id_max = np.where(sinr > sinr_max)[0]

        if len(id_min) > 0:
            tput[id_min] = tput_min
        if len(id_max) > 0:
            tput[id_max] = tput_max

        return tput

    def calculate_bw_weights(
            self,
            bw_ue: np.array,
            fc_ue: np.array,
            bw_sys: float,
            fc_sys: float) -> np.array:
        """
        Calculates the weight that each resource block group of IMT base stations
        will have when estimating the interference to other systems based on
        the bandwidths of both systems.

        Parameters
        ----------
            bw_imt : bandwidth of IMT system
            bw_sys : bandwidth of other system
            ue_k : number of UE's allocated to each IMT base station; it also
                corresponds to the number of resource block groups

        Returns
        -------
            K-dimentional array of weights
        """
        ue_min_f = fc_ue - bw_ue / 2
        ue_max_f = fc_ue + bw_ue / 2

        sys_min_f = fc_sys - bw_sys / 2
        sys_max_f = fc_sys + bw_sys / 2

        # NOTE: using clip is necessary to prevent
        # floating point error to impact the expected result range [0, 1]
        overlap = np.clip((
            np.minimum(ue_max_f, sys_max_f) - np.maximum(ue_min_f, sys_min_f)
        ) / bw_ue, 0.0, 1.0)

        return overlap

    def plot_scenario(self):
        """
        Plot the current simulation scenario, including network topology and user equipments.
        """
        fig = plt.figure(figsize=(8, 8), facecolor='w', edgecolor='k')
        ax = fig.gca()

        # Plot network topology
        self.topology.plot(ax)

        # Plot user equipments
        ax.scatter(
            self.ue.x, self.ue.y, color='r',
            edgecolor="w", linewidth=0.5, label="UE",
        )

#        wedge = Wedge((0, 0), 300, 0, 360, 290, color='b', alpha=0.2, fill=True)
#        ax.add_artist(wedge)

        # Plot UE's azimuth
        d = 0.1 * self.topology.cell_radius
        for i in range(len(self.ue.x)):
            plt.plot(
                [self.ue.x[i], self.ue.x[i] + d *
                    math.cos(math.radians(self.ue.azimuth[i]))],
                [
                    self.ue.y[i], self.ue.y[i] + d *
                    math.sin(math.radians(self.ue.azimuth[i])),
                ],
                'r-',
            )

        plt.axis('image')
        plt.title("Simulation scenario")
        plt.xlabel("x-coordinate [m]")
        plt.ylabel("y-coordinate [m]")
        plt.legend(loc="upper left", scatterpoints=1)
        plt.tight_layout()
        plt.show()

        if self.parameters.imt.topology == "INDOOR":
            fig = plt.figure(figsize=(8, 8), facecolor='w', edgecolor='k')
            ax = fig.gca()

            # Plot network topology
            self.topology.plot(ax, top_view=False)

            # Plot user equipments
            ax.scatter(
                self.ue.x, self.ue.height, color='r',
                edgecolor="w", linewidth=0.5, label="UE",
            )

            plt.title("Simulation scenario: side view")
            plt.xlabel("x-coordinate [m]")
            plt.ylabel("z-coordinate [m]")
            plt.legend(loc="upper left", scatterpoints=1)
            plt.tight_layout()
            plt.show()

#        sys.exit(0)

    @abstractmethod
    def snapshot(self, *args, **kwargs):
        """
        Performs a single snapshot.
        """

    @abstractmethod
    def power_control(self):
        """
        Apply downlink power control algorithm
        """

    @abstractmethod
    def collect_results(self, *args, **kwargs):
        """
        Collects results.
        """<|MERGE_RESOLUTION|>--- conflicted
+++ resolved
@@ -532,14 +532,10 @@
         )
         for bs in bs_active:
             ue = self.link[bs]
-<<<<<<< HEAD
-            self.bs.bandwidth[bs] = self.num_rb_per_ue * \
-=======
             # NOTE: since all calculations are done per beam, we consider tx bw
             # instead of channel bw
             num_rb_per_beam = self.num_rb_per_ue
             self.bs.bandwidth[bs] = num_rb_per_beam * \
->>>>>>> a6c66a63
                 self.parameters.imt.rb_bandwidth
             self.ue.bandwidth[ue] = self.num_rb_per_ue * \
                 self.parameters.imt.rb_bandwidth
@@ -547,11 +543,7 @@
                 self.parameters.imt.frequency +
                 self.num_rb_per_ue * self.parameters.imt.rb_bandwidth * (i - (len(ue) - 1) / 2) for i in range(len(ue))
             ])
-<<<<<<< HEAD
-            # bs beam has same tx bw as its assigned UEs
-=======
             # NOTE: bs beam has same tx bw as its assigned UEs
->>>>>>> a6c66a63
             self.bs.center_freq[bs] = self.ue.center_freq[ue]
 
     def calculate_gains(
