--- conflicted
+++ resolved
@@ -294,12 +294,8 @@
                             self.param_system.adjacent_ch_emissions}")
 
                 # Out of band power
-<<<<<<< HEAD
-                # sum linearly power leaked into band and power received in the adjacent band
-=======
                 # sum linearly power leaked into band and power received in the
                 # adjacent band
->>>>>>> e25fde22
                 oob_power = 10 * np.log10(
                     10 ** (0.1 * tx_oob) + 10 ** (0.1 * rx_oob)
                 )
@@ -422,49 +418,6 @@
                     # antenna). In SHARC implementation, ohmic losses are already
                     # included in coupling loss. Then, care has to be taken;
                     # otherwise ohmic loss will be included twice.
-<<<<<<< HEAD
-                    tx_oob = self.bs.spectral_mask.power_calc(self.param_system.frequency, self.system.bandwidth) \
-                        + self.parameters.imt.bs.ohmic_loss - 30  # mask output is in dBm
-
-                elif self.parameters.imt.adjacent_ch_emissions == "ACLR":
-                    tx_oob = self.bs.tx_power[bs] - \
-                        self.parameters.imt.adjacent_ch_leak_ratio
-
-                elif self.parameters.imt.adjacent_ch_emissions == "OFF":
-                    pass
-                else:
-                    raise ValueError(
-                        f"No implementation for self.parameters.imt.adjacent_ch_emissions == {self.parameters.imt.adjacent_ch_emissions}"
-                    )
-
-                # Calculate how much power is received in the adjacent channel
-                if self.parameters.imt.adjacent_ch_reception == "ACS":
-                    if self.overlapping_bandwidth:
-                        if not hasattr(self, "ALREADY_WARNED_ABOUT_ACS_WHEN_OVERLAPPING_BAND"):
-                            print(
-                                "[WARNING]: You're trying to use ACS on a partially overlapping band. "
-                                "Verify the code implements the behavior you expect"
-                            )
-                            self.ALREADY_WARNED_ABOUT_ACS_WHEN_OVERLAPPING_BAND = True
-
-                    # only apply ACS over non overlapping bw
-                    p_tx = self.bs.tx_power[bs] * ((self.parameters.imt.bandwidth - self.overlapping_bandwidth) /
-                                                   self.parameters.imt.bandwidth)
-                    rx_oob = p_tx - self.param_system.adjacent_ch_selectivity
-
-                elif self.parameters.imt.adjacent_ch_reception == "OFF":
-                    if self.parameters.imt.adjacent_ch_emissions == "OFF":
-                        raise ValueError("parameters.imt.adjacent_ch_emissions and parameters.imt.adjacent_ch_reception"
-                                         " cannot be both set to \"OFF\"")
-                    pass
-                else:
-                    raise ValueError(
-                        f"No implementation for parameters.imt.adjacent_ch_reception == {self.parameters.imt.adjacent_ch_reception}"
-                    )
-
-                # Out of band power
-                # sum linearly power leaked into band and power received in the adjacent band
-=======
                     tx_oob = self.bs.spectral_mask.power_calc(
                         self.param_system.frequency,
                         self.system.bandwidth) + self.parameters.imt.bs.ohmic_loss
@@ -508,23 +461,16 @@
                 # Out of band power
                 # sum linearly power leaked into band and power received in the
                 # adjacent band
->>>>>>> e25fde22
                 oob_power = 10 * np.log10(
                     10 ** (0.1 * tx_oob) + 10 ** (0.1 * rx_oob)
                 )
                 # oob_power per beam
-<<<<<<< HEAD
-                oob_power -= self.coupling_loss_imt_system_adjacent[active_beams, sys_active]
-
-                rx_interference += np.power(10, 0.1 * oob_power)
-=======
                 oob_power = oob_power - \
                     self.coupling_loss_imt_system_adjacent[active_beams, sys_active]
 
                 rx_interference += np.sum(
                     np.power(10, 0.1 * oob_power)
                 )
->>>>>>> e25fde22
 
         # Total received interference - dBW
         self.system.rx_interference = 10 * np.log10(rx_interference)
@@ -558,23 +504,10 @@
             snapshot_number (int): The current snapshot number.
         """
         if not self.parameters.imt.interfered_with and np.any(self.bs.active):
-<<<<<<< HEAD
-            self.results.system_inr.extend(float(x) for x in self.system.inr.flatten())
-
-=======
             self.results.system_inr.extend(self.system.inr.flatten())
->>>>>>> e25fde22
             self.results.system_dl_interf_power.extend(
                 self.system.rx_interference.flatten(),
             )
-<<<<<<< HEAD
-            self.results.system_dl_interf_power_per_mhz.append(
-    float(self.system.rx_interference - 10 * math.log10(self.system.bandwidth))
-)
-
-            # TODO: generalize this a bit more if needed (same conditional as above)
-            if hasattr(self.system.antenna[0], "effective_area") and self.system.num_stations == 1:
-=======
             self.results.system_dl_interf_power_per_mhz.extend(
                 self.system.rx_interference.flatten() - 10 * math.log10(self.system.bandwidth),
             )
@@ -583,7 +516,6 @@
             if hasattr(
                     self.system.antenna[0],
                     "effective_area") and self.system.num_stations == 1:
->>>>>>> e25fde22
                 self.results.system_pfd.extend([self.system.pfd])
 
         bs_active = np.where(self.bs.active)[0]
@@ -650,11 +582,7 @@
                     self.coupling_loss_imt_system[np.array(ue)[:, np.newaxis], sys_active].flatten())
             else:  # IMT is the interferer
                 self.results.system_imt_antenna_gain.extend(
-<<<<<<< HEAD
-                    self.system_imt_antenna_gain[sys_active[:, np.newaxis], bs * self.parameters.imt.ue.k].flatten(),
-=======
                     self.system_imt_antenna_gain[sys_active[:, np.newaxis], ue].flatten(),
->>>>>>> e25fde22
                 )
                 self.results.imt_system_antenna_gain.extend(
                     self.imt_system_antenna_gain[sys_active[:, np.newaxis], ue].flatten(),
