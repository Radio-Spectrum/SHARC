--- conflicted
+++ resolved
@@ -1126,15 +1126,8 @@
             The WiFi Stations used in the main simulation loop
         """
         # Criação do sistema Wi-Fi com parâmetros fornecidos
-<<<<<<< HEAD
-        wifi_system = SystemWifi(param=param)
-        
-        topology = wifi_system.generate_topology(param)
-        topology.calculate_coordinates()
-=======
         wifi = SystemWifi(param=param)
 
->>>>>>> 0e5ee738
         # Geração inicial das estações Wi-Fi
         aps = wifi.generate_aps(random_number_gen)
         stas = wifi.generate_stas(random_number_gen)
