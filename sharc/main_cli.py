--- conflicted
+++ resolved
@@ -13,16 +13,11 @@
 from sharc.controller import Controller
 from sharc.gui.view_cli import ViewCli
 from sharc.model import Model
-<<<<<<< HEAD
 import sys
 import getopt
 import os
 import argparse
 import logging
-=======
-
-
->>>>>>> c7cec24d
 sys.path.append(os.path.join(os.path.dirname(__file__), ".."))
 
 
@@ -42,7 +37,6 @@
 
     param_file = ""
 
-<<<<<<< HEAD
     parser = argparse.ArgumentParser(description="Run the SHARC command-line interface.")
     parser.add_argument(
         "-p", "--param_file",
@@ -62,29 +56,10 @@
 
     log_level = getattr(logging, args.log_level.upper(), logging.INFO)
     Logging.setup_logging(default_level=log_level)
-=======
-    try:
-        opts, _ = getopt.getopt(argv, "hp:")
-    except getopt.GetoptError:
-        print("usage: main_cli.py -p <param_file>")
-        sys.exit(2)
-
-    if not opts:
-        param_file = os.path.join(os.getcwd(), "input", "parameters.yaml")
-    else:
-        for opt, arg in opts:
-            if opt == "-h":
-                print("usage: main_cli.py -p <param_file>")
-                sys.exit()
-            elif opt == "-p":
-                param_file = os.path.join(os.getcwd(), arg)
 
     # Logger setup start
     sim_logger = SimulationLogger(param_file)
     sim_logger.start()
-
-    Logging.setup_logging()
->>>>>>> c7cec24d
 
     model = Model()
     view_cli = ViewCli()
