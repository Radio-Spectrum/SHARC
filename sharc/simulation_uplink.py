# -*- coding: utf-8 -*-
"""
Created on Fri Apr  7 17:02:35 2017

@author: edgar
"""

import numpy as np
import random
import math
import sys
import matplotlib.pyplot as plt

from sharc.simulation import Simulation
from sharc.parameters.parameters_imt import ParametersImt
from sharc.parameters.parameters_antenna_imt import ParametersAntennaImt
from sharc.parameters.parameters_fss import ParametersFss
from sharc.station_factory import StationFactory
from sharc.station_manager import StationManager
from sharc.topology.topology_factory import TopologyFactory
from sharc.propagation.propagation import Propagation
from sharc.propagation.propagation_free_space import PropagationFreeSpace
from sharc.propagation.propagation_close_in import PropagationCloseIn
from sharc.propagation.propagation_p619 import PropagationP619
from sharc.propagation.propagation_sat_simple import PropagationSatSimple
from sharc.propagation.propagation_uma import PropagationUMa


from sharc.results import Results

class SimulationUplink(Simulation):
    """
    Implements the flowchart of simulation downlink method
    """

    def __init__(self, param: ParametersImt, param_system: ParametersFss, param_ant: ParametersAntennaImt):
        super(SimulationUplink, self).__init__()
        self.param = param
        self.param_imt_antenna = param_ant
        self.param_system = param_system

        self.topology = TopologyFactory.createTopology(self.param)

        if self.param.channel_model == "FSPL":
            self.propagation_imt = PropagationFreeSpace()
        elif self.param.channel_model == "UMa":
            self.propagation_imt = PropagationUMa()
        elif self.param.channel_model == "CI":
            self.propagation_imt = PropagationCloseIn(self.param.topology,
                                                      self.param.line_of_sight_prob)
        else:
            sys.stderr.write("error: invalid parameter channel_model" + self.param.channel_model
                             + "in IMT propagation\n")
            sys.exit(1)


        if self.param_system.channel_model == "FSPL":
            self.propagation_system = PropagationFreeSpace()
        elif self.param_system.channel_model == "SatelliteSimple":
            self.propagation_system = PropagationSatSimple(self.param_system.line_of_sight_prob)
        elif self.param_system.channel_model == "P619":
            self.propagation_system = PropagationP619()
        else:
            sys.stderr.write("error: invalid parameter channel_model" + self.param_system.channel_model
                             + "in satellite propagation\n")
            sys.exit(1)

        num_ue = self.param.num_clusters*self.param.num_base_stations \
                                 *self.param.ue_k*self.param.ue_k_m
        num_bs = self.param.num_clusters*self.param.num_base_stations
        
        # Emulate 3 cells per site by multiplying the number of BSs by 3
        if(self.param_imt_antenna.bs_rx_antenna_type == "BEAMFORMING"):
            num_bs = 3*num_bs
        if(self.param_imt_antenna.ue_tx_antenna_type == "BEAMFORMING"):
            num_ue = 3*num_ue
            
        self.beams_idx = -1*np.ones(num_ue,dtype=int)

        self.interference_ue = np.empty(num_ue)
        self.coupling_loss = np.empty([num_bs, num_ue])
        self.coupling_loss_ue_sat = np.empty(num_ue)
        self.coupling_loss_bs_sat = np.empty(num_bs)

        self.phi = np.empty([num_bs, num_ue])
        self.theta = np.empty([num_bs, num_ue])
        self.path_loss = np.empty(num_ue)

        self.ue = np.empty(num_ue)
        self.bs = np.empty(num_bs)
        self.bs_load_prob = param.bs_load_probability
        self.system = np.empty(1)

        self.ue_tx_power = np.empty([num_ue, num_bs])
        self.ue_tx_power_control = param.ue_tx_power_control
        self.ue_tx_power_target = param.ue_tx_power_target
        self.ue_tx_power_alfa = param. ue_tx_power_alfa
        # this attribute indicates the list of UE's that are connected to each
        # base station. The position the the list indicates the resource block
        # group that is allocated to the given UE
        self.link = dict([(bs,list()) for bs in range(num_bs)])

        # calculates the number of RB per BS
        self.num_rb_per_bs = math.trunc((1-self.param.guard_band_ratio)* \
                            self.param.bandwidth /self.param.rb_bandwidth)
        # calculates the number of RB per UE on a given BS
        self.num_rb_per_ue = math.trunc(self.num_rb_per_bs/self.param.ue_k)

        self.results = Results()

    def initialize(self, *args, **kwargs):
        self.bs = StationFactory.generate_imt_base_stations(self.param,
                                                            self.param_imt_antenna,
                                                            self.topology)

    def snapshot(self, write_to_file, snapshot_number, *args, **kwargs):
        self.create_system()
        self.update_bs()
        self.create_ue()
        
        self.coupling_loss = np.transpose( \
                             self.calculate_coupling_loss(self.ue, self.bs,
                                                          self.propagation_imt))
        self.connect_ue_to_bs()
        self.select_ue()
        
        # Calculate couling loss after beams are defined
        self.coupling_loss = np.transpose( \
                             self.calculate_coupling_loss(self.ue, self.bs,
                                                          self.propagation_imt))
        self.scheduler()
        self.power_control()
        
        self.beams_idx = np.zeros(self.ue.num_stations,dtype=int)
        if not self.param.static_base_stations:
            # TODO: include support for randomly located base stations by
            # creating the RandomTopology(Topology) class
            pass

        if self.param.interfered_with:
            pass
            #self.calculate_sinr()
            #self.add_external_interference()
            #self.recalculate_sinr()
            #self.calculate_imt_degradation()
        else:
            self.calculate_sinr()
            self.calculate_external_interference()
            #self.calculate_external_degradation()
            pass
        
        self.collect_results(write_to_file, snapshot_number)
        self.reset_antennas()

    def finalize(self, snapshot_number, *args, **kwargs):
        self.results.write_files(snapshot_number)
        self.notify_observers(source=__name__, results=self.results)

    def create_ue(self):
        self.ue = StationFactory.generate_imt_ue(self.param, \
                                                 self.param_imt_antenna,\
                                                 self.topology)
        #self.plot_scenario(self.topology.intersite_distance/3, self.bs.x, self.bs.y, self.ue.x, self.ue.y)
        #sys.exit(1)

    def update_bs(self):
        self.bs.active = np.random.rand(self.bs.num_stations) < self.bs_load_prob


    def create_system(self):
        self.system = StationFactory.generate_fss_stations(self.param_system)

    def calculate_coupling_loss(self,
                                station_a: StationManager,
                                station_b: StationManager,
                                propagation: Propagation) -> np.array:
        """
        Calculates the path coupling loss from each station_a to all station_b.
        Result is returned as a numpy array with dimensions num_a x num_b
        """
        # Calculate distance from transmitters to receivers. The result is a
        # num_bs x num_ue array
        d_2D = station_a.get_distance_to(station_b)
        d_3D = station_a.get_3d_distance_to(station_b)

        if station_b.is_satellite:
            elevation_angles = station_a.get_elevation_angle(station_b, self.param_system)
            self.path_loss = propagation.get_loss(distance=d_3D, frequency=self.param.frequency,
                                             elevation=elevation_angles, sat_params = self.param_system,
                                             earth_to_space = True)
        else:
            self.path_loss = propagation.get_loss(distance=np.transpose(d_3D), 
                                                  distance_2D=np.transpose(d_2D), 
                                                  frequency=self.param.frequency*np.ones(np.transpose(d_3D).shape),
                                                  bs_height=station_b.height,
                                                  ue_height=station_a.height,
                                                  shadowing=False)
        # define antenna gains
        gain_a = self.calculate_gains(station_a,station_b,"TX")
        gain_b = self.calculate_gains(station_b,station_a,"RX")
        if(station_b.num_stations > 1):
            gain_b_t = np.transpose(gain_b)
        else:
            gain_b_t = gain_b[:,np.newaxis]
        # calculate coupling loss
        return self.path_loss - gain_a - gain_b_t
#        self.coupling_loss = np.maximum(path_loss - tx_gain - rx_gain,
#                                          ParametersImt.mcl)

    def connect_ue_to_bs(self):
        """
        Link the UE randomly to a BS to which the path coupling loss is within
        the minimum coupling loss plus the HO margin.
        """
        for ue in range(self.ue.num_stations):
            # for each receiver, select the base stations
            minimum_coupling_loss = np.amin(self.coupling_loss[:,ue])
            bs_all = np.where(self.coupling_loss[:,ue] < minimum_coupling_loss + self.param.ho_margin)[0]
            bs = np.random.choice(bs_all)
            self.link[bs].append(ue)
#            # add beam to antennas
#            if(self.param_imt_antenna.bs_rx_antenna_type == "BEAMFORMING"):
#                self.bs.rx_antenna[bs].add_beam(self.phi[bs,ue],self.theta[bs,ue])
#                self.beams_idx[ue] = len(self.bs.rx_antenna[bs].beams_list)-1
#            if(self.param_imt_antenna.ue_tx_antenna_type == "BEAMFORMING"):
#                self.ue.tx_antenna[ue].add_beam(self.phi[bs,ue] - 180,\
#                                  180 - self.theta[bs,ue])

    def select_ue(self):
        """
        Select K UEs randomly from all the UEs linked to one BS as “chosen”
        UEs. These K “chosen” UEs will be scheduled during this snapshot.
        """
        for bs in range(self.bs.num_stations):
            # select K UE's among the ones that are connected to BS
            random.shuffle(self.link[bs])
            K = self.param.ue_k
            #K = np.random.choice(range(1, len(self.link[bs])))
            del self.link[bs][K:]
            # Activate the selected UE's
            if self.bs.active[bs]:
                self.ue.active[self.link[bs]] = np.ones(K, dtype=bool)
            for ue in self.link[bs]:
                # add beam to antennas
                if(self.param_imt_antenna.bs_rx_antenna_type == "BEAMFORMING"):
                    self.bs.rx_antenna[bs].add_beam(self.phi[bs,ue],self.theta[bs,ue])
                    self.beams_idx[ue] = len(self.bs.rx_antenna[bs].beams_list)-1
                if(self.param_imt_antenna.ue_tx_antenna_type == "BEAMFORMING"):
                    self.ue.tx_antenna[ue].add_beam(self.phi[bs,ue] - 180,\
                                  180 - self.theta[bs,ue])

    def scheduler(self):
        """
        This scheduler divides the available resource blocks among UE's for
        a given BS
        """
        for bs in range(self.bs.num_stations):
            ue_list = self.link[bs]
            self.ue.bandwidth[ue_list] = self.num_rb_per_ue*self.param.rb_bandwidth

    def power_control(self):
        """
        Apply uplink power control algorithm
        """

        if self.ue_tx_power_control == "OFF":
            self.ue.tx_power = self.param.ue_tx_power*np.ones(self.ue.num_stations)
        else:
            power_aux =  10*np.log10(self.num_rb_per_ue) + self.ue_tx_power_target
            for bs in range(self.bs.num_stations):
                power2 = self.path_loss[self.link[bs], bs]
                self.ue.tx_power[self.link[bs]] = np.minimum(self.param.ue_tx_power,\
                self.ue_tx_power_alfa*power2+power_aux)

                power2 = self.path_loss[self.link[bs], bs]
                self.ue.tx_power[self.link[bs]] = np.minimum(self.param.ue_tx_power,\
                self.ue_tx_power_alfa*power2+power_aux)

    def calculate_sinr(self):
        """
        Calculates the uplink SINR for each UE. This is useful only in the
        cases when IMT system is interfered by other system
        """
        #bs_all = [b for b in range(self.bs.num_stations)]
        bs_active = np.where( self.bs.active )[0]

        self.bs.rx_power = dict([(bs, -500 * np.ones(len(self.link[bs]))) for bs in bs_active])
        self.bs.rx_interference = dict([(bs, -500 * np.ones(len(self.link[bs]))) for bs in bs_active])
        self.bs.total_interference = dict([(bs, -500 * np.ones(len(self.link[bs]))) for bs in bs_active])
        self.bs.snr = dict([(bs, -500 * np.ones(len(self.link[bs]))) for bs in bs_active])
        self.bs.sinr = dict([(bs, -500 * np.ones(len(self.link[bs]))) for bs in bs_active])


        # calculate uplink received power for each active BS
        for bs in bs_active:
            ue_list = self.link[bs]
            self.bs.rx_power[bs] = self.ue.tx_power[ue_list] - self.coupling_loss[bs,ue_list]
            # create a list of BSs that serve the interfering UEs
            bs_interf = [b for b in bs_active if b not in [bs]]

            # calculate intra system interference
            for bi in bs_interf:
                ui_list = self.link[bi]
                interference = self.ue.tx_power[ui_list] - self.coupling_loss[bs,ui_list]
                self.bs.rx_interference[bs] = 10*np.log10( \
                    np.power(10, 0.1*self.bs.rx_interference[bs])
                    + np.power(10, 0.1*interference))

            self.bs.thermal_noise[bs] = \
                10*np.log10(self.param.BOLTZMANN_CONSTANT*self.param.noise_temperature) + \
                10*np.log10(self.num_rb_per_ue*self.param.rb_bandwidth * 1e6) + \
                self.bs.noise_figure[bs]
    
            self.bs.total_interference[bs] = \
                10*np.log10(np.power(10, 0.1*self.bs.rx_interference[bs]) + \
                            np.power(10, 0.1*self.bs.thermal_noise[bs]))
                
            self.bs.sinr[bs] = self.bs.rx_power[bs] - self.bs.total_interference[bs]
            self.bs.snr[bs] = self.bs.rx_power[bs] - self.bs.thermal_noise[bs]

    def calculate_external_interference(self):
        """
        Calculates interference that IMT system generates on other system
        """

        self.coupling_loss_ue_sat = np.array(np.transpose(
                                self.calculate_coupling_loss(self.ue, self.system,
                                            self.propagation_system)).tolist()[0])
<<<<<<< HEAD
=======
        self.beams_idx = -1*np.ones(self.ue.num_stations,dtype=int)
        self.coupling_loss_bs_sat = np.array(np.transpose(
                                self.calculate_coupling_loss(self.bs, self.system,
                                            self.propagation_system)).tolist()[0])
>>>>>>> 0b6c512d

        ue_bandwidth = self.num_rb_per_ue * self.param.rb_bandwidth

        # applying a bandwidth scaling factor since UE transmits on a portion
        # of the satellite's bandwidth
        # calculate interference only from active UE's
        ue_active = np.where(self.ue.active)[0]
        interference_ue = self.ue.tx_power[ue_active] - self.coupling_loss_ue_sat[ue_active] \
                            + 10*math.log10(ue_bandwidth/self.param_system.sat_bandwidth)

        self.system.rx_interference = 10*math.log10(np.sum(np.power(10, 0.1*interference_ue)))

        self.system.thermal_noise = \
            10*math.log10(self.param_system.BOLTZMANN_CONSTANT* \
                          self.param_system.sat_noise_temperature) + \
                          10*math.log10(self.param_system.sat_bandwidth * 1e6)

        self.system.total_interference = \
            10*np.log10(np.power(10, 0.1*self.system.rx_interference) + \
                        np.power(10, 0.1*self.system.thermal_noise))

        self.system.inr = self.system.rx_interference - self.system.thermal_noise


    def collect_results(self, write_to_file: bool, snapshot_number: int):
        self.results.imt_ul_coupling_loss.extend( \
            np.reshape(self.coupling_loss, self.ue.num_stations*self.bs.num_stations).tolist())
        self.results.system_inr.extend([self.system.inr])
        
        bs_active = np.where(self.bs.active)[0]
        for bs in bs_active:
            ue_list = self.link[bs]
            tput = self.calculate_imt_ul_tput(self.bs.sinr[bs])
            self.results.imt_ul_tput.extend(tput.tolist())
            self.results.imt_ul_tx_power.extend(self.ue.tx_power[ue_list].tolist())
            imt_ul_tx_power_density = 10*np.log10(np.power(10, 0.1*self.ue.tx_power[ue_list])/(self.num_rb_per_ue*self.param.rb_bandwidth*1e6))
            self.results.imt_ul_tx_power_density.extend(imt_ul_tx_power_density.tolist())
            self.results.imt_ul_sinr.extend(self.bs.sinr[bs].tolist())
            self.results.imt_ul_snr.extend(self.bs.snr[bs].tolist())
            
        if write_to_file:
            self.results.write_files(snapshot_number)

    def calculate_gains(self,
                        station_a: StationManager,
                        station_b: StationManager,
                        antenna_txrx: str) -> np.array:
        """
        Calculates the gains of antennas in station_a in the direction of
        station_b
        
        TODO: change antenna_txrx to an enum variable
        
        """
        if(station_a.num_stations > 1):
            point_vec_x = station_b.x- station_a.x[:,np.newaxis]
            point_vec_y = station_b.y - station_a.y[:,np.newaxis]
            point_vec_z = station_b.height - station_a.height[:,np.newaxis]
        else:
            point_vec_x = station_b.x- station_a.x
            point_vec_y = station_b.y - station_a.y
            point_vec_z = station_b.height - station_a.height
            
        dist = station_a.get_3d_distance_to(station_b)
        
        self.phi = np.rad2deg(np.arctan2(point_vec_y,point_vec_x))
        self.theta = np.rad2deg(np.arccos(point_vec_z/dist))
        
        gains = np.zeros_like(self.phi)
        if(antenna_txrx == "TX"):
            if(len(np.shape(gains)) != 1):
                for k in range(station_a.num_stations):
                    gains[k,:] = station_a.tx_antenna[k].calculate_gain(self.phi[k,:],\
                         self.theta[k,:],self.beams_idx)
            else:
                gains = station_a.tx_antenna[0].calculate_gain(self.phi,self.theta)
        elif(antenna_txrx == "RX"):
            if(len(np.shape(gains)) != 1):
                for k in range(station_a.num_stations):
                    gains[k,:] = station_a.rx_antenna[k].calculate_gain(self.phi[k,:],\
                         self.theta[k,:],self.beams_idx)
            else:
                gains = station_a.rx_antenna[0].calculate_gain(self.phi,self.theta,\
                                            self.beams_idx)
                
        return gains
    
    def reset_antennas(self):
        if(self.param_imt_antenna.bs_rx_antenna_type == "BEAMFORMING"):
            for bs in range(self.bs.num_stations):
                self.bs.rx_antenna[bs].reset_beams()
        if(self.param_imt_antenna.ue_tx_antenna_type == "BEAMFORMING"):
            for ue in range(self.ue.num_stations):
                self.ue.tx_antenna[ue].reset_beams()
<<<<<<< HEAD

    def calculate_imt_ul_tput(self, sinr: np.array) -> np.array:
        tput_min = 0
        tput_max = self.param.ul_attenuation_factor*math.log2(1+math.pow(10, 0.1*self.param.ul_sinr_max))
        
        tput = self.param.ul_attenuation_factor*np.log2(1+np.power(10, 0.1*sinr))
        
        id_min = np.where(sinr<self.param.ul_sinr_min)[0]
        id_max = np.where(sinr>self.param.ul_sinr_max)[0]

        if len(id_min) > 0:
            tput[id_min] = tput_min
        if len(id_max) > 0:
            tput[id_max] = tput_max

        return tput
        
    def plot_scenario(self, cell_radius, bs_x, bs_y, ue_x, ue_y):
        psi = np.radians([60, 120, 240, 300])
    
        fig = plt.figure(figsize=(8,8), facecolor='w', edgecolor='k')
        ax = fig.gca()
        
        r = cell_radius
        for x, y in zip(bs_x, bs_y):
            se = list([[x,y]])
            se.extend([[se[-1][0] + r, se[-1][1]]])
            se.extend([[se[-1][0] + r*math.cos(psi[0]), se[-1][1] + r*math.sin(psi[0])]])
            se.extend([[se[-1][0] + r*math.cos(psi[1]), se[-1][1] + r*math.sin(psi[1])]])
            se.extend([[se[-1][0] - r, se[-1][1]]])
            se.extend([[se[-1][0] + r*math.cos(psi[2]), se[-1][1] + r*math.sin(psi[2])]])
            sector = plt.Polygon(se, fill=None, edgecolor='k')
            ax.add_patch(sector)
    
            se = list([[x,y]])
            se.extend([[se[-1][0] + r*math.cos(psi[1]), se[-1][1] + r*math.sin(psi[1])]])
            se.extend([[se[-1][0] - r, se[-1][1]]])
            se.extend([[se[-1][0] + r*math.cos(psi[2]), se[-1][1] + r*math.sin(psi[2])]])
            se.extend([[se[-1][0] + r*math.cos(psi[3]), se[-1][1] + r*math.sin(psi[3])]])
            se.extend([[se[-1][0] + r, se[-1][1]]])
            sector = plt.Polygon(se, fill=None, edgecolor='k')
            ax.add_patch(sector)
            
            se = list([[x,y]])
            se.extend([[se[-1][0] + r, se[-1][1]]])
            se.extend([[se[-1][0] + r*math.cos(psi[3]), se[-1][1] + r*math.sin(psi[3])]])
            se.extend([[se[-1][0] + r*math.cos(psi[2]), se[-1][1] + r*math.sin(psi[2])]])
            se.extend([[se[-1][0] - r, se[-1][1]]])
            se.extend([[se[-1][0] + r*math.cos(psi[1]), se[-1][1] + r*math.sin(psi[1])]])
            sector = plt.Polygon(se, fill=None, edgecolor='k')
            ax.add_patch(sector)       
            
    
        # plot hotspot centers
        #plt.scatter(topology.hotspot_x, topology.hotspot_y, color='k', edgecolor="w", linewidth=0.5)
        
        # plot small cells
        #plt.scatter(topology.x, topology.y, color='r', edgecolor="w", linewidth=0.5, label="Small cell")
        
        # plot hotspots coverage area
#        for hx, hy in zip(topology.hotspot_x, topology.hotspot_y):
#            circ = plt.Circle((hx, hy), radius=50, color='g', fill=False, linewidth=0.5)
#            ax.add_patch(circ)
        
        # macro cell base stations
        plt.scatter(bs_x, bs_y, color='k', edgecolor="k", linewidth=4, label="BS")

        # UE
        plt.scatter(ue_x, ue_y, color='r', edgecolor="w", linewidth=0.5, label="UE")
        
        # sector centers
        #plt.scatter(-sector_y, sector_x, color='g', edgecolor="g")
        
        # plot macro cell coverage area
        #ax = fig.gca()
    #    for mx, my in zip(topology.topology_macrocell.x, topology.topology_macrocell.y):
    #        circ = plt.Circle((mx, my), radius=666.667*math.sqrt(3)/2-70, color='b', fill=False, linewidth=0.5)
    #        ax.add_patch(circ)  
    
        # plot separation radius
        for mx, my in zip(bs_x, bs_y):
            circ = plt.Circle((mx, my), radius=10, color='g', fill=False, linewidth=0.5)
            ax.add_patch(circ)  
        
    
    
        
        plt.axis('image') 
        plt.title("Macro cell topology")
        plt.xlabel("x-coordinate [m]")
        plt.ylabel("y-coordinate [m]")
        #plt.xlim((-3000, 3000))
        #plt.ylim((-3000, 3000))                
        plt.legend(loc="upper left", scatterpoints=1)
        plt.tight_layout()    
        plt.show()
            
=======
        self.beams_idx = -1*np.ones(self.ue.num_stations,dtype=int)
>>>>>>> 0b6c512d
<|MERGE_RESOLUTION|>--- conflicted
+++ resolved
@@ -326,13 +326,10 @@
         self.coupling_loss_ue_sat = np.array(np.transpose(
                                 self.calculate_coupling_loss(self.ue, self.system,
                                             self.propagation_system)).tolist()[0])
-<<<<<<< HEAD
-=======
         self.beams_idx = -1*np.ones(self.ue.num_stations,dtype=int)
         self.coupling_loss_bs_sat = np.array(np.transpose(
                                 self.calculate_coupling_loss(self.bs, self.system,
                                             self.propagation_system)).tolist()[0])
->>>>>>> 0b6c512d
 
         ue_bandwidth = self.num_rb_per_ue * self.param.rb_bandwidth
 
@@ -427,7 +424,7 @@
         if(self.param_imt_antenna.ue_tx_antenna_type == "BEAMFORMING"):
             for ue in range(self.ue.num_stations):
                 self.ue.tx_antenna[ue].reset_beams()
-<<<<<<< HEAD
+        self.beams_idx = -1*np.ones(self.ue.num_stations,dtype=int)
 
     def calculate_imt_ul_tput(self, sinr: np.array) -> np.array:
         tput_min = 0
@@ -524,7 +521,4 @@
         plt.legend(loc="upper left", scatterpoints=1)
         plt.tight_layout()    
         plt.show()
-            
-=======
-        self.beams_idx = -1*np.ones(self.ue.num_stations,dtype=int)
->>>>>>> 0b6c512d
+            