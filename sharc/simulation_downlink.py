--- conflicted
+++ resolved
@@ -218,21 +218,16 @@
 
             in_band_interf_power = -500.
             if self.co_channel:
-                # TODO: test this in integration testing
-                # Inteferer transmit power in dBm over the overlapping band (MHz) with UEs.
+                # Inteferer transmit power in dBm over the overlapping band
+                # (MHz) with UEs.
                 if self.overlapping_bandwidth > 0:
                     # in_band_interf_power = self.param_system.tx_power_density + \
                     #     10 * np.log10(self.overlapping_bandwidth * 1e6) + 30
                     in_band_interf_power = \
-<<<<<<< HEAD
-                        self.param_system.tx_power_density + 10 * np.log10(self.ue.bandwidth[ue, np.newaxis] * 1e6) + \
-                        10 * np.log10(weights)[:, np.newaxis] - self.coupling_loss_imt_system[ue, :][:, active_sys]
-=======
                         self.param_system.tx_power_density + 10 * np.log10(
                             self.ue.bandwidth[ue, np.newaxis] * 1e6
                         ) + 10 * np.log10(weights)[:, np.newaxis] - \
                         self.coupling_loss_imt_system[ue, :][:, active_sys]
->>>>>>> a6c66a63
 
             oob_power = np.resize(-500., (len(ue), 1))
             if self.adjacent_channel:
