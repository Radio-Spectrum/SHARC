from sharc.results import Results

from dataclasses import dataclass, field
import plotly.graph_objects as go
from plotly.colors import DEFAULT_PLOTLY_COLORS
import os
import numpy as np
import scipy
import typing
import pathlib
import pathlib


class FieldStatistics:
    field_name: str
    median: float
    mean: float
    variance: float
    confidence_interval: (float, float)
    standard_deviation: float

    def load_from_sample(
        self, field_name: str, sample: list[float], *, confidence=0.95
    ) -> "FieldStatistics":
        self.field_name = field_name
        self.median = np.median(sample)
        self.mean = np.mean(sample)
        self.variance = np.var(sample)
        self.standard_deviation = np.std(sample)
        # @important TODO: check if using t distribution here is correct
        self.confidence_interval = scipy.stats.norm.interval(
            confidence, loc=self.mean, scale=self.standard_deviation
        )
        return self

    def __str__(self):
        attr_names = filter(
            lambda x: x != "field_name"
            and not x.startswith("__")
            and not callable(getattr(self, x)),
            dir(self),
        )
        readable_attrs = "\n".join(
            list(
                map(
                    lambda attr_name: f"\t{attr_name}: {getattr(self, attr_name)}",
                    attr_names,
                )
            )
        )
        return f"""{self.field_name}:
{readable_attrs}"""


class ResultsStatistics:
    fields_statistics: list[FieldStatistics]
    results_output_dir: str = "default_output"

    def load_from_results(self, result: Results) -> "ResultsStatistics":
        """
        Loads all relevant attributes from result and generates their statistics
        """
        self.results_output_dir = result.output_directory
        self.fields_statistics = []
        attr_names = result.get_relevant_attributes()
        for attr_name in attr_names:
            samples = getattr(result, attr_name)
            if len(samples) == 0:
                continue
            self.fields_statistics.append(
                FieldStatistics().load_from_sample(attr_name, samples)
            )

        return self

    def write_to_results_dir(self, filename="stats.txt") -> "ResultsStatistics":
        """
        Writes statistics file to the same directory of the results loaded into this class
        """
        with open(os.path.join(self.results_output_dir, filename), "w") as f:
            f.write(str(self))

        return self

    def get_stat_by_name(self, field_name: str) -> typing.Union[None, FieldStatistics]:
        """
        Gets a single field's statistics by its name.
        E.g.: get_stat_by_name("system_dl_interf_power")
        Returns
            None if not found
            FieldStatistics if found only one match
        """
        stats_found = filter(lambda field_stat: field_stat.field_name == field_name, self.fields_statistics)

        if len(stats_found) > 1:
            raise Exception(
                f"ResultsStatistics.get_stat_by_name found more than one statistic by the field name '{field_name}'\n"
                + "You probably loaded more than one result to the same ResultsStatistics object"
            )

        if len(stats_found) == 0:
            return None

        return stats_found[0]

    def __str__(self):
        return f"[{self.results_output_dir}]\n{'\n'.join(list(map(str, self.fields_statistics)))}"


@dataclass
class PostProcessor:
    """
    PostProcessor provides utilities for plotting, aggregating, and analyzing simulation results,
    including CDF/CCDF plot generation, statistics calculation, and plot saving.
    """
    IGNORE_FIELD = {
        "title": "ANTES NAO PLOTAVAMOS ISSO, ENTÃO CONTINUA SEM PLOTAR",
        "x_label": "",
    }
    # TODO: move units in the result to the Results class instead of Plot Info?
    # TODO: rename x_label to something else when making plots other than cdf
    RESULT_FIELDNAME_TO_PLOT_INFO = {
        "imt_ul_tx_power_density": {
            "x_label": "Transmit power density [dBm/Hz]",
            "title": "[IMT] UE transmit power density",
        },
        "imt_ul_tx_power": {
            "x_label": "Transmit power [dBm]",
            "title": "[IMT] UE transmit power",
        },
        "imt_ul_sinr_ext": {
            "x_label": "SINR [dB]",
            "title": "[IMT] UL SINR with external interference",
        },
        "imt_ul_snr": {
            "title": "[IMT] UL SNR",
            "x_label": "SNR [dB]",
        },
        "imt_ul_inr": {
            "title": "[IMT] UL interference-to-noise ratio",
            "x_label": "$I/N$ [dB]",
        },
        "imt_ul_sinr": {
            "x_label": "SINR [dB]",
            "title": "[IMT] UL SINR",
        },
        "imt_system_build_entry_loss": {
            "x_label": "Building entry loss [dB]",
            "title": "[SYS] IMT to system building entry loss",
        },
        "imt_ul_tput_ext": {
            "title": "[IMT] UL throughput with external interference",
            "x_label": "Throughput [bits/s/Hz]",
        },
        "imt_ul_tput": {
            "title": "[IMT] UL throughput",
            "x_label": "Throughput [bits/s/Hz]",
        },
        "imt_path_loss": {
            "title": "[IMT] path loss",
            "x_label": "Path loss [dB]",
        },
        "imt_coupling_loss": {
            "title": "[IMT] coupling loss",
            "x_label": "Coupling loss [dB]",
        },
        "imt_bs_antenna_gain": {
            "x_label": "Antenna gain [dBi]",
            "title": "[IMT] BS antenna gain towards the UE",
        },
        "imt_ue_antenna_gain": {
            "x_label": "Antenna gain [dBi]",
            "title": "[IMT] UE antenna gain towards the BS",
        },
        "system_imt_antenna_gain": {
            "x_label": "Antenna gain [dBi]",
            "title": "[SYS] system antenna gain towards IMT stations",
        },
        "imt_system_antenna_gain": {
            "x_label": "Antenna gain [dBi]",
            "title": "[IMT] IMT station antenna gain towards system",
        },
        "imt_system_path_loss": {
            "x_label": "Path Loss [dB]",
            "title": "[SYS] IMT to system path loss",
        },
        "sys_to_imt_coupling_loss": {
            "x_label": "Coupling Loss [dB]",
            "title": "[SYS] IMT to system coupling loss",
        },
        "system_dl_interf_power": {
            "x_label": "Interference Power [dBm/BMHz]",
            "title": "[SYS] system interference power from IMT DL",
        },
        "imt_system_diffraction_loss": {
            "x_label": "Building entry loss [dB]",
            "title": "[SYS] IMT to system diffraction loss",
        },
        "imt_dl_sinr_ext": {
            "x_label": "SINR [dB]",
            "title": "[IMT] DL SINR with external interference",
        },
        "imt_dl_sinr": {
            "x_label": "SINR [dB]",
            "title": "[IMT] DL SINR",
        },
        "imt_dl_snr": {
            "title": "[IMT] DL SNR",
            "x_label": "SNR [dB]",
        },
        "imt_dl_inr": {
            "title": "[IMT] DL interference-to-noise ratio",
            "x_label": "$I/N$ [dB]",
        },
        "imt_dl_tput_ext": {
            "title": "[IMT] DL throughput with external interference",
            "x_label": "Throughput [bits/s/Hz]",
        },
        "imt_dl_tput": {
            "title": "[IMT] DL throughput",
            "x_label": "Throughput [bits/s/Hz]",
        },
        "system_ul_interf_power": {
            "title": "[SYS] system interference power from IMT UL",
            "x_label": "Interference Power [dBm/BMHz]",
        },
        "system_ul_interf_power_per_mhz": {
            "title": "[SYS] system interference PSD from IMT UL",
            "x_label": "Interference Power [dBm/MHz]",
        },
        "system_dl_interf_power_per_mhz": {
            "title": "[SYS] system interference PSD from IMT DL",
            "x_label": "Interference Power [dBm/MHz]",
        },
        "system_inr": {
            "title": "[SYS] system INR",
            "x_label": "INR [dB]",
        },
        "system_pfd": {
            "title": "[SYS] system PFD",
            "x_label": "PFD [dBm/m^2]",
        },
        "imt_dl_tx_power": {
            "x_label": "Transmit power [dBm]",
            "title": "[IMT] DL transmit power",
        },
        "imt_dl_pfd_external": {
            "title": "[IMT] DL external Power Flux Density (PFD) ",
            "x_label": "PFD [dBW/m²/MHz]",
        },
        "imt_dl_pfd_external_aggregated": {
            "title": "[IMT] Aggregated DL external Power Flux Density (PFD)",
            "x_label": "PFD [dBW/m²/MHz]",
        },
        # these ones were not plotted already, so will continue to not be plotted:
        "imt_dl_tx_power_density": IGNORE_FIELD,
        "system_ul_coupling_loss": IGNORE_FIELD,
        "system_dl_coupling_loss": IGNORE_FIELD,
        "system_rx_interf": IGNORE_FIELD,
    }

    plot_legend_patterns: list = field(default_factory=list)
    legends_generator = None
    linestyle_getter = None

    plots: list[go.Figure] = field(default_factory=list)
    results: list[Results] = field(default_factory=list)

    def add_plot_legend_generator(
        self, generator
    ) -> "PostProcessor":
        """
        You can either add a plot generator or many plot legend patterns.
        A generator is much more flexible.
        """
        if self.legends_generator is not None:
            raise ValueError("Can only have one legends generator at a time")
        self.legends_generator = generator

    def add_results_linestyle_getter(
        self, getter
    ) -> None:
        """
        When plotting, this function will be called for each result to decide
        on the linestyle used
        """
        if self.linestyle_getter is not None:
            raise ValueError("You are trying to set PostProcessor.linestyle_getter twice!")
        self.linestyle_getter = getter

    def add_plot_legend_pattern(
        self, *, dir_name_contains: str, legend: str
    ) -> "PostProcessor":
        self.plot_legend_patterns.append(
            {"dir_name_contains": dir_name_contains, "legend": legend}
        )
        self.plot_legend_patterns.sort(key=lambda p: -len(p["dir_name_contains"]))

        return self

    def get_results_possible_legends(self, result: Results) -> list[dict]:
        """
        You get a list with dicts tha have at least { "legend": str } in them.
        They may also have { "dir_name_contains": str }
        """
        possible = list(
            filter(
                lambda pl: pl["dir_name_contains"]
                in os.path.basename(result.output_directory),
                self.plot_legend_patterns,
            )
        )

        if len(possible) == 0 and self.legends_generator is not None:
            return [
                {"legend": self.legends_generator(os.path.basename(result.output_directory))}
            ]

        return possible

    def generate_cdf_plots_from_results(
        self, results: list[Results], *, n_bins=None
    ) -> list[go.Figure]:
        """
        Generates CDF (Cumulative Distribution Function) plots from a list of Results objects.

        This method processes each Results object, extracts relevant attributes, and generates
        CDF plots for each attribute using Plotly. Each plot is configured with appropriate
        titles, axis labels, and legends. The method supports custom line styles and colors
        for different result sets.

        Args:
            results (list[Results]): A list of Results objects containing data to plot.
            n_bins (Optional[int], optional): Number of bins to use for the CDF calculation.
                If None, a default binning strategy is used.

        Returns:
            list[go.Figure]: A list of Plotly Figure objects, each representing a CDF plot
                for a relevant attribute found in the Results objects.
        """
        figs: dict[str, list[go.Figure]] = {}
        COLORS = DEFAULT_PLOTLY_COLORS

        linestyle_color = {}

        # Sort based on path name - TODO: sort alphabeticaly by legend
        results.sort(key=lambda r: r.output_directory)
        for res in results:
            if self.linestyle_getter is not None:
                linestyle = self.linestyle_getter(res)
            else:
                linestyle = "solid"

            if linestyle not in linestyle_color:
                linestyle_color[linestyle] = 0

            possible_legends_mapping = self.get_results_possible_legends(res)

            if len(possible_legends_mapping):
                legend = possible_legends_mapping[0]["legend"]
            else:
                legend = res.output_directory

            attr_names = res.get_relevant_attributes()

            for attr_name in attr_names:
                attr_val = getattr(res, attr_name)
                if not len(attr_val):
                    continue
                if attr_name not in PostProcessor.RESULT_FIELDNAME_TO_PLOT_INFO:
                    print(
                        f"[WARNING]: {attr_name} is not a plottable field, because it does not have a configuration set on PostProcessor."
                    )
                    continue
                attr_plot_info = PostProcessor.RESULT_FIELDNAME_TO_PLOT_INFO[attr_name]
                if attr_plot_info == PostProcessor.IGNORE_FIELD:
                    print(
                        f"[WARNING]: {attr_name} is currently being ignored on plots."
                    )
                    continue
                if attr_name not in figs:
                    figs[attr_name] = go.Figure()
                    figs[attr_name].update_layout(
                        title=f'CDF Plot for {attr_plot_info["title"]}',
                        xaxis_title=attr_plot_info["x_label"],
                        yaxis_title="CDF",
                        yaxis=dict(tickmode="array", tickvals=[0, 0.25, 0.5, 0.75, 1]),
                        xaxis=dict(tickmode="linear", dtick=5),
                        legend_title="Labels",
                        meta={"related_results_attribute": attr_name, "plot_type": "cdf"},
                    )

                # TODO: take this fn as argument, to plot more than only cdf's
                x, y = PostProcessor.cdf_from(attr_val, n_bins=n_bins)

                fig = figs[attr_name]

                fig.add_trace(
                    go.Scatter(
                        x=x,
                        y=y,
                        mode="lines",
                        name=f"{legend}",
                        line=dict(color=COLORS[linestyle_color[linestyle]], dash=linestyle)
                    ),
                )

            linestyle_color[linestyle] += 1
            if linestyle_color[linestyle] >= len(COLORS):
                linestyle_color[linestyle] = 0

        return figs.values()

    def generate_ccdf_plots_from_results(
        self, results: list[Results], *, n_bins=None, cutoff_percentage=0.001, logy=True
    ) -> list[go.Figure]:
        """
        Generates CCDF (Complementary Cumulative Distribution Function) plots from a list of Results objects.

        This method processes each Results object, extracts relevant attributes, and generates
        CCDF plots for each attribute using Plotly. Each plot is configured with appropriate
        titles, axis labels, and legends. The method supports log-scale y-axes and custom cutoff percentages.

        Args:
            results (list[Results]): A list of Results objects containing data to plot.
            n_bins (Optional[int], optional): Number of bins to use for the CCDF calculation.
                If None, a default binning strategy is used.
            cutoff_percentage (float, optional): The minimum probability to display on the y-axis.
            logy (bool, optional): Whether to use a logarithmic scale for the y-axis.

        Returns:
            list[go.Figure]: A list of Plotly Figure objects, each representing a CCDF plot
                for a relevant attribute found in the Results objects.
        """
        figs: dict[str, list[go.Figure]] = {}

        for res in results:
            possible_legends_mapping = self.get_results_possible_legends(res)

            if len(possible_legends_mapping):
                legend = possible_legends_mapping[0]["legend"]
            else:
                legend = res.output_directory

            attr_names = res.get_relevant_attributes()

            next_tick = 1
            ticks_at = []
            while next_tick > cutoff_percentage:
                ticks_at.append(next_tick)
                next_tick /= 10
            ticks_at.append(cutoff_percentage)
            ticks_at.reverse()

            for attr_name in attr_names:
                attr_val = getattr(res, attr_name)
                if not len(attr_val):
                    continue
                if attr_name not in PostProcessor.RESULT_FIELDNAME_TO_PLOT_INFO:
                    print(
                        f"[WARNING]: {attr_name} is not a plottable field, because it does not have a configuration set on PostProcessor."
                    )
                    continue
                attr_plot_info = PostProcessor.RESULT_FIELDNAME_TO_PLOT_INFO[attr_name]
                if attr_plot_info == PostProcessor.IGNORE_FIELD:
                    print(
                        f"[WARNING]: {attr_name} is currently being ignored on plots."
                    )
                    continue
                if attr_name not in figs:
                    figs[attr_name] = go.Figure()
                    figs[attr_name].update_layout(
                        title=f'CCDF Plot for {attr_plot_info["title"]}',
                        xaxis_title=attr_plot_info["x_label"],
                        yaxis_title="$\\text{P } I > X$",
                        yaxis=dict(tickmode="array", tickvals=ticks_at, type="log", range=[np.log10(cutoff_percentage), 0]),
                        xaxis=dict(tickmode="linear", dtick=5),
                        legend_title="Labels",
                        meta={"related_results_attribute": attr_name, "plot_type": "ccdf"},
                    )

                # TODO: take this fn as argument, to plot more than only cdf's
                x, y = PostProcessor.ccdf_from(attr_val, n_bins=n_bins)

                fig = figs[attr_name]

                fig.add_trace(
                    go.Scatter(
                        x=x,
                        y=y,
                        mode="lines",
                        name=f"{legend}",
                    ),
                )
                # A trick to plog semi-logy plots with better scientific aspect.
                # I should have left it to the user to decide if they want logy or not,
                # but I think it is better to have it by default.
                if logy:
                    fig.update_yaxes(type="log")
                    yticks = []
                    n_right_zeros = -int(np.floor(np.log10(cutoff_percentage)))
                    for i in range(n_right_zeros, 0, -1):
                        for j in range(1, 10):
                            yticks.append(j * (10**(-i)))
                    yticks = yticks + [1.0]
                    major_yticks = [10**(-i) for i in range(4)]
                    ytick_text = [str(v) if v in major_yticks else "" for v in yticks]
                    fig.update_yaxes(tickvals=yticks, ticktext=ytick_text)

        return figs.values()

    def add_plots(self, plots: list[go.Figure]) -> None:
        self.plots.extend(plots)

    def add_results(self, results: list[Results]) -> None:
        self.results.extend(results)

    def get_results_by_output_dir(self, dir_name_contains: str, *, single_result=True):
        filtered_results = list(
            filter(
                lambda res: dir_name_contains in os.path.basename(res.output_directory),
                self.results,
            )
        )
        if len(filtered_results) == 0:
            raise ValueError(
                f"Could not find result that contains '{dir_name_contains}'"
            )

        if len(filtered_results) > 1:
            raise ValueError(
                f"There is more than one possible result with pattern '{dir_name_contains}'"
            )

        return filtered_results[0]

    def get_plot_by_results_attribute_name(self, attr_name: str, *, plot_type="cdf") -> go.Figure:
        """
        You can get a plot using an attribute name from Results.
        See Results class to check what attributes exist.
        plot_type: 'cdf', 'ccdf'
        """
        filtered = list(
            filter(
                lambda x: x.layout.meta["related_results_attribute"] == attr_name and x.layout.meta["plot_type"] == plot_type,
                self.plots,
            )
        )

        if 0 == len(filtered):
            return None

        return filtered[0]

    @staticmethod
    def aggregate_results(
        *,
        dl_samples: list[float],
        ul_samples: list[float],
        ul_tdd_factor: float,
        n_bs_sim: int,
        n_bs_actual: int,
        random_number_gen=np.random.RandomState(31),
    ):
        """
        The method was adapted from document 'TG51_201805_E07_FSS_Uplink_ study 48GHz_GSMA_v1.5.pdf',
        a document created for Task Group 5/1.
        This is used to aggregate both uplink and downlink interference towards another system
            into a result that makes more sense to the case study.
        Inputs:
            downlink/uplink_result: list[float]
                Samples that should be aggregated.
            ul_tdd_factor: float
                The tdd ratio that uplink is activated for.
            n_bs_sim: int
                Number of simulated base stations.
                Should probably be 7 * 19 * 3 * 3 or 1 * 19 * 3 * 3
            n_bs_actual: int
                The number of base stations the study wants to have conclusions for.
            random_number_gen: np.random.RandomState
                Since this methods uses another montecarlo to aggregate results,
                it needs a random number generator
        """
        if ul_tdd_factor > 1 or ul_tdd_factor < 0:
            raise ValueError(
                "PostProcessor.aggregate_results() was called with invalid ul_tdd_factor parameter."
                + f"ul_tdd_factor must be in interval [0, 1], but is {ul_tdd_factor}"
            )

        segment_factor = round(n_bs_actual / n_bs_sim)

        dl_tdd_factor = 1 - ul_tdd_factor

        if ul_tdd_factor == 0:
            n_aggregate = len(dl_samples)
        elif dl_tdd_factor == 0:
            n_aggregate = len(ul_samples)
        else:
            n_aggregate = min(len(ul_samples), len(dl_samples))

        aggregate_samples = np.empty(n_aggregate)

        for i in range(n_aggregate):
            # choose S random samples
            ul_random_indexes = np.floor(
                random_number_gen.random(size=segment_factor)
                * len(ul_samples)
            )
            dl_random_indexes = np.floor(
                random_number_gen.random(size=segment_factor)
                * len(dl_samples)
            )
            aggregate_samples[i] = 0

            if ul_tdd_factor:
                for j in ul_random_indexes:  # random samples
                    aggregate_samples[i] += (
                        np.power(10, ul_samples[int(j)] / 10) * ul_tdd_factor
                    )

            if dl_tdd_factor:
                for j in dl_random_indexes:  # random samples
                    aggregate_samples[i] += (
                        np.power(10, dl_samples[int(j)] / 10) * dl_tdd_factor
                    )

            # convert back to dB or dBm (as was previously)
            aggregate_samples[i] = 10 * np.log10(
                aggregate_samples[i]
            )

        return aggregate_samples

    @staticmethod
    def cdf_from(data: list[float], *, n_bins=None) -> (list[float], list[float]):
        """
        Takes a dataset and returns both axis of a cdf (x, y)
        """
        values, base = np.histogram(
            data,
<<<<<<< HEAD
            bins='auto' if n_bins is None else n_bins,
=======
            bins=n_bins if n_bins is not None else "auto",
>>>>>>> d362d086
        )
        cumulative = np.cumsum(values)
        x = base[:-1]
        y = cumulative / cumulative[-1]

        return (x, y)

    @staticmethod
    def ccdf_from(data: list[float], *, n_bins=None) -> (list[float], list[float]):
        """
        Takes a dataset and returns both axis of a ccdf (x, y)
        """
        x, y = PostProcessor.cdf_from(data, n_bins=n_bins)

        return (x, 1 - y)

    @staticmethod
    def save_plots(
        dir: str,
        plots: list[go.Figure],
        *,
        width=1200,
        height=800
    ) -> None:
        """
        dir: A directory path on which to save the plot files
        plots: Figures to save. They are saved by their name
        """
        pathlib.Path(dir).mkdir(parents=True, exist_ok=True)

        for plot in plots:
            # TODO: check if reset to previous state is functional
            # so much state used in this post processor, should def. migrate
            # post processing to Haskell (obv. not rly)
            prev_autosize = plot.layout.autosize
            prev_width = plot.layout.width
            prev_height = plot.layout.height

            plot.update_layout(
                autosize=False,
                width=width,
                height=height
            )

            plot.write_image(os.path.join(dir, f"{plot.layout.title.text}.jpg"))

            plot.update_layout(
                autosize=prev_autosize,
                width=prev_width,
                height=prev_height
            )

    @staticmethod
    def generate_statistics(result: Results) -> ResultsStatistics:
        return ResultsStatistics().load_from_results(result)

    @staticmethod
    def generate_sample_statistics(fieldname: str, sample: list[float]) -> ResultsStatistics:
        return FieldStatistics().load_from_sample(fieldname, sample)<|MERGE_RESOLUTION|>--- conflicted
+++ resolved
@@ -638,11 +638,7 @@
         """
         values, base = np.histogram(
             data,
-<<<<<<< HEAD
-            bins='auto' if n_bins is None else n_bins,
-=======
             bins=n_bins if n_bins is not None else "auto",
->>>>>>> d362d086
         )
         cumulative = np.cumsum(values)
         x = base[:-1]
