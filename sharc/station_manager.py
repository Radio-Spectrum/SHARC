--- conflicted
+++ resolved
@@ -12,11 +12,7 @@
 from sharc.station import Station
 from sharc.antenna.antenna import Antenna
 from sharc.spectral_mask_imt import SpectralMaskImt
-<<<<<<< HEAD
 from sharc.spectral_mask_3gpp import SpectralMask3Gpp
-
-=======
->>>>>>> f2464ef3
 
 class StationManager(object):
     """
@@ -48,13 +44,10 @@
         self.sinr = np.empty(n)
         self.sinr_ext = np.empty(n)
         self.inr = np.empty(n)
-<<<<<<< HEAD
         self.pfd = np.empty(n)
         self.spectral_mask = np.empty(n, dtype=SpectralMask3Gpp)
-=======
         self.center_freq = np.empty(n)
         self.spectral_mask = None
->>>>>>> f2464ef3
         self.station_type = StationType.NONE
 
     def get_station_list(self, id=None) -> list:
