"""Generates scenarios based on main parameters
"""
import yaml
import os
from copy import deepcopy

from sharc.parameters.parameters_base import tuple_constructor

<<<<<<< HEAD
import argparse

parser = argparse.ArgumentParser(
    description="You may create or overwrite the parameters with different channel configs"
)

parser.add_argument('--channel', type=str, required=True, choices=["co", "adj"],
    help='Set the channel to generate the parameters ("co" for cochannel or "adj" for adjacent channel)'
)

parser.add_argument('--freq', type=str, required=True, choices=["~0.8G", "~2.1G"],
    help='Set the frequency to generate the parameters ("~0.8G" or "~2.1G")'
)

args = parser.parse_args()

yaml.SafeLoader.add_constructor('tag:yaml.org,2002:python/tuple', tuple_constructor)
=======
yaml.SafeLoader.add_constructor(
    'tag:yaml.org,2002:python/tuple',
    tuple_constructor)
>>>>>>> e25fde22

local_dir = os.path.dirname(os.path.abspath(__file__))
input_dir = os.path.join(local_dir, "../input")

ul_parameter_file_name = os.path.join(local_dir, "./base_input.yaml")

# load the base parameters from the yaml file
with open(ul_parameter_file_name, 'r') as file:
    ul_parameters = yaml.safe_load(file)

# Set parameters based on cli config
if args.freq == "~2.1G":
    # default parameters already made for this case
    imt_freq = ul_parameters["imt"]["frequency"]
    imt_bw = ul_parameters["imt"]["bandwidth"]
elif args.freq == "~0.8G":
    # update mss params
    ul_parameters["mss_d2d"]["tx_power_density"] = -28.1 - 34.1
    ul_parameters["mss_d2d"]["cell_radius"] = 113630

    # update immt params
    imt_bw = 10.0
    imt_freq = 698 + imt_bw / 2
    ul_parameters["imt"]["frequency"] = imt_freq
    ul_parameters["imt"]["bandwidth"] = imt_bw

    # # same as defalt for mss d2d bw
    # # ul_parameters["mss_d2d"]["bandwidth"] = 5.0

    ul_parameters["imt"]["topology"]["single_bs"]["cell_radius"] = 1500
    # BS for f < 1GHz needs non-AAS
    # so we change it here
    ul_parameters["imt"]["bs"]["conducted_power"] = 58

    ul_parameters["imt"]["bs"]["height"] = 30
    # while ohmic loss is included in AAS gain,
    # feeder loss = 3 dB is not included in non-AAS gain
    ul_parameters["imt"]["bs"]["ohmic_loss"] = 3

    # Non aas
    ul_parameters["imt"]["bs"]["antenna"]["array"]["n_rows"] = 1
    ul_parameters["imt"]["bs"]["antenna"]["array"]["n_columns"] = 1
    ul_parameters["imt"]["bs"]["antenna"]["array"]["subarray"]["is_enabled"] = False

    ul_parameters["imt"]["bs"]["antenna"]["array"]["element_pattern"] = "F1336"
    ul_parameters["imt"]["bs"]["antenna"]["array"]["downtilt"] = 3.0

    ul_parameters["imt"]["bs"]["antenna"]["array"]["element_max_g"] = 15
    ul_parameters["imt"]["bs"]["antenna"]["array"]["element_phi_3db"] = 65
    # NOTE: to calculate automatically:
    ul_parameters["imt"]["bs"]["antenna"]["array"]["element_theta_3db"] = 0
else:
    raise ValueError("Should be impossible to fall here")

if args.channel == "co":
    ul_parameters["general"]["enable_cochannel"] = True
    ul_parameters["general"]["enable_adjacent_channel"] = False

    ul_parameters["mss_d2d"]["frequency"] = imt_freq
elif args.channel == "adj":
    ul_parameters["general"]["enable_cochannel"] = False
    ul_parameters["general"]["enable_adjacent_channel"] = True

    ul_parameters["mss_d2d"]["frequency"] = imt_freq + imt_bw / 2 + ul_parameters["mss_d2d"]["bandwidth"] / 2
else:
    raise ValueError("Should be impossible to fall here")

ul_parameters['general']['output_dir'] = \
    ul_parameters['general']['output_dir'].replace("output_base", f"output_{args.freq}_{args.channel}")


dl_parameters = deepcopy(ul_parameters)
dl_parameters['general']['output_dir'] = ul_parameters['general']['output_dir'].replace(
    "_ul", "_dl")
dl_parameters['general']['output_dir_prefix'] = ul_parameters['general']['output_dir_prefix'].replace(
    "_ul", "_dl")
dl_parameters['general']['imt_link'] = "DOWNLINK"

cell_radius = ul_parameters["mss_d2d"]["cell_radius"] / 1e3
country_border = 4 * cell_radius

# doesn't matter from which, both will give same result
output_dir_pattern = ul_parameters['general']['output_dir'].replace(
    "_base_ul", "_<specific>")
output_prefix_pattern = ul_parameters['general']['output_dir_prefix'].replace(
    "_base_ul", "_<specific>")

def w_param(parameters, specific):
    """
    sets output dir and writes paramfile to input dir
    """
    parameters['general']['output_dir_prefix'] = output_prefix_pattern.replace("<specific>", specific)

    with open(
        os.path.join(input_dir, f"./parameters_mss_d2d_to_imt_cross_border_{specific}.yaml"),
        'w'
    ) as file:
        yaml.dump(parameters, file, default_flow_style=False)

for dist in [
    0,
    country_border,
    # country_border + 111 / 2,
    # country_border + 111,
    # country_border + 3 * 111 / 2,
    country_border + 2 * 111
]:
    # setting border for all parameter files on this loop
    ul_parameters["mss_d2d"]["sat_is_active_if"]["lat_long_inside_country"]["margin_from_border"] = dist
<<<<<<< HEAD
    dl_parameters["mss_d2d"]["sat_is_active_if"]["lat_long_inside_country"]["margin_from_border"] = dist

    # w_param(ul_parameters, f"{dist}km_base_ul")
    # w_param(dl_parameters, f"{dist}km_base_dl")
=======
    specific = f"{dist}km_base_ul"
    ul_parameters['general']['output_dir_prefix'] = output_prefix_pattern.replace(
        "<specific>", specific)

    dl_parameters["mss_d2d"]["sat_is_active_if"]["lat_long_inside_country"]["margin_from_border"] = dist
    specific = f"{dist}km_base_dl"
    dl_parameters['general']['output_dir_prefix'] = output_prefix_pattern.replace(
        "<specific>", specific)

    ul_parameter_file_name = os.path.join(
        input_dir, f"./parameters_mss_d2d_to_imt_cross_border_{dist}km_base_ul.yaml")
    dl_parameter_file_name = os.path.join(
        input_dir, f"./parameters_mss_d2d_to_imt_cross_border_{dist}km_base_dl.yaml")

    with open(
        dl_parameter_file_name,
        'w'
    ) as file:
        yaml.dump(dl_parameters, file, default_flow_style=False)
    with open(
        ul_parameter_file_name,
        'w'
    ) as file:
        yaml.dump(ul_parameters, file, default_flow_style=False)
>>>>>>> e25fde22

    for link in ["ul", "dl"]:
        if link == "ul":
            parameters = deepcopy(ul_parameters)
        if link == "dl":
            parameters = deepcopy(dl_parameters)

        ####################################################
        # make fixed positioned sectors with different loads
        print("Generating parameters for sectors at subsatellite with different loads")
        parameters['mss_d2d']['num_sectors'] = 19
        # 1 out of 19 beams are active
        parameters['mss_d2d']['beams_load_factor'] = 0.05263157894
    #     w_param(parameters, f"{dist}km_activate_random_beam_5p_{link}")

<<<<<<< HEAD
        parameters['mss_d2d']['beams_load_factor'] = 0.3
    #     w_param(parameters, f"{dist}km_activate_random_beam_30p_{link}")

        ####################################################
        # make single sector with random pointing
        print(
            "Generating parameters for single sector at random"
            " (uniform) circle area around subsatellite"
        )
        parameters['mss_d2d']['num_sectors'] = 1
        parameters['mss_d2d']['beams_load_factor'] = 1
        # for uniform area distribution in a circle of radius 4 * beam_radius
        parameters['mss_d2d']['beam_positioning'] = {
            'type': "ANGLE_AND_DISTANCE_FROM_SUBSATELLITE",
            'angle_from_subsatellite_phi': {
                'type': "~U(MIN,MAX)",
                'distribution': {
                    'min': -180.,
                    'max': 180.,
                },
            },
            'distance_from_subsatellite': {
                'type': "~SQRT(U(0,1))*MAX",
                'distribution': {
                    'min': 0,
                    'max': parameters['mss_d2d']["cell_radius"] * 4,
                }
            }
        }
    #     w_param(parameters, f"{dist}km_random_pointing_1beam_{link}")

for dist in [
    0,
    cell_radius,
    # cell_radius + 111,
    cell_radius + 2 * 111,
]:
    for link in ["ul", "dl"]:
        if link == "ul":
            parameters = deepcopy(ul_parameters)
        if link == "dl":
            parameters = deepcopy(dl_parameters)
        ####################################################
        # entire service grid is covered
        # 731 km of border
        parameters["mss_d2d"]["sat_is_active_if"]["lat_long_inside_country"]["margin_from_border"] = -731
        parameters['mss_d2d']['beam_positioning'] = {
            "service_grid": {
                "grid_margin_from_border": dist,
                "eligible_sats_margin_from_border": -731
            }
        }
        parameters['mss_d2d']['beams_load_factor'] = 1
        # just select service grid, let defaults come from
        # country polygon limit definitions
        parameters['mss_d2d']['beam_positioning']['type'] = "SERVICE_GRID"
        w_param(parameters, f"{dist}km_service_grid_padded_100p_{link}")

        parameters['mss_d2d']['beams_load_factor'] = 0.5
        w_param(parameters, f"{dist}km_service_grid_padded_50p_{link}")

        parameters['mss_d2d']['beams_load_factor'] = 0.2
        w_param(parameters, f"{dist}km_service_grid_padded_20p_{link}")


        parameters["mss_d2d"]["sat_is_active_if"]["lat_long_inside_country"]["margin_from_border"] = 0
        parameters["mss_d2d"]["beam_positioning"]["service_grid"]["eligible_sats_margin_from_border"] = 0
        parameters['mss_d2d']['beams_load_factor'] = 1
        w_param(parameters, f"{dist}km_service_grid_100p_{link}")

        parameters['mss_d2d']['beams_load_factor'] = 0.5
        w_param(parameters, f"{dist}km_service_grid_50p_{link}")
=======
        specific = f"{dist}km_activate_random_beam_5p_{link}"
        parameters['general']['output_dir_prefix'] = output_prefix_pattern.replace(
            "<specific>", specific)

        with open(
            os.path.join(input_dir, f"./parameters_mss_d2d_to_imt_cross_border_{specific}.yaml"),
            'w'
        ) as file:
            yaml.dump(parameters, file, default_flow_style=False)

        parameters['mss_d2d']['num_sectors'] = 19
        parameters['mss_d2d']['beams_load_factor'] = 0.3

        specific = f"{dist}km_activate_random_beam_30p_{link}"
        parameters['general']['output_dir_prefix'] = output_prefix_pattern.replace(
            "<specific>", specific)

        with open(
            os.path.join(input_dir, f"./parameters_mss_d2d_to_imt_cross_border_{specific}.yaml"),
            'w'
        ) as file:
            yaml.dump(parameters, file, default_flow_style=False)

        parameters['mss_d2d']['num_sectors'] = 1
        parameters['mss_d2d']['beams_load_factor'] = 1

        parameters['mss_d2d']['beam_positioning'] = {}

        parameters['mss_d2d']['beam_positioning']['type'] = "ANGLE_AND_DISTANCE_FROM_SUBSATELLITE"

        # for uniform area distribution
        parameters['mss_d2d']['beam_positioning']['angle_from_subsatellite_phi'] = {
            'type': "~U(MIN,MAX)", 'distribution': {'min': -180., 'max': 180., }}
        parameters['mss_d2d']['beam_positioning']['distance_from_subsatellite'] = {
            'type': "~SQRT(U(0,1))*MAX",
            'distribution': {
                'min': 0,
                'max': parameters['mss_d2d']["cell_radius"] * 4,
            }}

        specific = f"{dist}km_random_pointing_1beam_{link}"
        parameters['general']['output_dir_prefix'] = output_prefix_pattern.replace(
            "<specific>", specific)
>>>>>>> e25fde22

        parameters['mss_d2d']['beams_load_factor'] = 0.2
        w_param(parameters, f"{dist}km_service_grid_20p_{link}")<|MERGE_RESOLUTION|>--- conflicted
+++ resolved
@@ -6,7 +6,6 @@
 
 from sharc.parameters.parameters_base import tuple_constructor
 
-<<<<<<< HEAD
 import argparse
 
 parser = argparse.ArgumentParser(
@@ -24,11 +23,6 @@
 args = parser.parse_args()
 
 yaml.SafeLoader.add_constructor('tag:yaml.org,2002:python/tuple', tuple_constructor)
-=======
-yaml.SafeLoader.add_constructor(
-    'tag:yaml.org,2002:python/tuple',
-    tuple_constructor)
->>>>>>> e25fde22
 
 local_dir = os.path.dirname(os.path.abspath(__file__))
 input_dir = os.path.join(local_dir, "../input")
@@ -111,10 +105,8 @@
 country_border = 4 * cell_radius
 
 # doesn't matter from which, both will give same result
-output_dir_pattern = ul_parameters['general']['output_dir'].replace(
-    "_base_ul", "_<specific>")
-output_prefix_pattern = ul_parameters['general']['output_dir_prefix'].replace(
-    "_base_ul", "_<specific>")
+output_dir_pattern = ul_parameters['general']['output_dir'].replace("_base_ul", "_<specific>")
+output_prefix_pattern = ul_parameters['general']['output_dir_prefix'].replace("_base_ul", "_<specific>")
 
 def w_param(parameters, specific):
     """
@@ -138,37 +130,10 @@
 ]:
     # setting border for all parameter files on this loop
     ul_parameters["mss_d2d"]["sat_is_active_if"]["lat_long_inside_country"]["margin_from_border"] = dist
-<<<<<<< HEAD
     dl_parameters["mss_d2d"]["sat_is_active_if"]["lat_long_inside_country"]["margin_from_border"] = dist
 
     # w_param(ul_parameters, f"{dist}km_base_ul")
     # w_param(dl_parameters, f"{dist}km_base_dl")
-=======
-    specific = f"{dist}km_base_ul"
-    ul_parameters['general']['output_dir_prefix'] = output_prefix_pattern.replace(
-        "<specific>", specific)
-
-    dl_parameters["mss_d2d"]["sat_is_active_if"]["lat_long_inside_country"]["margin_from_border"] = dist
-    specific = f"{dist}km_base_dl"
-    dl_parameters['general']['output_dir_prefix'] = output_prefix_pattern.replace(
-        "<specific>", specific)
-
-    ul_parameter_file_name = os.path.join(
-        input_dir, f"./parameters_mss_d2d_to_imt_cross_border_{dist}km_base_ul.yaml")
-    dl_parameter_file_name = os.path.join(
-        input_dir, f"./parameters_mss_d2d_to_imt_cross_border_{dist}km_base_dl.yaml")
-
-    with open(
-        dl_parameter_file_name,
-        'w'
-    ) as file:
-        yaml.dump(dl_parameters, file, default_flow_style=False)
-    with open(
-        ul_parameter_file_name,
-        'w'
-    ) as file:
-        yaml.dump(ul_parameters, file, default_flow_style=False)
->>>>>>> e25fde22
 
     for link in ["ul", "dl"]:
         if link == "ul":
@@ -184,7 +149,6 @@
         parameters['mss_d2d']['beams_load_factor'] = 0.05263157894
     #     w_param(parameters, f"{dist}km_activate_random_beam_5p_{link}")
 
-<<<<<<< HEAD
         parameters['mss_d2d']['beams_load_factor'] = 0.3
     #     w_param(parameters, f"{dist}km_activate_random_beam_30p_{link}")
 
@@ -257,51 +221,6 @@
 
         parameters['mss_d2d']['beams_load_factor'] = 0.5
         w_param(parameters, f"{dist}km_service_grid_50p_{link}")
-=======
-        specific = f"{dist}km_activate_random_beam_5p_{link}"
-        parameters['general']['output_dir_prefix'] = output_prefix_pattern.replace(
-            "<specific>", specific)
-
-        with open(
-            os.path.join(input_dir, f"./parameters_mss_d2d_to_imt_cross_border_{specific}.yaml"),
-            'w'
-        ) as file:
-            yaml.dump(parameters, file, default_flow_style=False)
-
-        parameters['mss_d2d']['num_sectors'] = 19
-        parameters['mss_d2d']['beams_load_factor'] = 0.3
-
-        specific = f"{dist}km_activate_random_beam_30p_{link}"
-        parameters['general']['output_dir_prefix'] = output_prefix_pattern.replace(
-            "<specific>", specific)
-
-        with open(
-            os.path.join(input_dir, f"./parameters_mss_d2d_to_imt_cross_border_{specific}.yaml"),
-            'w'
-        ) as file:
-            yaml.dump(parameters, file, default_flow_style=False)
-
-        parameters['mss_d2d']['num_sectors'] = 1
-        parameters['mss_d2d']['beams_load_factor'] = 1
-
-        parameters['mss_d2d']['beam_positioning'] = {}
-
-        parameters['mss_d2d']['beam_positioning']['type'] = "ANGLE_AND_DISTANCE_FROM_SUBSATELLITE"
-
-        # for uniform area distribution
-        parameters['mss_d2d']['beam_positioning']['angle_from_subsatellite_phi'] = {
-            'type': "~U(MIN,MAX)", 'distribution': {'min': -180., 'max': 180., }}
-        parameters['mss_d2d']['beam_positioning']['distance_from_subsatellite'] = {
-            'type': "~SQRT(U(0,1))*MAX",
-            'distribution': {
-                'min': 0,
-                'max': parameters['mss_d2d']["cell_radius"] * 4,
-            }}
-
-        specific = f"{dist}km_random_pointing_1beam_{link}"
-        parameters['general']['output_dir_prefix'] = output_prefix_pattern.replace(
-            "<specific>", specific)
->>>>>>> e25fde22
 
         parameters['mss_d2d']['beams_load_factor'] = 0.2
         w_param(parameters, f"{dist}km_service_grid_20p_{link}")