# -*- coding: utf-8 -*-
"""
Created on Mon Apr 10 18:32:30 2017
@author: edgar
"""

import unittest
import numpy as np
import numpy.testing as npt
import math

from sharc.simulation_uplink import SimulationUplink
from sharc.parameters.parameters import Parameters
from sharc.antenna.antenna_omni import AntennaOmni
from sharc.antenna.antenna_beamforming_imt import AntennaBeamformingImt
from sharc.station_factory import StationFactory
from sharc.propagation.propagation_factory import PropagationFactory
from sharc.support.enumerations import StationType
from sharc.parameters.constants import BOLTZMANN_CONSTANT, EARTH_RADIUS, SPEED_OF_LIGHT


class SimulationUplinkTest(unittest.TestCase):

    def setUp(self):
        self.param = Parameters()

        self.param.general.imt_link = "UPLINK"
        self.param.general.seed = 101
        self.param.general.enable_cochannel = True
        self.param.general.enable_adjacent_channel = False
        self.param.general.overwrite_output = True

        self.param.imt.topology = "SINGLE_BS"
        self.param.imt.wrap_around = True
        self.param.imt.num_clusters = 2
        self.param.imt.intersite_distance = 150
        self.param.imt.minimum_separation_distance_bs_ue = 10
        self.param.imt.interfered_with = False
        self.param.imt.frequency = 10000
        self.param.imt.bandwidth = 100
        self.param.imt.rb_bandwidth = 0.180
        self.param.imt.spectral_mask = "IMT-2020"
        self.param.imt.spurious_emissions = -13
        self.param.imt.guard_band_ratio = 0.1
        self.param.imt.ho_margin = 3
        self.param.imt.bs_load_probability = 1
        self.param.imt.num_resource_blocks = 10
        self.param.imt.bs_conducted_power = 10
        self.param.imt.bs_height = 6
        self.param.imt.bs_acs = 30
        self.param.imt.bs_noise_figure = 7
        self.param.imt.bs_noise_temperature = 290
        self.param.imt.bs_ohmic_loss = 3
        self.param.imt.ul_attenuation_factor = 0.4
        self.param.imt.ul_sinr_min = -10
        self.param.imt.ul_sinr_max = 22
        self.param.imt.ue_k = 2
        self.param.imt.ue_k_m = 1
        self.param.imt.ue_indoor_percent = 0
        self.param.imt.ue_distribution_distance = "RAYLEIGH"
        self.param.imt.ue_distribution_azimuth = "UNIFORM"
        self.param.imt.ue_distribution_type = "ANGLE_AND_DISTANCE"
        self.param.imt.ue_tx_power_control = "OFF"
        self.param.imt.ue_p_o_pusch = -95
        self.param.imt.ue_alpha = 0.8
        self.param.imt.ue_p_cmax = 20
        self.param.imt.ue_conducted_power = 10
        self.param.imt.ue_height = 1.5
        self.param.imt.ue_aclr = 20
        self.param.imt.ue_acs = 25
        self.param.imt.ue_noise_figure = 9
        self.param.imt.ue_ohmic_loss = 3
        self.param.imt.ue_body_loss = 4
        self.param.imt.dl_attenuation_factor = 0.6
        self.param.imt.dl_sinr_min = -10
        self.param.imt.dl_sinr_max = 30
        self.param.imt.channel_model = "FSPL"
        # probability of line-of-sight (not for FSPL)
        self.param.imt.line_of_sight_prob = 0.75
        self.param.imt.shadowing = False
        self.param.imt.noise_temperature = 290
<<<<<<< HEAD
        self.param.imt.BOLTZMANN_CONSTANT = 1.38064852e-23

=======
        
>>>>>>> 46793c16
        self.param.antenna_imt.adjacent_antenna_model = "SINGLE_ELEMENT"
        self.param.antenna_imt.bs_normalization = False
        self.param.antenna_imt.bs_element_pattern = "M2101"
        self.param.antenna_imt.bs_minimum_array_gain = -200
        self.param.antenna_imt.bs_normalization_file = None
        self.param.antenna_imt.bs_element_max_g = 10
        self.param.antenna_imt.bs_element_phi_3db = 80
        self.param.antenna_imt.bs_element_theta_3db = 80
        self.param.antenna_imt.bs_element_am = 25
        self.param.antenna_imt.bs_element_sla_v = 25
        self.param.antenna_imt.bs_n_rows = 16
        self.param.antenna_imt.bs_n_columns = 16
        self.param.antenna_imt.bs_element_horiz_spacing = 1
        self.param.antenna_imt.bs_element_vert_spacing = 1
        self.param.antenna_imt.bs_multiplication_factor = 12
        self.param.antenna_imt.bs_downtilt = 10

        self.param.antenna_imt.ue_element_pattern = "M2101"
        self.param.antenna_imt.ue_normalization = False
        self.param.antenna_imt.ue_minimum_array_gain = -200
        self.param.antenna_imt.ue_normalization_file = None
        self.param.antenna_imt.ue_element_max_g = 5
        self.param.antenna_imt.ue_element_phi_3db = 65
        self.param.antenna_imt.ue_element_theta_3db = 65
        self.param.antenna_imt.ue_element_am = 30
        self.param.antenna_imt.ue_element_sla_v = 30
        self.param.antenna_imt.ue_n_rows = 2
        self.param.antenna_imt.ue_n_columns = 1
        self.param.antenna_imt.ue_element_horiz_spacing = 0.5
        self.param.antenna_imt.ue_element_vert_spacing = 0.5
        self.param.antenna_imt.ue_multiplication_factor = 12

        self.param.fss_ss.frequency = 10000
        self.param.fss_ss.bandwidth = 100
        self.param.fss_ss.altitude = 35786000
        self.param.fss_ss.lat_deg = 0
        self.param.fss_ss.azimuth = 0
        self.param.fss_ss.elevation = 270
        self.param.fss_ss.tx_power_density = -30
        self.param.fss_ss.noise_temperature = 950
        self.param.fss_ss.antenna_gain = 51
        self.param.fss_ss.antenna_pattern = "OMNI"
        self.param.fss_ss.imt_altitude = 1000
        self.param.fss_ss.imt_lat_deg = -23.5629739
        self.param.fss_ss.imt_long_diff_deg = (-46.6555132-75)
        self.param.fss_ss.channel_model = "FSPL"
        self.param.fss_ss.line_of_sight_prob = 0.01
        self.param.fss_ss.surf_water_vapour_density = 7.5
        self.param.fss_ss.specific_gaseous_att = 0.1
        self.param.fss_ss.time_ratio = 0.5
        self.param.fss_ss.antenna_l_s = -20
        self.param.fss_ss.acs = 0

        self.param.fss_es.x = -5000
        self.param.fss_es.y = 0
        self.param.fss_es.location = "FIXED"
        self.param.fss_es.height = 10
        self.param.fss_es.elevation_min = 20
        self.param.fss_es.elevation_max = 20
        self.param.fss_es.azimuth = "0"
        self.param.fss_es.frequency = 10000
        self.param.fss_es.bandwidth = 100
        self.param.fss_es.noise_temperature = 100
        self.param.fss_es.tx_power_density = -60
        self.param.fss_es.antenna_gain = 50
        self.param.fss_es.antenna_pattern = "OMNI"
        self.param.fss_es.channel_model = "FSPL"
        self.param.fss_es.line_of_sight_prob = 1
        self.param.fss_es.acs = 0

        self.param.ras.x = -5000
        self.param.ras.y = 0
        self.param.ras.height = 10
        self.param.ras.elevation = 20
        self.param.ras.azimuth = 0
        self.param.ras.frequency = 10000
        self.param.ras.bandwidth = 100
        self.param.ras.antenna_noise_temperature = 50
        self.param.ras.receiver_noise_temperature = 50
        self.param.ras.antenna_gain = 50
        self.param.ras.antenna_efficiency = 0.7
        self.param.ras.diameter = 10
        self.param.ras.acs = 0
        self.param.ras.antenna_pattern = "OMNI"
        self.param.ras.channel_model = "FSPL"
        self.param.ras.line_of_sight_prob = 1

    def test_simulation_2bs_4ue_ss(self):
        self.param.general.system = "FSS_SS"

        self.simulation = SimulationUplink(self.param, "")
        self.simulation.initialize()

        random_number_gen = np.random.RandomState()

        self.simulation.bs_power_gain = 0
        self.simulation.ue_power_gain = 0

        self.assertTrue(self.simulation.co_channel)

        self.simulation.bs = StationFactory.generate_imt_base_stations(self.param.imt,
                                                                       self.param.antenna_imt,
                                                                       self.simulation.topology,
                                                                       random_number_gen)
        self.simulation.bs.antenna = np.array([AntennaOmni(1), AntennaOmni(2)])
        self.simulation.bs.active = np.ones(2, dtype=bool)

        self.simulation.ue = StationFactory.generate_imt_ue(self.param.imt,
                                                            self.param.antenna_imt,
                                                            self.simulation.topology,
                                                            random_number_gen)
        self.simulation.ue.x = np.array([20, 70, 110, 170])
        self.simulation.ue.y = np.array([0,  0,   0,   0])
        self.simulation.ue.antenna = np.array(
            [AntennaOmni(10), AntennaOmni(11), AntennaOmni(22), AntennaOmni(23)])
        self.simulation.ue.active = np.ones(4, dtype=bool)

        # test connection method
        self.simulation.connect_ue_to_bs()
        self.assertEqual(self.simulation.link, {0: [0, 1], 1: [2, 3]})
        self.simulation.select_ue(random_number_gen)
        self.simulation.link = {0: [0, 1], 1: [2, 3]}

        # We do not test the selection method here because in this specific
        # scenario we do not want to change the order of the UE's

        self.simulation.propagation_imt = PropagationFactory.create_propagation(self.param.imt.channel_model,
                                                                                self.param, random_number_gen)
        self.simulation.propagation_system = PropagationFactory.create_propagation(self.param.fss_ss.channel_model,
                                                                                   self.param, random_number_gen)

        # test coupling loss method
        self.simulation.coupling_loss_imt = self.simulation.calculate_intra_imt_coupling_loss(self.simulation.bs,
                                                                                              self.simulation.ue,
                                                                                              self.simulation.propagation_imt)
        coupling_loss_imt = np.array([[88.47-1-10,  99.35-1-11,  103.27-1-22,  107.05-1-23],
                                      [107.55-2-10,  104.72-2-11,  101.53-2-22,  91.99-2-23]])
        npt.assert_allclose(self.simulation.coupling_loss_imt,
                            coupling_loss_imt,
                            atol=1e-2)

        # test scheduler and bandwidth allocation
        self.simulation.scheduler()
        bandwidth_per_ue = math.trunc((1 - 0.1)*100/2)
        npt.assert_allclose(self.simulation.ue.bandwidth,
                            bandwidth_per_ue*np.ones(4), atol=1e-2)

        # there is no power control, so UE's will transmit at maximum power
        self.simulation.power_control()
        tx_power = 20
        npt.assert_allclose(self.simulation.ue.tx_power, tx_power*np.ones(4))

        # test method that calculates SINR
        self.simulation.calculate_sinr()

        # check BS received power
        rx_power = {0: np.array([tx_power, tx_power] - coupling_loss_imt[0, 0:2]),
                    1: np.array([tx_power, tx_power] - coupling_loss_imt[1, 2:4])}
        npt.assert_allclose(self.simulation.bs.rx_power[0],
                            rx_power[0],
                            atol=1e-2)
        npt.assert_allclose(self.simulation.bs.rx_power[1],
                            rx_power[1],
                            atol=1e-2)

        # check BS received interference
        rx_interference = {0: np.array([tx_power, tx_power] - coupling_loss_imt[0, 2:4]),
                           1: np.array([tx_power, tx_power] - coupling_loss_imt[1, 0:2])}

        npt.assert_allclose(self.simulation.bs.rx_interference[0],
                            rx_interference[0],
                            atol=1e-2)
        npt.assert_allclose(self.simulation.bs.rx_interference[1],
                            rx_interference[1],
                            atol=1e-2)

        # check BS thermal noise
        thermal_noise = 10 * \
            np.log10(1.38064852e-23*290*bandwidth_per_ue*1e3*1e6) + 7
        npt.assert_allclose(self.simulation.bs.thermal_noise,
                            thermal_noise,
                            atol=1e-2)

        # check BS thermal noise + interference
        total_interference = {0: 10*np.log10(np.power(10, 0.1*rx_interference[0]) + np.power(10, 0.1*thermal_noise)),
                              1: 10*np.log10(np.power(10, 0.1*rx_interference[1]) + np.power(10, 0.1*thermal_noise))}
        npt.assert_allclose(self.simulation.bs.total_interference[0],
                            total_interference[0],
                            atol=1e-2)
        npt.assert_allclose(self.simulation.bs.total_interference[1],
                            total_interference[1],
                            atol=1e-2)

        # check SNR
        npt.assert_allclose(self.simulation.bs.snr[0],
                            rx_power[0] - thermal_noise,
                            atol=1e-2)
        npt.assert_allclose(self.simulation.bs.snr[1],
                            rx_power[1] - thermal_noise,
                            atol=1e-2)

        # check SINR
        npt.assert_allclose(self.simulation.bs.sinr[0],
                            rx_power[0] - total_interference[0],
                            atol=1e-2)
        npt.assert_allclose(self.simulation.bs.sinr[1],
                            rx_power[1] - total_interference[1],
                            atol=1e-2)

        self.simulation.system = StationFactory.generate_fss_space_station(
            self.param.fss_ss)
        self.simulation.system.x = np.array([0])
        self.simulation.system.y = np.array([0])
        self.simulation.system.height = np.array([self.param.fss_ss.altitude])

        # test the method that calculates interference from IMT UE to FSS space station
        self.simulation.calculate_external_interference()

        # check coupling loss
        coupling_loss_imt_system = np.array(
            [213.52-51-10, 213.52-51-11, 213.52-51-22, 213.52-51-23])
        npt.assert_allclose(self.simulation.coupling_loss_imt_system,
                            coupling_loss_imt_system,
                            atol=1e-2)
        # check interference generated by UE to FSS space station
        interference_ue = tx_power - coupling_loss_imt_system
        rx_interference = 10 * \
            math.log10(np.sum(np.power(10, 0.1*interference_ue)))
        self.assertAlmostEqual(self.simulation.system.rx_interference,
                               rx_interference,
                               delta=.01)

        # check FSS space station thermal noise
        thermal_noise = 10*np.log10(1.38064852e-23*950*100*1e3*1e6)
        self.assertAlmostEqual(self.simulation.system.thermal_noise,
                               thermal_noise,
                               delta=.01)

        # check INR at FSS space station
        self.assertAlmostEqual(self.simulation.system.inr,
                               rx_interference - thermal_noise,
                               delta=.01)

    def test_simulation_2bs_4ue_es(self):
        self.param.general.system = "FSS_ES"

        self.simulation = SimulationUplink(self.param, "")
        self.simulation.initialize()

        self.simulation.bs_power_gain = 0
        self.simulation.ue_power_gain = 0

        random_number_gen = np.random.RandomState()

        self.simulation.bs = StationFactory.generate_imt_base_stations(self.param.imt,
                                                                       self.param.antenna_imt,
                                                                       self.simulation.topology,
                                                                       random_number_gen)
        self.simulation.bs.antenna = np.array([AntennaOmni(1), AntennaOmni(2)])
        self.simulation.bs.active = np.ones(2, dtype=bool)

        self.simulation.ue = StationFactory.generate_imt_ue(self.param.imt,
                                                            self.param.antenna_imt,
                                                            self.simulation.topology,
                                                            random_number_gen)
        self.simulation.ue.x = np.array([20, 70, 110, 170])
        self.simulation.ue.y = np.array([0,  0,   0,   0])
        self.simulation.ue.antenna = np.array(
            [AntennaOmni(10), AntennaOmni(11), AntennaOmni(22), AntennaOmni(23)])
        self.simulation.ue.active = np.ones(4, dtype=bool)

        self.simulation.connect_ue_to_bs()
        self.simulation.select_ue(random_number_gen)
        self.simulation.link = {0: [0, 1], 1: [2, 3]}

        # We do not test the selection method here because in this specific
        # scenario we do not want to change the order of the UE's
        self.simulation.propagation_imt = PropagationFactory.create_propagation(self.param.imt.channel_model,
                                                                                self.param, random_number_gen)
        self.simulation.propagation_system = PropagationFactory.create_propagation(self.param.fss_ss.channel_model,
                                                                                   self.param, random_number_gen)

        # test coupling loss method
        self.simulation.coupling_loss_imt = self.simulation.calculate_intra_imt_coupling_loss(self.simulation.bs,
                                                                                              self.simulation.ue,
                                                                                              self.simulation.propagation_imt)

        self.simulation.scheduler()
        bandwidth_per_ue = math.trunc((1 - 0.1)*100/2)
        self.simulation.power_control()

        self.simulation.calculate_sinr()

        tx_power = 20

        # check coupling loss IMT
        coupling_loss_imt = np.array([[88.47-1-10,  99.35-1-11,  103.27-1-22,  107.05-1-23],
                                      [107.55-2-10,  104.72-2-11,  101.53-2-22,  91.99-2-23]])
        npt.assert_allclose(self.simulation.coupling_loss_imt,
                            coupling_loss_imt,
                            atol=1e-2)

        # check BS received power
        rx_power = {0: np.array([tx_power, tx_power] - coupling_loss_imt[0, 0:2]),
                    1: np.array([tx_power, tx_power] - coupling_loss_imt[1, 2:4])}
        npt.assert_allclose(self.simulation.bs.rx_power[0],
                            rx_power[0],
                            atol=1e-2)
        npt.assert_allclose(self.simulation.bs.rx_power[1],
                            rx_power[1],
                            atol=1e-2)

        # check BS received interference
        rx_interference = {0: np.array([tx_power, tx_power] - coupling_loss_imt[0, 2:4]),
                           1: np.array([tx_power, tx_power] - coupling_loss_imt[1, 0:2])}

        npt.assert_allclose(self.simulation.bs.rx_interference[0],
                            rx_interference[0],
                            atol=1e-2)
        npt.assert_allclose(self.simulation.bs.rx_interference[1],
                            rx_interference[1],
                            atol=1e-2)

        # check BS thermal noise
        thermal_noise = 10 * \
            np.log10(1.38064852e-23*290*bandwidth_per_ue*1e3*1e6) + 7
        npt.assert_allclose(self.simulation.bs.thermal_noise,
                            thermal_noise,
                            atol=1e-2)

        # check BS thermal noise + interference
        total_interference = {0: 10*np.log10(np.power(10, 0.1*rx_interference[0]) + np.power(10, 0.1*thermal_noise)),
                              1: 10*np.log10(np.power(10, 0.1*rx_interference[1]) + np.power(10, 0.1*thermal_noise))}
        npt.assert_allclose(self.simulation.bs.total_interference[0],
                            total_interference[0],
                            atol=1e-2)
        npt.assert_allclose(self.simulation.bs.total_interference[1],
                            total_interference[1],
                            atol=1e-2)

        # check SNR
        npt.assert_allclose(self.simulation.bs.snr[0],
                            rx_power[0] - thermal_noise,
                            atol=1e-2)
        npt.assert_allclose(self.simulation.bs.snr[1],
                            rx_power[1] - thermal_noise,
                            atol=1e-2)

        # check SINR
        npt.assert_allclose(self.simulation.bs.sinr[0],
                            rx_power[0] - total_interference[0],
                            atol=1e-2)
        npt.assert_allclose(self.simulation.bs.sinr[1],
                            rx_power[1] - total_interference[1],
                            atol=1e-2)

        self.simulation.system = StationFactory.generate_fss_earth_station(
            self.param.fss_es, random_number_gen)
        self.simulation.system.x = np.array([-2000])
        self.simulation.system.y = np.array([0])
        self.simulation.system.height = np.array([self.param.fss_es.height])

        # what if FSS ES is interferer???
        self.simulation.calculate_sinr_ext()

        # coupling loss FSS_ES <-> IMT BS
        coupling_loss_imt_system = np.array(
            [124.47-50-1,  124.47-50-1,  125.29-50-2,  125.29-50-2])
        npt.assert_allclose(self.simulation.coupling_loss_imt_system,
                            coupling_loss_imt_system,
                            atol=1e-2)

        # external interference
        system_tx_power = -60 + 10*math.log10(bandwidth_per_ue*1e6) + 30
        ext_interference = {0: system_tx_power - coupling_loss_imt_system[0:2],
                            1: system_tx_power - coupling_loss_imt_system[2:4]}
        npt.assert_allclose(self.simulation.bs.ext_interference[0],
                            ext_interference[0],
                            atol=1e-2)
        npt.assert_allclose(self.simulation.bs.ext_interference[1],
                            ext_interference[1],
                            atol=1e-2)

        # SINR with external interference
        interference = {0: 10*np.log10(np.power(10, 0.1*total_interference[0])
                                       + np.power(10, 0.1*ext_interference[0])),
                        1: 10*np.log10(np.power(10, 0.1*total_interference[1])
                                       + np.power(10, 0.1*ext_interference[1]))}

        npt.assert_allclose(self.simulation.bs.sinr_ext[0],
                            rx_power[0] - interference[0],
                            atol=1e-2)
        npt.assert_allclose(self.simulation.bs.sinr_ext[1],
                            rx_power[1] - interference[1],
                            atol=1e-2)

        # INR
        npt.assert_allclose(self.simulation.bs.inr[0],
                            interference[0] - thermal_noise,
                            atol=1e-2)
        npt.assert_allclose(self.simulation.bs.inr[1],
                            interference[1] - thermal_noise,
                            atol=1e-2)

        # what if IMT is interferer?
        self.simulation.calculate_external_interference()

        # coupling loss
        coupling_loss_imt_system = np.array(
            [128.55-50-10,  128.76-50-11,  128.93-50-22,  129.17-50-23])
        npt.assert_allclose(self.simulation.coupling_loss_imt_system,
                            coupling_loss_imt_system,
                            atol=1e-2)

        # interference
        interference = tx_power - coupling_loss_imt_system
        rx_interference = 10*math.log10(np.sum(np.power(10, 0.1*interference)))
        self.assertAlmostEqual(self.simulation.system.rx_interference,
                               rx_interference,
                               delta=.01)

        # check FSS Earth station thermal noise
        thermal_noise = 10*np.log10(1.38064852e-23*100*1e3*100*1e6)
        self.assertAlmostEqual(self.simulation.system.thermal_noise,
                               thermal_noise,
                               delta=.01)

        # check INR at FSS Earth station
        self.assertAlmostEqual(self.simulation.system.inr,
                               np.array([rx_interference - thermal_noise]),
                               delta=.01)

    def test_simulation_2bs_4ue_ras(self):
        self.param.general.system = "RAS"

        self.simulation = SimulationUplink(self.param, "")
        self.simulation.initialize()

        self.simulation.bs_power_gain = 0
        self.simulation.ue_power_gain = 0

        random_number_gen = np.random.RandomState()

        self.simulation.bs = StationFactory.generate_imt_base_stations(self.param.imt,
                                                                       self.param.antenna_imt,
                                                                       self.simulation.topology,
                                                                       random_number_gen)
        self.simulation.bs.antenna = np.array([AntennaOmni(1), AntennaOmni(2)])
        self.simulation.bs.active = np.ones(2, dtype=bool)

        self.simulation.ue = StationFactory.generate_imt_ue(self.param.imt,
                                                            self.param.antenna_imt,
                                                            self.simulation.topology,
                                                            random_number_gen)
        self.simulation.ue.x = np.array([20, 70, 110, 170])
        self.simulation.ue.y = np.array([0,  0,   0,   0])
        self.simulation.ue.antenna = np.array(
            [AntennaOmni(10), AntennaOmni(11), AntennaOmni(22), AntennaOmni(23)])
        self.simulation.ue.active = np.ones(4, dtype=bool)

        self.simulation.connect_ue_to_bs()
        self.simulation.select_ue(random_number_gen)
        self.simulation.link = {0: [0, 1], 1: [2, 3]}

        self.simulation.propagation_imt = PropagationFactory.create_propagation(self.param.imt.channel_model,
                                                                                self.param, random_number_gen)
        self.simulation.propagation_system = PropagationFactory.create_propagation(self.param.fss_ss.channel_model,
                                                                                   self.param, random_number_gen)

        # test coupling loss method
        self.simulation.coupling_loss_imt = self.simulation.calculate_intra_imt_coupling_loss(self.simulation.bs,
                                                                                              self.simulation.ue,
                                                                                              self.simulation.propagation_imt)

        self.simulation.scheduler()
        bandwidth_per_ue = math.trunc((1 - 0.1)*100/2)
        self.simulation.power_control()

        self.simulation.calculate_sinr()
        # check BS thermal noise
        thermal_noise = 10 * \
            np.log10(1.38064852e-23*290*bandwidth_per_ue*1e3*1e6) + 7
        npt.assert_allclose(self.simulation.bs.thermal_noise,
                            thermal_noise,
                            atol=1e-2)

        # check SINR
        npt.assert_allclose(self.simulation.bs.sinr[0],
                            np.array([-57.47 - (-60.27),  -67.35 - (-63.05)]),
                            atol=1e-2)
        npt.assert_allclose(self.simulation.bs.sinr[1],
                            np.array([-57.53 - (-75.41),  -46.99 - (-71.67)]),
                            atol=1e-2)

        # Create system
        self.simulation.system = StationFactory.generate_ras_station(
            self.param.ras)
        self.simulation.system.x = np.array([-2000])
        self.simulation.system.y = np.array([0])
        self.simulation.system.height = np.array([self.param.ras.height])
        self.simulation.system.antenna[0].effective_area = 54.9779

        # Test gain calculation
        gains = self.simulation.calculate_gains(
            self.simulation.system, self.simulation.ue)
        npt.assert_equal(gains, np.array([[50, 50, 50, 50]]))

        # Test external interference
        self.simulation.calculate_external_interference()
        npt.assert_allclose(self.simulation.coupling_loss_imt_system,
                            np.array([125.55-50-10,  125.76-50-11,
                                     125.93-50-22,  126.17-50-23]),
                            atol=1e-2)

        # Test RAS PFD
        interference = 20 - \
            np.array([125.55-50-10,  125.76-50-11,
                     125.93-50-22,  126.17-50-23])
        rx_interference = 10*math.log10(np.sum(np.power(10, 0.1*interference)))
        self.assertAlmostEqual(self.simulation.system.rx_interference,
                               rx_interference,
                               delta=.01)

        # Test RAS PFD
        pfd = 10*np.log10(10**(rx_interference/10)/54.9779)
        self.assertAlmostEqual(self.simulation.system.pfd,
                               pfd,
                               delta=.01)

        # check RAS station thermal noise
        thermal_noise = 10*np.log10(1.38064852e-23*100*1e3*100*1e6)
        self.assertAlmostEqual(self.simulation.system.thermal_noise,
                               thermal_noise,
                               delta=.01)
        # check INR at RAS station
        self.assertAlmostEqual(self.simulation.system.inr,
                               np.array([rx_interference - (-98.599)]),
                               delta=.01)

    def test_beamforming_gains(self):
        self.param.general.system = "FSS_SS"

        self.simulation = SimulationUplink(self.param, "")
        self.simulation.initialize()

        eps = 1e-2
        random_number_gen = np.random.RandomState(101)

        # Set scenario
        self.simulation.bs = StationFactory.generate_imt_base_stations(self.param.imt,
                                                                       self.param.antenna_imt,
                                                                       self.simulation.topology,
                                                                       random_number_gen)

        self.simulation.ue = StationFactory.generate_imt_ue(self.param.imt,
                                                            self.param.antenna_imt,
                                                            self.simulation.topology,
                                                            random_number_gen)
        self.simulation.ue.x = np.array([50.000, 43.301, 150.000, 175.000])
        self.simulation.ue.y = np.array([0.000, 25.000,   0.000, 43.301])

        # Physical pointing angles
        self.assertEqual(self.simulation.bs.antenna[0].azimuth, 0)
        self.assertEqual(self.simulation.bs.antenna[0].elevation, -10)
        self.assertEqual(self.simulation.bs.antenna[1].azimuth, 180)
        self.assertEqual(self.simulation.bs.antenna[0].elevation, -10)

        # Change UE pointing
        self.simulation.ue.azimuth = np.array([180, -90, 90, -90])
        self.simulation.ue.elevation = np.array([-30, -15, 15, 30])
        par = self.param.antenna_imt.get_antenna_parameters(StationType.IMT_UE)
        for i in range(self.simulation.ue.num_stations):
            self.simulation.ue.antenna[i] = AntennaBeamformingImt(par, self.simulation.ue.azimuth[i],
                                                                  self.simulation.ue.elevation[i])
        self.assertEqual(self.simulation.ue.antenna[0].azimuth, 180)
        self.assertEqual(self.simulation.ue.antenna[0].elevation, -30)
        self.assertEqual(self.simulation.ue.antenna[1].azimuth, -90)
        self.assertEqual(self.simulation.ue.antenna[1].elevation, -15)
        self.assertEqual(self.simulation.ue.antenna[2].azimuth, 90)
        self.assertEqual(self.simulation.ue.antenna[2].elevation, 15)
        self.assertEqual(self.simulation.ue.antenna[3].azimuth, -90)
        self.assertEqual(self.simulation.ue.antenna[3].elevation, 30)

        # Simulate connection and selection
        self.simulation.connect_ue_to_bs()
        self.assertEqual(self.simulation.link, {0: [0, 1], 1: [2, 3]})

        # Test BS gains
        # Test pointing vector
        phi, theta = self.simulation.bs.get_pointing_vector_to(
            self.simulation.ue)
        npt.assert_allclose(phi, np.array([[0.0, 30.0, 0.0,    13.898],
                                          [180.0, 170.935, 180.0, 120.0]]), atol=eps)
        npt.assert_allclose(theta, np.array([[95.143, 95.143, 91.718, 91.430],
                                            [91.718, 91.624, 95.143, 95.143]]), atol=eps)
        self.simulation.bs_to_ue_phi = phi
        self.simulation.bs_to_ue_theta = theta

        # Add beams by brute force: since the SimulationUplink.select_ue()
        # method shufles the link dictionary, the order of the beams cannot be
        # predicted. Thus, the beams need to be added outside of the function
        self.simulation.ue.active = np.ones(4, dtype=bool)
        self.simulation.bs.antenna[0].add_beam(phi[0, 0], theta[0, 0])
        self.simulation.bs.antenna[0].add_beam(phi[0, 1], theta[0, 1])
        self.simulation.bs.antenna[1].add_beam(phi[1, 2], theta[1, 2])
        self.simulation.bs.antenna[1].add_beam(phi[1, 3], theta[1, 3])
        self.simulation.ue.antenna[0].add_beam(phi[0, 0]-180, 180-theta[0, 0])
        self.simulation.ue.antenna[1].add_beam(phi[0, 1]-180, 180-theta[0, 1])
        self.simulation.ue.antenna[2].add_beam(phi[1, 2]-180, 180-theta[1, 2])
        self.simulation.ue.antenna[3].add_beam(phi[1, 3]-180, 180-theta[1, 3])
        self.simulation.bs_to_ue_beam_rbs = np.array([0, 1, 0, 1], dtype=int)

        # Test beams pointing
        npt.assert_allclose(self.simulation.bs.antenna[0].beams_list[0],
                            (0.0, -4.857), atol=eps)
        npt.assert_allclose(self.simulation.bs.antenna[0].beams_list[1],
                            (29.92, -3.53), atol=eps)
        npt.assert_allclose(self.simulation.bs.antenna[1].beams_list[0],
                            (0.0, -4.857), atol=eps)
        npt.assert_allclose(self.simulation.bs.antenna[1].beams_list[1],
                            (-59.60, 0.10), atol=eps)
        npt.assert_allclose(self.simulation.ue.antenna[0].beams_list[0],
                            (0.0, -35.143), atol=eps)
        npt.assert_allclose(self.simulation.ue.antenna[1].beams_list[0],
                            (-62.04, -12.44), atol=eps)
        npt.assert_allclose(self.simulation.ue.antenna[2].beams_list[0],
                            (-88.66, -4.96), atol=eps)
        npt.assert_allclose(self.simulation.ue.antenna[3].beams_list[0],
                            (32.16, 20.71), atol=eps)

        # BS Gain matrix
        ref_gain = np.array([[34.03,  32.37,   8.41,  -9.71],
                             [8.41,  -8.94,  34.03,  27.42]])
        gain = self.simulation.calculate_gains(
            self.simulation.bs, self.simulation.ue)
        npt.assert_allclose(gain, ref_gain, atol=eps)

        # UE Gain matrix
        ref_gain = np.array([[4.503, -44.198],
                             [-3.362, -11.206],
                             [-14.812, -14.389],
                             [-9.726,   3.853]])
        gain = self.simulation.calculate_gains(
            self.simulation.ue, self.simulation.bs)
        npt.assert_allclose(gain, ref_gain, atol=eps)

    def test_calculate_imt_ul_tput(self):
        self.param.general.system = "FSS_SS"

        self.simulation = SimulationUplink(self.param, "")
        self.simulation.initialize()

        eps = 1e-2

        # Test 1
        snir = np.array([0.0, 1.0, 15.0, -5.0, 100.00, 200.00])
        ref_tput = np.array([0.400, 0.470, 2.011, 0.159, 2.927, 2.927])
        tput = self.simulation.calculate_imt_tput(snir,
                                                  self.param.imt.ul_sinr_min,
                                                  self.param.imt.ul_sinr_max,
                                                  self.param.imt.ul_attenuation_factor)
        npt.assert_allclose(tput, ref_tput, atol=eps)


if __name__ == '__main__':
    unittest.main()<|MERGE_RESOLUTION|>--- conflicted
+++ resolved
@@ -17,7 +17,6 @@
 from sharc.propagation.propagation_factory import PropagationFactory
 from sharc.support.enumerations import StationType
 from sharc.parameters.constants import BOLTZMANN_CONSTANT, EARTH_RADIUS, SPEED_OF_LIGHT
-
 
 class SimulationUplinkTest(unittest.TestCase):
 
@@ -79,12 +78,7 @@
         self.param.imt.line_of_sight_prob = 0.75
         self.param.imt.shadowing = False
         self.param.imt.noise_temperature = 290
-<<<<<<< HEAD
-        self.param.imt.BOLTZMANN_CONSTANT = 1.38064852e-23
-
-=======
         
->>>>>>> 46793c16
         self.param.antenna_imt.adjacent_antenna_model = "SINGLE_ELEMENT"
         self.param.antenna_imt.bs_normalization = False
         self.param.antenna_imt.bs_element_pattern = "M2101"
@@ -171,6 +165,10 @@
         self.param.ras.antenna_pattern = "OMNI"
         self.param.ras.channel_model = "FSPL"
         self.param.ras.line_of_sight_prob = 1
+        self.param.ras.BOLTZMANN_CONSTANT = 1.38064852e-23
+        self.param.ras.EARTH_RADIUS = 6371000
+        self.param.ras.SPEED_OF_LIGHT = 299792458
+
 
     def test_simulation_2bs_4ue_ss(self):
         self.param.general.system = "FSS_SS"
