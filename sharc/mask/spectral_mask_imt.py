# -*- coding: utf-8 -*-
"""
Created on Tue Dec  5 11:06:56 2017

@author: Calil
"""

from sharc.support.enumerations import StationType
from sharc.mask.spectral_mask import SpectralMask

from warnings import warn
import numpy as np
import matplotlib.pyplot as plt


class SpectralMaskImt(SpectralMask):
    """
    Implements spectral masks for IMT-2020 according to Document 5-1/36-E.
        The masks are in the document's tables 1 to 8.

    Attributes:
        spurious_emissions (float): level of power emissions at spurious
            domain [dBm/MHz].
        delta_f_lin (np.array): mask delta f breaking limits in MHz. Delta f
            values for which the spectral mask changes value. In this context, delta f is the frequency distance to
            the transmission's edge frequencies
        freq_lim (no.array): frequency values for which the spectral mask
            changes emission value
        sta_type (StationType): type of station to which consider the spectral
            mask. Possible values are StationType.IMT_BS and StationType.IMT_UE
        freq_mhz (float): center frequency of station in MHz
        band_mhs (float): transmitting bandwidth of station in MHz
        scenario (str): INDOOR or OUTDOOR scenario
        p_tx (float): station's transmit power in dBm/MHz
        mask_dbm (np.array): spectral mask emission values in dBm
    """
    def __init__(
        self,
        sta_type: StationType,
        freq_mhz: float,
        band_mhz: float,
        spurious_emissions: float,
        scenario="OUTDOOR",
    ):
        """
        Class constructor.

        Parameters:
            sta_type (StationType): type of station to which consider the spectral
                mask. Possible values are StationType.IMT_BS and StationType.
                IMT_UE
            freq_mhz (float): center frequency of station in MHz
            band_mhs (float): transmitting bandwidth of station in MHz
            spurious_emissions (float): level of spurious emissions [dBm/MHz].
            scenario (str): INDOOR or OUTDOOR scenario
        """
        # Spurious domain limits [dBm/MHz]
        self.spurious_emissions = spurious_emissions

        # Mask delta f breaking limits [MHz]
        # use value from 5-1/36-E
        self.delta_f_lim = np.array([0, 20, 400])

        # Attributes
        self.sta_type = sta_type
        self.scenario = scenario
        self.band_mhz = band_mhz
        self.freq_mhz = freq_mhz

        self.freq_lim = np.concatenate((
            (freq_mhz - band_mhz / 2) - self.delta_f_lim[::-1],
            (freq_mhz + band_mhz / 2) + self.delta_f_lim,
        ))

    def set_mask(self, p_tx=0):
        """
        Sets the spectral mask (mask_dbm attribute) based on station type,
        operating frequency and transmit power.

        Parameters:
            p_tx (float): station transmit power. Default = 0
        """
        self.p_tx = p_tx - 10 * np.log10(self.band_mhz)

        # Set new transmit power value
        if self.sta_type is StationType.IMT_UE:
            # Table 8
            mask_dbm = np.array([-5, -13, self.spurious_emissions])

        elif self.sta_type is StationType.IMT_BS and self.scenario == "INDOOR":
            # Table 1
            mask_dbm = np.array([-5, -13, self.spurious_emissions])

        else:

            if (self.freq_mhz > 24250 and self.freq_mhz < 33400):
                if p_tx >= 34.5:
                    # Table 2
                    mask_dbm = np.array([-5, -13, self.spurious_emissions])
                else:
                    # Table 3
                    mask_dbm = np.array([
                        -5, np.max((p_tx - 47.5, -20)),
                        self.spurious_emissions,
                    ])
            elif (self.freq_mhz > 37000 and self.freq_mhz < 52600):
                if p_tx >= 32.5:
                    # Table 4
                    mask_dbm = np.array([-5, -13, self.spurious_emissions])
                else:
                    # Table 5
                    mask_dbm = np.array([
                        -5, np.max((p_tx - 45.5, -20)),
                        self.spurious_emissions,
                    ])
            elif (self.freq_mhz > 66000 and self.freq_mhz < 86000):
                if p_tx >= 30.5:
                    # Table 6
                    mask_dbm = np.array([-5, -13, self.spurious_emissions])
                else:
                    # Table 7
                    mask_dbm = np.array([
                        -5, np.max((p_tx - 43.5, -20)),
                        self.spurious_emissions,
                    ])
            else:
                mask_dbm = None
                # this will only be reached when spurious emission has been manually set to something invalid and
                warn(
                    "\nSpectralMaskIMT cannot be used with current parameters.\n"
                    "\tYou may:\n\t\t- Have set spurious emission to a value not in [-13,-30]"
                    "\n\t\t- Be trying to use the mask for IMT BS outdoor but freq not in (24.25, 86) GHz range"
                )
<<<<<<< HEAD
        if mask_dbm is not None:
            self.mask_dbm = np.concatenate((
                mask_dbm[::-1], np.array([self.p_tx]),
                mask_dbm,
            ))
=======

        self.mask_dbm = np.concatenate((
            mask_dbm[::-1], np.array([self.p_tx]),
            mask_dbm,
        ))

    def get_alternative_mask_delta_f_lim(
            self, freq_mhz: float, band_mhz: float) -> np.array:
        """
            Implements spectral masks for IMT-2020 outdoor BS's when freq < 26GHz,
                according to Documents ITU-R SM.1541-6, ITU-R SM.1539-1 and ETSI TS 138 104 V16.6.0.
            Reference tables are:
                - Table 1 in ITU-R SM.1541-6
                - Table 2 in ITU-R SM.1539-1
                - Table 6.6.4.2.1-2   in ETSI TS 138 104 V16.6.0
                - Table 6.6.4.2.2.1-2 in ETSI TS 138 104 V16.6.0
                - Table 6.6.5.2.1-1 in ETSI TS 138 104 V16.6.0 (to choose spurious emission, not an impementation table)
                - Table 6.6.5.2.1-2 in ETSI TS 138 104 V16.6.0 (to choose spurious emission, not an impementation table)
        """
        # ITU-R SM.1539-1 Table 2
        if (freq_mhz > 0.009 and freq_mhz <= 0.15):
            B_L = 0.00025
            B_U = 0.01
        elif (freq_mhz > 0.15 and freq_mhz <= 30):
            B_L = 0.004
            B_U = 0.1
        elif (freq_mhz > 30 and freq_mhz <= 1000):
            B_L = 0.025
            B_U = 10
        elif (freq_mhz > 1000 and freq_mhz <= 3000):
            B_L = 0.1
            B_U = 50
        elif (freq_mhz > 3000 and freq_mhz <= 10000):
            B_L = 0.1
            B_U = 100
        elif (freq_mhz > 10000 and freq_mhz <= 15000):
            B_L = 0.3
            B_U = 250
        elif (freq_mhz > 15000 and freq_mhz <= 26000):
            B_L = 0.5
            B_U = 500
        else:
            raise ValueError(
                f"Invalid frequency value {freq_mhz} for mask ITU-R SM.1539-1")

        # ITU-R SM.1541-6 Table 1 (same as using only ITU-R SM.1539-1 Table 2,
        # but with less hardcoded values)
        B_L_separation = 2.5 * B_L
        B_U_separation = 1.5 * band_mhz + B_U
        B_N_separation = 2.5 * band_mhz

        if band_mhz < B_L:
            delta_f_spurious = B_L_separation
        elif band_mhz > B_U:
            delta_f_spurious = B_U_separation
        else:
            delta_f_spurious = B_N_separation

        diagonal = np.array([
            i * 5 / self.ALTERNATIVE_MASK_DIAGONAL_SAMPLESIZE for i in range(
                self.ALTERNATIVE_MASK_DIAGONAL_SAMPLESIZE,
            )
        ])

        # band/2 is subtracted from delta_f_spurious beacuse that specific
        # interval is from frequency center
        rest_of_oob_and_spurious = np.array(
            [5, 10.0, delta_f_spurious - band_mhz / 2],
        )

        return np.concatenate((diagonal, rest_of_oob_and_spurious))

    def get_alternative_mask_mask_dbm(self, power: float = 0) -> np.array:
        """
            Implements spectral masks for IMT-2020 outdoor BS's when freq < 26GHz,
                according to Documents ITU-R SM.1541-6, ITU-R SM.1539-1 and ETSI TS 138 104 V16.6.0.
            Reference tables are:
                - Table 1 in ITU-R SM.1541-6
                - Table 2 in ITU-R SM.1539-1
                - Table 6.6.4.2.1-2   in ETSI TS 138 104 V16.6.0
                - Table 6.6.4.2.2.1-2 in ETSI TS 138 104 V16.6.0
                - Table 6.6.5.2.1-1   in ETSI TS 138 104 V16.6.0 (to choose spurious emission, not an impementation table)
                - Table 6.6.5.2.1-2   in ETSI TS 138 104 V16.6.0 (to choose spurious emission, not an impementation table)
        """
        self.p_tx = power - 10 * np.log10(self.band_mhz)

        if self.spurious_emissions == -13:
            # use document ETSI TS 138 104 V16.6.0 Table 6.6.4.2.1-2
            diagonal_samples = np.array([
                -7 - 7 / 5 *
                (i * 5 / self.ALTERNATIVE_MASK_DIAGONAL_SAMPLESIZE)
                for i in range(self.ALTERNATIVE_MASK_DIAGONAL_SAMPLESIZE)
            ])
            rest_of_oob_and_spurious = np.array([
                -14, -13, self.spurious_emissions,
            ])
            mask_dbm = np.concatenate(
                (diagonal_samples, rest_of_oob_and_spurious),
            )
        elif self.spurious_emissions == -30:
            # use document ETSI TS 138 104 V16.6.0 Table 6.6.4.2.2.1-2
            diagonal_samples = np.array([
                -7 - 7 / 5 *
                (i * 5 / self.ALTERNATIVE_MASK_DIAGONAL_SAMPLESIZE)
                for i in range(self.ALTERNATIVE_MASK_DIAGONAL_SAMPLESIZE)
            ])
            rest_of_oob_and_spurious = np.array(
                [-14, -15, self.spurious_emissions],
            )
            mask_dbm = np.concatenate(
                (diagonal_samples, rest_of_oob_and_spurious),
            )
        else:
            raise ValueError(
                "Alternative mask should only be used for spurious emissions -13 and -30", )

        return np.concatenate((
            mask_dbm[::-1], np.array([self.p_tx]),
            mask_dbm,
        ))
>>>>>>> 12364c16


if __name__ == '__main__':
    # Initialize variables
    sta_type = StationType.IMT_BS
    p_tx = 34.061799739838875
    freq = 9000
    band = 100
    spurious_emissions_dbm_mhz = -30

    # Create mask
    msk = SpectralMaskImt(sta_type, freq, band, spurious_emissions_dbm_mhz)
    msk.set_mask(p_tx)

    # Frequencies
    freqs = np.linspace(-600, 600, num=1000) + freq

    # Mask values
    mask_val = np.ones_like(freqs) * msk.mask_dbm[0]
    for k in range(len(msk.freq_lim) - 1, -1, -1):
        mask_val[np.where(freqs < msk.freq_lim[k])] = msk.mask_dbm[k]

    # Plot
    plt.plot(freqs, mask_val)
    plt.xlim([freqs[0], freqs[-1]])
    plt.xlabel(r"$\Delta$f [MHz]")
    plt.ylabel("Spectral Mask [dBc]")
    plt.grid()
    plt.show()<|MERGE_RESOLUTION|>--- conflicted
+++ resolved
@@ -131,134 +131,12 @@
                     "\tYou may:\n\t\t- Have set spurious emission to a value not in [-13,-30]"
                     "\n\t\t- Be trying to use the mask for IMT BS outdoor but freq not in (24.25, 86) GHz range"
                 )
-<<<<<<< HEAD
+
         if mask_dbm is not None:
             self.mask_dbm = np.concatenate((
                 mask_dbm[::-1], np.array([self.p_tx]),
                 mask_dbm,
             ))
-=======
-
-        self.mask_dbm = np.concatenate((
-            mask_dbm[::-1], np.array([self.p_tx]),
-            mask_dbm,
-        ))
-
-    def get_alternative_mask_delta_f_lim(
-            self, freq_mhz: float, band_mhz: float) -> np.array:
-        """
-            Implements spectral masks for IMT-2020 outdoor BS's when freq < 26GHz,
-                according to Documents ITU-R SM.1541-6, ITU-R SM.1539-1 and ETSI TS 138 104 V16.6.0.
-            Reference tables are:
-                - Table 1 in ITU-R SM.1541-6
-                - Table 2 in ITU-R SM.1539-1
-                - Table 6.6.4.2.1-2   in ETSI TS 138 104 V16.6.0
-                - Table 6.6.4.2.2.1-2 in ETSI TS 138 104 V16.6.0
-                - Table 6.6.5.2.1-1 in ETSI TS 138 104 V16.6.0 (to choose spurious emission, not an impementation table)
-                - Table 6.6.5.2.1-2 in ETSI TS 138 104 V16.6.0 (to choose spurious emission, not an impementation table)
-        """
-        # ITU-R SM.1539-1 Table 2
-        if (freq_mhz > 0.009 and freq_mhz <= 0.15):
-            B_L = 0.00025
-            B_U = 0.01
-        elif (freq_mhz > 0.15 and freq_mhz <= 30):
-            B_L = 0.004
-            B_U = 0.1
-        elif (freq_mhz > 30 and freq_mhz <= 1000):
-            B_L = 0.025
-            B_U = 10
-        elif (freq_mhz > 1000 and freq_mhz <= 3000):
-            B_L = 0.1
-            B_U = 50
-        elif (freq_mhz > 3000 and freq_mhz <= 10000):
-            B_L = 0.1
-            B_U = 100
-        elif (freq_mhz > 10000 and freq_mhz <= 15000):
-            B_L = 0.3
-            B_U = 250
-        elif (freq_mhz > 15000 and freq_mhz <= 26000):
-            B_L = 0.5
-            B_U = 500
-        else:
-            raise ValueError(
-                f"Invalid frequency value {freq_mhz} for mask ITU-R SM.1539-1")
-
-        # ITU-R SM.1541-6 Table 1 (same as using only ITU-R SM.1539-1 Table 2,
-        # but with less hardcoded values)
-        B_L_separation = 2.5 * B_L
-        B_U_separation = 1.5 * band_mhz + B_U
-        B_N_separation = 2.5 * band_mhz
-
-        if band_mhz < B_L:
-            delta_f_spurious = B_L_separation
-        elif band_mhz > B_U:
-            delta_f_spurious = B_U_separation
-        else:
-            delta_f_spurious = B_N_separation
-
-        diagonal = np.array([
-            i * 5 / self.ALTERNATIVE_MASK_DIAGONAL_SAMPLESIZE for i in range(
-                self.ALTERNATIVE_MASK_DIAGONAL_SAMPLESIZE,
-            )
-        ])
-
-        # band/2 is subtracted from delta_f_spurious beacuse that specific
-        # interval is from frequency center
-        rest_of_oob_and_spurious = np.array(
-            [5, 10.0, delta_f_spurious - band_mhz / 2],
-        )
-
-        return np.concatenate((diagonal, rest_of_oob_and_spurious))
-
-    def get_alternative_mask_mask_dbm(self, power: float = 0) -> np.array:
-        """
-            Implements spectral masks for IMT-2020 outdoor BS's when freq < 26GHz,
-                according to Documents ITU-R SM.1541-6, ITU-R SM.1539-1 and ETSI TS 138 104 V16.6.0.
-            Reference tables are:
-                - Table 1 in ITU-R SM.1541-6
-                - Table 2 in ITU-R SM.1539-1
-                - Table 6.6.4.2.1-2   in ETSI TS 138 104 V16.6.0
-                - Table 6.6.4.2.2.1-2 in ETSI TS 138 104 V16.6.0
-                - Table 6.6.5.2.1-1   in ETSI TS 138 104 V16.6.0 (to choose spurious emission, not an impementation table)
-                - Table 6.6.5.2.1-2   in ETSI TS 138 104 V16.6.0 (to choose spurious emission, not an impementation table)
-        """
-        self.p_tx = power - 10 * np.log10(self.band_mhz)
-
-        if self.spurious_emissions == -13:
-            # use document ETSI TS 138 104 V16.6.0 Table 6.6.4.2.1-2
-            diagonal_samples = np.array([
-                -7 - 7 / 5 *
-                (i * 5 / self.ALTERNATIVE_MASK_DIAGONAL_SAMPLESIZE)
-                for i in range(self.ALTERNATIVE_MASK_DIAGONAL_SAMPLESIZE)
-            ])
-            rest_of_oob_and_spurious = np.array([
-                -14, -13, self.spurious_emissions,
-            ])
-            mask_dbm = np.concatenate(
-                (diagonal_samples, rest_of_oob_and_spurious),
-            )
-        elif self.spurious_emissions == -30:
-            # use document ETSI TS 138 104 V16.6.0 Table 6.6.4.2.2.1-2
-            diagonal_samples = np.array([
-                -7 - 7 / 5 *
-                (i * 5 / self.ALTERNATIVE_MASK_DIAGONAL_SAMPLESIZE)
-                for i in range(self.ALTERNATIVE_MASK_DIAGONAL_SAMPLESIZE)
-            ])
-            rest_of_oob_and_spurious = np.array(
-                [-14, -15, self.spurious_emissions],
-            )
-            mask_dbm = np.concatenate(
-                (diagonal_samples, rest_of_oob_and_spurious),
-            )
-        else:
-            raise ValueError(
-                "Alternative mask should only be used for spurious emissions -13 and -30", )
-
-        return np.concatenate((
-            mask_dbm[::-1], np.array([self.p_tx]),
-            mask_dbm,
-        ))
->>>>>>> 12364c16
 
 
 if __name__ == '__main__':
