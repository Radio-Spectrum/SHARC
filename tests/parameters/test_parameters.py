from pathlib import Path
import unittest
from sharc.parameters.parameters import Parameters
import numpy as np


class ParametersTest(unittest.TestCase):
    """Run Parameter class tests."""

    def setUp(self):
        self.parameters = Parameters()
        param_file = Path(__file__).parent.resolve() / "parameters_for_testing.yaml"
        self.parameters.set_file_name(param_file)
        self.parameters.read_params()

    def test_parameters_imt(self):
        """Unit test for ParametersIMT"""
        self.assertEqual(self.parameters.imt.topology.type, "INDOOR")
        self.assertEqual(self.parameters.imt.minimum_separation_distance_bs_ue, 1.3)
        self.assertEqual(self.parameters.imt.interfered_with, False)
        self.assertEqual(self.parameters.imt.frequency, 24360)
        self.assertEqual(self.parameters.imt.bandwidth, 200.5)
        self.assertEqual(self.parameters.imt.rb_bandwidth, 0.181)
        self.assertEqual(self.parameters.imt.spectral_mask, "3GPP E-UTRA")
        self.assertEqual(self.parameters.imt.spurious_emissions, -13.1)
        self.assertEqual(self.parameters.imt.guard_band_ratio, 0.14)

        self.assertEqual(self.parameters.imt.bs.load_probability, 0.2)
        self.assertEqual(self.parameters.imt.bs.conducted_power, 11.1)
        self.assertEqual(self.parameters.imt.bs.height, 6.1)
        self.assertEqual(self.parameters.imt.bs.noise_figure, 10.1)
        self.assertEqual(self.parameters.imt.bs.ohmic_loss, 3.1)
        self.assertEqual(self.parameters.imt.uplink.attenuation_factor, 0.4)
        self.assertEqual(self.parameters.imt.uplink.sinr_min, -10.0)
        self.assertEqual(self.parameters.imt.uplink.sinr_max, 22.0)
        self.assertEqual(self.parameters.imt.ue.k, 3)
        self.assertEqual(self.parameters.imt.ue.k_m, 1)
        self.assertEqual(self.parameters.imt.ue.indoor_percent, 5.0)
        self.assertEqual(self.parameters.imt.ue.distribution_type, "ANGLE_AND_DISTANCE")
        self.assertEqual(self.parameters.imt.ue.distribution_distance, "UNIFORM")
        self.assertEqual(self.parameters.imt.ue.azimuth_range, (-70, 90))
        self.assertEqual(self.parameters.imt.ue.tx_power_control, True)
        self.assertEqual(self.parameters.imt.ue.p_o_pusch, -95.0)
        self.assertEqual(self.parameters.imt.ue.alpha, 1.0)
        self.assertEqual(self.parameters.imt.ue.p_cmax, 22.0)
        self.assertEqual(self.parameters.imt.ue.power_dynamic_range, 63.0)
        self.assertEqual(self.parameters.imt.ue.height, 1.5)
        self.assertEqual(self.parameters.imt.ue.noise_figure, 10.0)
        self.assertEqual(self.parameters.imt.ue.ohmic_loss, 3.0)
        self.assertEqual(self.parameters.imt.ue.body_loss, 4.0)
        self.assertEqual(self.parameters.imt.downlink.attenuation_factor, 0.6)
        self.assertEqual(self.parameters.imt.downlink.sinr_min, -10.0)
        self.assertEqual(self.parameters.imt.downlink.sinr_max, 30.0)
        self.assertEqual(self.parameters.imt.channel_model, "FSPL")
        self.assertEqual(self.parameters.imt.los_adjustment_factor, 18.0)
        self.assertEqual(self.parameters.imt.shadowing, False)

        """Test ParametersImtAntenna parameters
        """
        self.assertEqual(self.parameters.imt.adjacent_antenna_model, "BEAMFORMING")
        self.assertEqual(self.parameters.imt.bs.antenna.normalization, False)
        self.assertEqual(self.parameters.imt.ue.antenna.normalization, False)
        self.assertEqual(self.parameters.imt.bs.antenna.normalization_file, "antenna/beamforming_normalization/bs_norm.npz")
        self.assertEqual(self.parameters.imt.ue.antenna.normalization_file, "antenna/beamforming_normalization/ue_norm.npz")
        self.assertEqual(self.parameters.imt.bs.antenna.element_pattern, "F1336")
        self.assertEqual(self.parameters.imt.ue.antenna.element_pattern, "F1336")
        self.assertEqual(self.parameters.imt.bs.antenna.minimum_array_gain, -200)
        self.assertEqual(self.parameters.imt.ue.antenna.minimum_array_gain, -200)
        self.assertEqual(self.parameters.imt.bs.antenna.downtilt, 6)
        self.assertEqual(self.parameters.imt.bs.antenna.element_max_g, 5)
        self.assertEqual(self.parameters.imt.ue.antenna.element_max_g, 5)
        self.assertEqual(self.parameters.imt.bs.antenna.element_phi_3db, 65)
        self.assertEqual(self.parameters.imt.ue.antenna.element_phi_3db, 90)
        self.assertEqual(self.parameters.imt.bs.antenna.element_theta_3db, 65)
        self.assertEqual(self.parameters.imt.ue.antenna.element_theta_3db, 90)
        self.assertEqual(self.parameters.imt.bs.antenna.n_rows, 8)
        self.assertEqual(self.parameters.imt.ue.antenna.n_rows, 4)
        self.assertEqual(self.parameters.imt.bs.antenna.n_columns, 8)
        self.assertEqual(self.parameters.imt.ue.antenna.n_columns, 4)
        self.assertEqual(self.parameters.imt.bs.antenna.element_horiz_spacing, 0.5)
        self.assertEqual(self.parameters.imt.ue.antenna.element_horiz_spacing, 0.5)
        self.assertEqual(self.parameters.imt.bs.antenna.element_vert_spacing, 0.5)
        self.assertEqual(self.parameters.imt.ue.antenna.element_vert_spacing, 0.5)
        self.assertEqual(self.parameters.imt.bs.antenna.element_am, 30)
        self.assertEqual(self.parameters.imt.ue.antenna.element_am, 25)
        self.assertEqual(self.parameters.imt.bs.antenna.element_sla_v, 30)
        self.assertEqual(self.parameters.imt.ue.antenna.element_sla_v, 25)
        self.assertEqual(self.parameters.imt.bs.antenna.multiplication_factor, 12)
        self.assertEqual(self.parameters.imt.ue.antenna.multiplication_factor, 12)

        """Test ParametersHotspot
        """
        self.assertEqual(self.parameters.imt.topology.hotspot.num_hotspots_per_cell, 1)
        self.assertEqual(self.parameters.imt.topology.hotspot.max_dist_hotspot_ue, 99.9)
        self.assertEqual(self.parameters.imt.topology.hotspot.min_dist_bs_hotspot, 1.2)
        self.assertEqual(self.parameters.imt.topology.hotspot.intersite_distance, 321)
        self.assertEqual(self.parameters.imt.topology.hotspot.num_clusters, 7)
        self.assertEqual(self.parameters.imt.topology.hotspot.wrap_around, True)

        """Test ParametersMacrocell
        """
        self.assertEqual(self.parameters.imt.topology.macrocell.intersite_distance, 543)
        self.assertEqual(self.parameters.imt.topology.macrocell.num_clusters, 7)
        self.assertEqual(self.parameters.imt.topology.macrocell.wrap_around, True)

        """Test ParametersSingleBaseStation
        """
        self.assertEqual(self.parameters.imt.topology.single_bs.cell_radius, 543)
        self.assertEqual(
            self.parameters.imt.topology.single_bs.intersite_distance,
            self.parameters.imt.topology.single_bs.cell_radius * 3 / 2,
        )
        self.assertEqual(self.parameters.imt.topology.single_bs.num_clusters, 2)

        """Test ParametersIndoor
        """
        self.assertEqual(self.parameters.imt.topology.indoor.basic_path_loss, "FSPL")
        self.assertEqual(self.parameters.imt.topology.indoor.n_rows, 3)
        self.assertEqual(self.parameters.imt.topology.indoor.n_colums, 2)
        self.assertEqual(self.parameters.imt.topology.indoor.num_imt_buildings, 2)
        self.assertEqual(self.parameters.imt.topology.indoor.street_width, 30.1)
        self.assertEqual(self.parameters.imt.topology.indoor.intersite_distance, 40.1)
        self.assertEqual(self.parameters.imt.topology.indoor.num_cells, 3)
        self.assertEqual(self.parameters.imt.topology.indoor.num_floors, 1)
        self.assertEqual(self.parameters.imt.topology.indoor.ue_indoor_percent, 0.95)
        self.assertEqual(self.parameters.imt.topology.indoor.building_class, "THERMALLY_EFFICIENT")

        self.assertEqual(self.parameters.imt.topology.ntn.bs_height, self.parameters.imt.bs.height)
        self.assertEqual(self.parameters.imt.topology.ntn.cell_radius, 123)
        self.assertEqual(
            self.parameters.imt.topology.ntn.intersite_distance, self.parameters.imt.topology.ntn.cell_radius * np.sqrt(3)
        )
        self.assertEqual(self.parameters.imt.topology.ntn.bs_azimuth, 45)
        self.assertEqual(self.parameters.imt.topology.ntn.bs_elevation, 45)
        self.assertEqual(self.parameters.imt.topology.ntn.num_sectors, 19)

    def test_parameters_fss_ss(self):
        """Test ParametersFssSs"""
        self.assertEqual(self.parameters.fss_ss.frequency, 43000.0)
        self.assertEqual(self.parameters.fss_ss.bandwidth, 200.0)
        self.assertEqual(self.parameters.fss_ss.tx_power_density, -5.0)
        self.assertEqual(self.parameters.fss_ss.altitude, 35780000.0)
        self.assertEqual(self.parameters.fss_ss.lat_deg, 0.0)
        self.assertEqual(self.parameters.fss_ss.elevation, 270.0)
        self.assertEqual(self.parameters.fss_ss.azimuth, 0.0)
        self.assertEqual(self.parameters.fss_ss.noise_temperature, 950.0)
        self.assertEqual(self.parameters.fss_ss.adjacent_ch_selectivity, 0.0)
        self.assertEqual(self.parameters.fss_ss.antenna_gain, 46.6)
        self.assertEqual(self.parameters.fss_ss.antenna_pattern, "FSS_SS")
        self.assertEqual(self.parameters.fss_ss.earth_station_alt_m, 0.0)
        self.assertEqual(self.parameters.fss_ss.earth_station_lat_deg, 0.0)
        self.assertEqual(self.parameters.fss_ss.earth_station_long_diff_deg, 0.0)
        self.assertEqual(self.parameters.fss_ss.season, "SUMMER")
        self.assertEqual(self.parameters.fss_ss.channel_model, "P619")
        self.assertEqual(self.parameters.fss_ss.antenna_l_s, -20.1)
        self.assertEqual(self.parameters.fss_ss.antenna_3_dB, 0.65)

        self.assertEqual(self.parameters.fss_ss.antenna_s1528.antenna_pattern, "ITU-R-S.1528-LEO")
        self.assertEqual(self.parameters.fss_ss.antenna_s1528.slr, 21)
        self.assertEqual(self.parameters.fss_ss.antenna_s1528.antenna_l_s, -20.1)
        self.assertEqual(self.parameters.fss_ss.antenna_s1528.n_side_lobes, 5)
        self.assertEqual(self.parameters.fss_ss.antenna_s1528.l_r, .4)
        self.assertEqual(self.parameters.fss_ss.antenna_s1528.l_t, .4)
        self.assertEqual(self.parameters.fss_ss.antenna_s1528.roll_off, 2)

    def test_parameters_fss_es(self):
        """Test ParametersFssEs"""
        self.assertEqual(self.parameters.fss_es.location, "UNIFORM_DIST")
        self.assertEqual(self.parameters.fss_es.x, 10000)
        self.assertEqual(self.parameters.fss_es.y, 0)
        self.assertEqual(self.parameters.fss_es.min_dist_to_bs, 10)
        self.assertEqual(self.parameters.fss_es.max_dist_to_bs, 600)
        self.assertEqual(self.parameters.fss_es.height, 6)
        self.assertEqual(self.parameters.fss_es.elevation_min, 48)
        self.assertEqual(self.parameters.fss_es.elevation_max, 80)
        self.assertEqual(self.parameters.fss_es.azimuth, "RANDOM")
        self.assertEqual(self.parameters.fss_es.frequency, 43000)
        self.assertEqual(self.parameters.fss_es.bandwidth, 6)
        self.assertEqual(self.parameters.fss_es.adjacent_ch_selectivity, 0)
        self.assertEqual(self.parameters.fss_es.tx_power_density, -68.3)
        self.assertEqual(self.parameters.fss_es.noise_temperature, 950)
        self.assertEqual(self.parameters.fss_es.antenna_gain, 32)
        self.assertEqual(self.parameters.fss_es.antenna_pattern, "Modified ITU-R S.465")
        self.assertEqual(self.parameters.fss_es.antenna_envelope_gain, 0)
        self.assertEqual(self.parameters.fss_es.diameter, 1.8)
        self.assertEqual(self.parameters.fss_es.channel_model, "P452")
        self.assertEqual(self.parameters.fss_es.atmospheric_pressure, 935)
        self.assertEqual(self.parameters.fss_es.air_temperature, 300)
        self.assertEqual(self.parameters.fss_es.N0, 352.58)
        self.assertEqual(self.parameters.fss_es.delta_N, 43.127)
        self.assertEqual(self.parameters.fss_es.percentage_p, 0.2)
        self.assertEqual(self.parameters.fss_es.Dct, 70)
        self.assertEqual(self.parameters.fss_es.Dcr, 70)
        self.assertEqual(self.parameters.fss_es.Hte, 20)
        self.assertEqual(self.parameters.fss_es.Hre, 3)
        self.assertEqual(self.parameters.fss_es.tx_lat, -23.55028)
        self.assertEqual(self.parameters.fss_es.rx_lat, -23.17889)
        self.assertEqual(self.parameters.fss_es.polarization, "horizontal")
        self.assertEqual(self.parameters.fss_es.clutter_loss, True)
        self.assertEqual(self.parameters.fss_es.es_position, "ROOFTOP")
        self.assertEqual(self.parameters.fss_es.shadow_enabled, True)
        self.assertEqual(self.parameters.fss_es.building_loss_enabled, True)
        self.assertEqual(self.parameters.fss_es.same_building_enabled, False)
        self.assertEqual(self.parameters.fss_es.diffraction_enabled, False)
        self.assertEqual(self.parameters.fss_es.bs_building_entry_loss_type, "P2109_FIXED")
        self.assertEqual(self.parameters.fss_es.bs_building_entry_loss_prob, 0.75)
        self.assertEqual(self.parameters.fss_es.bs_building_entry_loss_value, 35.0)

    def test_parameters_fs(self):
        """Test ParametersFs"""
        self.assertEqual(self.parameters.fs.x, 1000.0)
        self.assertEqual(self.parameters.fs.y, 0.0)
        self.assertEqual(self.parameters.fs.height, 15.0)
        self.assertEqual(self.parameters.fs.elevation, -10.0)
        self.assertEqual(self.parameters.fs.azimuth, 180.0)
        self.assertEqual(self.parameters.fs.frequency, 27250.0)
        self.assertEqual(self.parameters.fs.bandwidth, 112.0)
        self.assertEqual(self.parameters.fs.noise_temperature, 290.0)
        self.assertEqual(self.parameters.fs.adjacent_ch_selectivity, 20.0)
        self.assertEqual(self.parameters.fs.tx_power_density, -68.3)
        self.assertEqual(self.parameters.fs.antenna_gain, 36.9)
        self.assertEqual(self.parameters.fs.antenna_pattern, "OMNI")
        self.assertEqual(self.parameters.fs.diameter, 0.3)
        self.assertEqual(self.parameters.fs.channel_model, "TerrestrialSimple")

    def test_parameters_haps(self):
        """Test ParametersHaps"""
        self.assertEqual(self.parameters.haps.frequency, 27251.1)
        self.assertEqual(self.parameters.haps.bandwidth, 200.0)
        self.assertEqual(self.parameters.haps.antenna_gain, 28.1)
        self.assertEqual(self.parameters.haps.eirp_density, 4.4)
        self.assertEqual(
            self.parameters.haps.tx_power_density, self.parameters.haps.eirp_density - self.parameters.haps.antenna_gain - 60
        )
        self.assertEqual(self.parameters.haps.altitude, 20001.1)
        self.assertEqual(self.parameters.haps.lat_deg, 0.1)
        self.assertEqual(self.parameters.haps.elevation, 270.0)
        self.assertEqual(self.parameters.haps.azimuth, 0)
        self.assertEqual(self.parameters.haps.antenna_pattern, "OMNI")
        self.assertEqual(self.parameters.haps.earth_station_alt_m, 0.0)
        self.assertEqual(self.parameters.haps.earth_station_lat_deg, 0.0)
        self.assertEqual(self.parameters.haps.earth_station_long_diff_deg, 0.0)
        self.assertEqual(self.parameters.haps.season, "SUMMER")
        self.assertEqual(self.parameters.haps.acs, 30.0)
        self.assertEqual(self.parameters.haps.channel_model, "P619")
        self.assertEqual(self.parameters.haps.antenna_l_n, -25)

    def test_paramters_rns(self):
        """Test ParametersRns"""
        self.assertEqual(self.parameters.rns.x, 660.1)
        self.assertEqual(self.parameters.rns.y, -370.1)
        self.assertEqual(self.parameters.rns.altitude, 150.1)
        self.assertEqual(self.parameters.rns.frequency, 32000.1)
        self.assertEqual(self.parameters.rns.bandwidth, 60.1)
        self.assertEqual(self.parameters.rns.noise_temperature, 1154.1)
        self.assertEqual(self.parameters.rns.tx_power_density, -70.79)
        self.assertEqual(self.parameters.rns.antenna_gain, 30.1)
        self.assertEqual(self.parameters.rns.antenna_pattern, "ITU-R M.1466")
        self.assertEqual(self.parameters.rns.channel_model, "P619")
        self.assertEqual(self.parameters.rns.season, "SUMMER")
        self.assertEqual(self.parameters.rns.earth_station_alt_m, 0.0)
        self.assertEqual(self.parameters.rns.earth_station_lat_deg, 0.0)
        self.assertEqual(self.parameters.rns.acs, 30.1)

    def test_parametes_ras(self):
        """Test ParametersRas"""
        self.assertEqual(self.parameters.ras.frequency, 2695)
        self.assertEqual(self.parameters.ras.bandwidth, 10)
        self.assertEqual(self.parameters.ras.noise_temperature, 90)
        self.assertEqual(self.parameters.ras.adjacent_ch_selectivity, 20.1)

        self.assertEqual(self.parameters.ras.geometry.height, 15)
        self.assertEqual(self.parameters.ras.geometry.azimuth.type, "FIXED")
        self.assertEqual(self.parameters.ras.geometry.azimuth.fixed, -90)
        self.assertEqual(self.parameters.ras.geometry.elevation.type, "FIXED")
        self.assertEqual(self.parameters.ras.geometry.elevation.fixed, 45)
        self.assertEqual(self.parameters.ras.antenna.pattern, "OMNI")
        self.assertEqual(self.parameters.ras.antenna.gain, 0.5)
        self.assertEqual(self.parameters.ras.channel_model, "P452")
        self.assertEqual(self.parameters.ras.polarization_loss, 0.0)

    def test_parameters_single_earth_station(self):
        """Test ParametersSingleEarthStation"""
        self.assertEqual(self.parameters.single_earth_station.frequency, 8250)
        self.assertEqual(self.parameters.single_earth_station.bandwidth, 100)
        self.assertEqual(self.parameters.single_earth_station.adjacent_ch_selectivity, 20.0)
        self.assertEqual(self.parameters.single_earth_station.tx_power_density, -65.0)
        self.assertEqual(self.parameters.single_earth_station.noise_temperature, 300)
        self.assertEqual(self.parameters.single_earth_station.geometry.height, 6)
        self.assertEqual(self.parameters.single_earth_station.geometry.azimuth.type, "FIXED")
        self.assertEqual(self.parameters.single_earth_station.geometry.azimuth.fixed, 0)
        self.assertEqual(self.parameters.single_earth_station.geometry.azimuth.uniform_dist.min, -180)
        self.assertEqual(self.parameters.single_earth_station.geometry.azimuth.uniform_dist.max, 180)
        self.assertEqual(self.parameters.single_earth_station.geometry.elevation.type, "FIXED")
        self.assertEqual(self.parameters.single_earth_station.geometry.elevation.fixed, 60)
        self.assertEqual(self.parameters.single_earth_station.geometry.elevation.uniform_dist.min, 30)
        self.assertEqual(self.parameters.single_earth_station.geometry.elevation.uniform_dist.max, 65)
        self.assertEqual(self.parameters.single_earth_station.geometry.location.type, "CELL")
        self.assertEqual(self.parameters.single_earth_station.geometry.location.fixed.x, 10)
        self.assertEqual(self.parameters.single_earth_station.geometry.location.fixed.y, 100)
        self.assertEqual(self.parameters.single_earth_station.geometry.location.uniform_dist.min_dist_to_center, 101)
        self.assertEqual(self.parameters.single_earth_station.geometry.location.uniform_dist.max_dist_to_center, 102)
        self.assertEqual(self.parameters.single_earth_station.geometry.location.cell.min_dist_to_bs, 100)
        self.assertEqual(self.parameters.single_earth_station.geometry.location.network.min_dist_to_bs, 150)
        self.assertEqual(self.parameters.single_earth_station.antenna.gain, 28)
        self.assertEqual(self.parameters.single_earth_station.antenna.itu_r_f_699.diameter, 1.1)
        self.assertEqual(
            self.parameters.single_earth_station.antenna.itu_r_f_699.frequency, self.parameters.single_earth_station.frequency
        )
        self.assertEqual(
            self.parameters.single_earth_station.antenna.itu_r_f_699.antenna_gain,
            self.parameters.single_earth_station.antenna.gain,
        )

<<<<<<< HEAD
        self.assertEqual(self.parameters.single_earth_station.param_p619.earth_station_alt_m, 1200)
        self.assertEqual(self.parameters.single_earth_station.param_p619.space_station_alt_m, 540000)
        self.assertEqual(self.parameters.single_earth_station.param_p619.earth_station_lat_deg, 13)
        self.assertEqual(self.parameters.single_earth_station.param_p619.earth_station_long_diff_deg, 10)
=======
        self.assertEqual(
            self.parameters.single_earth_station.antenna.itu_reg_rr_a7_3.diameter,
            2.12)
        self.assertEqual(
            self.parameters.single_earth_station.antenna.itu_reg_rr_a7_3.frequency,
            self.parameters.single_earth_station.frequency)
        self.assertEqual(
            self.parameters.single_earth_station.antenna.itu_reg_rr_a7_3.antenna_gain,
            self.parameters.single_earth_station.antenna.gain)

        self.assertEqual(
            self.parameters.single_earth_station.param_p619.earth_station_alt_m, 1200)
        self.assertEqual(
            self.parameters.single_earth_station.param_p619.space_station_alt_m,
            540000)
        self.assertEqual(
            self.parameters.single_earth_station.param_p619.earth_station_lat_deg, 13)
        self.assertEqual(
            self.parameters.single_earth_station.param_p619.earth_station_long_diff_deg,
            10)
>>>>>>> 44fe5dc4

        self.assertEqual(self.parameters.single_earth_station.param_p452.atmospheric_pressure, 1)
        self.assertEqual(self.parameters.single_earth_station.param_p452.air_temperature, 2)
        self.assertEqual(self.parameters.single_earth_station.param_p452.N0, 3)
        self.assertEqual(self.parameters.single_earth_station.param_p452.delta_N, 4)
        self.assertEqual(self.parameters.single_earth_station.param_p452.percentage_p, 5)
        self.assertEqual(self.parameters.single_earth_station.param_p452.Dct, 6)
        self.assertEqual(self.parameters.single_earth_station.param_p452.Dcr, 7)
        self.assertEqual(self.parameters.single_earth_station.param_p452.Hte, 8)
        self.assertEqual(self.parameters.single_earth_station.param_p452.Hre, 9)
        self.assertEqual(self.parameters.single_earth_station.param_p452.tx_lat, 10)
        self.assertEqual(self.parameters.single_earth_station.param_p452.rx_lat, 11)
        self.assertEqual(self.parameters.single_earth_station.param_p452.polarization, "horizontal")
        self.assertEqual(self.parameters.single_earth_station.param_p452.clutter_loss, True)

        self.assertEqual(self.parameters.single_earth_station.param_hdfss.es_position, "BUILDINGSIDE")
        self.assertEqual(self.parameters.single_earth_station.param_hdfss.shadow_enabled, False)
        self.assertEqual(self.parameters.single_earth_station.param_hdfss.building_loss_enabled, False)
        self.assertEqual(self.parameters.single_earth_station.param_hdfss.same_building_enabled, True)
        self.assertEqual(self.parameters.single_earth_station.param_hdfss.diffraction_enabled, False)
        self.assertEqual(self.parameters.single_earth_station.param_hdfss.bs_building_entry_loss_type, "FIXED_VALUE")
        self.assertEqual(self.parameters.single_earth_station.param_hdfss.bs_building_entry_loss_prob, 0.19)
        self.assertEqual(self.parameters.single_earth_station.param_hdfss.bs_building_entry_loss_value, 47)

        self.parameters.single_earth_station.geometry.azimuth.uniform_dist.max = None
        # this should still not throw, since azimuth is using fixed type
        self.parameters.single_earth_station.validate()

        # now it should throw:
        with self.assertRaises(ValueError) as err_context:
            self.parameters.single_earth_station.geometry.azimuth.type = "UNIFORM_DIST"
            self.parameters.single_earth_station.validate()

        self.assertTrue("azimuth.uniform_dist.max" in str(err_context.exception))

    def test_paramters_rns(self):
        """Test ParametersRns"""
        # Test basic parameters
        self.assertEqual(self.parameters.rns.x, 660.1)
        self.assertEqual(self.parameters.rns.y, -370.1)
        self.assertEqual(self.parameters.rns.altitude, 150.1)
        self.assertEqual(self.parameters.rns.frequency, 32000.1)
        self.assertEqual(self.parameters.rns.bandwidth, 60.1)
        self.assertEqual(self.parameters.rns.noise_temperature, 1154.1)
        self.assertEqual(self.parameters.rns.tx_power_density, -70.79)
        self.assertEqual(self.parameters.rns.antenna_gain, 30.1)
        self.assertEqual(self.parameters.rns.antenna_pattern, "ITU-R M.1466")
        self.assertEqual(self.parameters.rns.channel_model, "P528")

    def test_parameters_p528(self):
        """Test param_p528"""
        # Test default values
        self.assertEqual(self.parameters.rns.param_p528.time_percentage, 53)
        self.assertEqual(self.parameters.rns.param_p528.polarization, 1)


if __name__ == "__main__":
    unittest.main()<|MERGE_RESOLUTION|>--- conflicted
+++ resolved
@@ -60,8 +60,14 @@
         self.assertEqual(self.parameters.imt.adjacent_antenna_model, "BEAMFORMING")
         self.assertEqual(self.parameters.imt.bs.antenna.normalization, False)
         self.assertEqual(self.parameters.imt.ue.antenna.normalization, False)
-        self.assertEqual(self.parameters.imt.bs.antenna.normalization_file, "antenna/beamforming_normalization/bs_norm.npz")
-        self.assertEqual(self.parameters.imt.ue.antenna.normalization_file, "antenna/beamforming_normalization/ue_norm.npz")
+        self.assertEqual(
+            self.parameters.imt.bs.antenna.normalization_file,
+            "antenna/beamforming_normalization/bs_norm.npz",
+        )
+        self.assertEqual(
+            self.parameters.imt.ue.antenna.normalization_file,
+            "antenna/beamforming_normalization/ue_norm.npz",
+        )
         self.assertEqual(self.parameters.imt.bs.antenna.element_pattern, "F1336")
         self.assertEqual(self.parameters.imt.ue.antenna.element_pattern, "F1336")
         self.assertEqual(self.parameters.imt.bs.antenna.minimum_array_gain, -200)
@@ -123,12 +129,17 @@
         self.assertEqual(self.parameters.imt.topology.indoor.num_cells, 3)
         self.assertEqual(self.parameters.imt.topology.indoor.num_floors, 1)
         self.assertEqual(self.parameters.imt.topology.indoor.ue_indoor_percent, 0.95)
-        self.assertEqual(self.parameters.imt.topology.indoor.building_class, "THERMALLY_EFFICIENT")
-
-        self.assertEqual(self.parameters.imt.topology.ntn.bs_height, self.parameters.imt.bs.height)
+        self.assertEqual(
+            self.parameters.imt.topology.indoor.building_class, "THERMALLY_EFFICIENT"
+        )
+
+        self.assertEqual(
+            self.parameters.imt.topology.ntn.bs_height, self.parameters.imt.bs.height
+        )
         self.assertEqual(self.parameters.imt.topology.ntn.cell_radius, 123)
         self.assertEqual(
-            self.parameters.imt.topology.ntn.intersite_distance, self.parameters.imt.topology.ntn.cell_radius * np.sqrt(3)
+            self.parameters.imt.topology.ntn.intersite_distance,
+            self.parameters.imt.topology.ntn.cell_radius * np.sqrt(3),
         )
         self.assertEqual(self.parameters.imt.topology.ntn.bs_azimuth, 45)
         self.assertEqual(self.parameters.imt.topology.ntn.bs_elevation, 45)
@@ -155,12 +166,14 @@
         self.assertEqual(self.parameters.fss_ss.antenna_l_s, -20.1)
         self.assertEqual(self.parameters.fss_ss.antenna_3_dB, 0.65)
 
-        self.assertEqual(self.parameters.fss_ss.antenna_s1528.antenna_pattern, "ITU-R-S.1528-LEO")
+        self.assertEqual(
+            self.parameters.fss_ss.antenna_s1528.antenna_pattern, "ITU-R-S.1528-LEO"
+        )
         self.assertEqual(self.parameters.fss_ss.antenna_s1528.slr, 21)
         self.assertEqual(self.parameters.fss_ss.antenna_s1528.antenna_l_s, -20.1)
         self.assertEqual(self.parameters.fss_ss.antenna_s1528.n_side_lobes, 5)
-        self.assertEqual(self.parameters.fss_ss.antenna_s1528.l_r, .4)
-        self.assertEqual(self.parameters.fss_ss.antenna_s1528.l_t, .4)
+        self.assertEqual(self.parameters.fss_ss.antenna_s1528.l_r, 0.4)
+        self.assertEqual(self.parameters.fss_ss.antenna_s1528.l_t, 0.4)
         self.assertEqual(self.parameters.fss_ss.antenna_s1528.roll_off, 2)
 
     def test_parameters_fss_es(self):
@@ -202,7 +215,9 @@
         self.assertEqual(self.parameters.fss_es.building_loss_enabled, True)
         self.assertEqual(self.parameters.fss_es.same_building_enabled, False)
         self.assertEqual(self.parameters.fss_es.diffraction_enabled, False)
-        self.assertEqual(self.parameters.fss_es.bs_building_entry_loss_type, "P2109_FIXED")
+        self.assertEqual(
+            self.parameters.fss_es.bs_building_entry_loss_type, "P2109_FIXED"
+        )
         self.assertEqual(self.parameters.fss_es.bs_building_entry_loss_prob, 0.75)
         self.assertEqual(self.parameters.fss_es.bs_building_entry_loss_value, 35.0)
 
@@ -230,7 +245,8 @@
         self.assertEqual(self.parameters.haps.antenna_gain, 28.1)
         self.assertEqual(self.parameters.haps.eirp_density, 4.4)
         self.assertEqual(
-            self.parameters.haps.tx_power_density, self.parameters.haps.eirp_density - self.parameters.haps.antenna_gain - 60
+            self.parameters.haps.tx_power_density,
+            self.parameters.haps.eirp_density - self.parameters.haps.antenna_gain - 60,
         )
         self.assertEqual(self.parameters.haps.altitude, 20001.1)
         self.assertEqual(self.parameters.haps.lat_deg, 0.1)
@@ -283,85 +299,137 @@
         """Test ParametersSingleEarthStation"""
         self.assertEqual(self.parameters.single_earth_station.frequency, 8250)
         self.assertEqual(self.parameters.single_earth_station.bandwidth, 100)
-        self.assertEqual(self.parameters.single_earth_station.adjacent_ch_selectivity, 20.0)
+        self.assertEqual(
+            self.parameters.single_earth_station.adjacent_ch_selectivity, 20.0
+        )
         self.assertEqual(self.parameters.single_earth_station.tx_power_density, -65.0)
         self.assertEqual(self.parameters.single_earth_station.noise_temperature, 300)
         self.assertEqual(self.parameters.single_earth_station.geometry.height, 6)
-        self.assertEqual(self.parameters.single_earth_station.geometry.azimuth.type, "FIXED")
+        self.assertEqual(
+            self.parameters.single_earth_station.geometry.azimuth.type, "FIXED"
+        )
         self.assertEqual(self.parameters.single_earth_station.geometry.azimuth.fixed, 0)
-        self.assertEqual(self.parameters.single_earth_station.geometry.azimuth.uniform_dist.min, -180)
-        self.assertEqual(self.parameters.single_earth_station.geometry.azimuth.uniform_dist.max, 180)
-        self.assertEqual(self.parameters.single_earth_station.geometry.elevation.type, "FIXED")
-        self.assertEqual(self.parameters.single_earth_station.geometry.elevation.fixed, 60)
-        self.assertEqual(self.parameters.single_earth_station.geometry.elevation.uniform_dist.min, 30)
-        self.assertEqual(self.parameters.single_earth_station.geometry.elevation.uniform_dist.max, 65)
-        self.assertEqual(self.parameters.single_earth_station.geometry.location.type, "CELL")
-        self.assertEqual(self.parameters.single_earth_station.geometry.location.fixed.x, 10)
-        self.assertEqual(self.parameters.single_earth_station.geometry.location.fixed.y, 100)
-        self.assertEqual(self.parameters.single_earth_station.geometry.location.uniform_dist.min_dist_to_center, 101)
-        self.assertEqual(self.parameters.single_earth_station.geometry.location.uniform_dist.max_dist_to_center, 102)
-        self.assertEqual(self.parameters.single_earth_station.geometry.location.cell.min_dist_to_bs, 100)
-        self.assertEqual(self.parameters.single_earth_station.geometry.location.network.min_dist_to_bs, 150)
+        self.assertEqual(
+            self.parameters.single_earth_station.geometry.azimuth.uniform_dist.min, -180
+        )
+        self.assertEqual(
+            self.parameters.single_earth_station.geometry.azimuth.uniform_dist.max, 180
+        )
+        self.assertEqual(
+            self.parameters.single_earth_station.geometry.elevation.type, "FIXED"
+        )
+        self.assertEqual(
+            self.parameters.single_earth_station.geometry.elevation.fixed, 60
+        )
+        self.assertEqual(
+            self.parameters.single_earth_station.geometry.elevation.uniform_dist.min, 30
+        )
+        self.assertEqual(
+            self.parameters.single_earth_station.geometry.elevation.uniform_dist.max, 65
+        )
+        self.assertEqual(
+            self.parameters.single_earth_station.geometry.location.type, "CELL"
+        )
+        self.assertEqual(
+            self.parameters.single_earth_station.geometry.location.fixed.x, 10
+        )
+        self.assertEqual(
+            self.parameters.single_earth_station.geometry.location.fixed.y, 100
+        )
+        self.assertEqual(
+            self.parameters.single_earth_station.geometry.location.uniform_dist.min_dist_to_center,
+            101,
+        )
+        self.assertEqual(
+            self.parameters.single_earth_station.geometry.location.uniform_dist.max_dist_to_center,
+            102,
+        )
+        self.assertEqual(
+            self.parameters.single_earth_station.geometry.location.cell.min_dist_to_bs,
+            100,
+        )
+        self.assertEqual(
+            self.parameters.single_earth_station.geometry.location.network.min_dist_to_bs,
+            150,
+        )
         self.assertEqual(self.parameters.single_earth_station.antenna.gain, 28)
-        self.assertEqual(self.parameters.single_earth_station.antenna.itu_r_f_699.diameter, 1.1)
-        self.assertEqual(
-            self.parameters.single_earth_station.antenna.itu_r_f_699.frequency, self.parameters.single_earth_station.frequency
+        self.assertEqual(
+            self.parameters.single_earth_station.antenna.itu_r_f_699.diameter, 1.1
+        )
+        self.assertEqual(
+            self.parameters.single_earth_station.antenna.itu_r_f_699.frequency,
+            self.parameters.single_earth_station.frequency,
         )
         self.assertEqual(
             self.parameters.single_earth_station.antenna.itu_r_f_699.antenna_gain,
             self.parameters.single_earth_station.antenna.gain,
         )
 
-<<<<<<< HEAD
-        self.assertEqual(self.parameters.single_earth_station.param_p619.earth_station_alt_m, 1200)
-        self.assertEqual(self.parameters.single_earth_station.param_p619.space_station_alt_m, 540000)
-        self.assertEqual(self.parameters.single_earth_station.param_p619.earth_station_lat_deg, 13)
-        self.assertEqual(self.parameters.single_earth_station.param_p619.earth_station_long_diff_deg, 10)
-=======
-        self.assertEqual(
-            self.parameters.single_earth_station.antenna.itu_reg_rr_a7_3.diameter,
-            2.12)
-        self.assertEqual(
-            self.parameters.single_earth_station.antenna.itu_reg_rr_a7_3.frequency,
-            self.parameters.single_earth_station.frequency)
-        self.assertEqual(
-            self.parameters.single_earth_station.antenna.itu_reg_rr_a7_3.antenna_gain,
-            self.parameters.single_earth_station.antenna.gain)
-
-        self.assertEqual(
-            self.parameters.single_earth_station.param_p619.earth_station_alt_m, 1200)
-        self.assertEqual(
-            self.parameters.single_earth_station.param_p619.space_station_alt_m,
-            540000)
-        self.assertEqual(
-            self.parameters.single_earth_station.param_p619.earth_station_lat_deg, 13)
+        self.assertEqual(
+            self.parameters.single_earth_station.param_p619.earth_station_alt_m, 1200
+        )
+        self.assertEqual(
+            self.parameters.single_earth_station.param_p619.space_station_alt_m, 540000
+        )
+        self.assertEqual(
+            self.parameters.single_earth_station.param_p619.earth_station_lat_deg, 13
+        )
         self.assertEqual(
             self.parameters.single_earth_station.param_p619.earth_station_long_diff_deg,
-            10)
->>>>>>> 44fe5dc4
-
-        self.assertEqual(self.parameters.single_earth_station.param_p452.atmospheric_pressure, 1)
-        self.assertEqual(self.parameters.single_earth_station.param_p452.air_temperature, 2)
+            10,
+        )
+        self.assertEqual(
+            self.parameters.single_earth_station.param_p452.atmospheric_pressure, 1
+        )
+        self.assertEqual(
+            self.parameters.single_earth_station.param_p452.air_temperature, 2
+        )
         self.assertEqual(self.parameters.single_earth_station.param_p452.N0, 3)
         self.assertEqual(self.parameters.single_earth_station.param_p452.delta_N, 4)
-        self.assertEqual(self.parameters.single_earth_station.param_p452.percentage_p, 5)
+        self.assertEqual(
+            self.parameters.single_earth_station.param_p452.percentage_p, 5
+        )
         self.assertEqual(self.parameters.single_earth_station.param_p452.Dct, 6)
         self.assertEqual(self.parameters.single_earth_station.param_p452.Dcr, 7)
         self.assertEqual(self.parameters.single_earth_station.param_p452.Hte, 8)
         self.assertEqual(self.parameters.single_earth_station.param_p452.Hre, 9)
         self.assertEqual(self.parameters.single_earth_station.param_p452.tx_lat, 10)
         self.assertEqual(self.parameters.single_earth_station.param_p452.rx_lat, 11)
-        self.assertEqual(self.parameters.single_earth_station.param_p452.polarization, "horizontal")
-        self.assertEqual(self.parameters.single_earth_station.param_p452.clutter_loss, True)
-
-        self.assertEqual(self.parameters.single_earth_station.param_hdfss.es_position, "BUILDINGSIDE")
-        self.assertEqual(self.parameters.single_earth_station.param_hdfss.shadow_enabled, False)
-        self.assertEqual(self.parameters.single_earth_station.param_hdfss.building_loss_enabled, False)
-        self.assertEqual(self.parameters.single_earth_station.param_hdfss.same_building_enabled, True)
-        self.assertEqual(self.parameters.single_earth_station.param_hdfss.diffraction_enabled, False)
-        self.assertEqual(self.parameters.single_earth_station.param_hdfss.bs_building_entry_loss_type, "FIXED_VALUE")
-        self.assertEqual(self.parameters.single_earth_station.param_hdfss.bs_building_entry_loss_prob, 0.19)
-        self.assertEqual(self.parameters.single_earth_station.param_hdfss.bs_building_entry_loss_value, 47)
+        self.assertEqual(
+            self.parameters.single_earth_station.param_p452.polarization, "horizontal"
+        )
+        self.assertEqual(
+            self.parameters.single_earth_station.param_p452.clutter_loss, True
+        )
+
+        self.assertEqual(
+            self.parameters.single_earth_station.param_hdfss.es_position, "BUILDINGSIDE"
+        )
+        self.assertEqual(
+            self.parameters.single_earth_station.param_hdfss.shadow_enabled, False
+        )
+        self.assertEqual(
+            self.parameters.single_earth_station.param_hdfss.building_loss_enabled,
+            False,
+        )
+        self.assertEqual(
+            self.parameters.single_earth_station.param_hdfss.same_building_enabled, True
+        )
+        self.assertEqual(
+            self.parameters.single_earth_station.param_hdfss.diffraction_enabled, False
+        )
+        self.assertEqual(
+            self.parameters.single_earth_station.param_hdfss.bs_building_entry_loss_type,
+            "FIXED_VALUE",
+        )
+        self.assertEqual(
+            self.parameters.single_earth_station.param_hdfss.bs_building_entry_loss_prob,
+            0.19,
+        )
+        self.assertEqual(
+            self.parameters.single_earth_station.param_hdfss.bs_building_entry_loss_value,
+            47,
+        )
 
         self.parameters.single_earth_station.geometry.azimuth.uniform_dist.max = None
         # this should still not throw, since azimuth is using fixed type
