--- conflicted
+++ resolved
@@ -69,7 +69,6 @@
             sys.stderr.write(err_msg)
             sys.exit(1)
             
-<<<<<<< HEAD
         # yaml_config = yaml.safe_load(yaml_file)
 
         #######################################################################
@@ -172,117 +171,9 @@
         self.ras.load_parameters_from_file(self.file_name)
 
         #######################################################################
-        # EESS SS
+        # EESS passive
         #######################################################################
         self.eess_ss.load_parameters_from_file(self.file_name)
-=======
-        with open(self.file_name, 'r') as yaml_file:
-            # yaml_config = yaml.safe_load(yaml_file)
-
-            #######################################################################
-            # GENERAL
-            #######################################################################
-            self.general.load_parameters_from_file(self.file_name)
-
-            #######################################################################
-            # IMT
-            #######################################################################
-            self.imt.load_parameters_from_file(self.file_name)
-            # self.imt.topology                = config.get("IMT", "topology")
-            # self.imt.wrap_around             = config.getboolean("IMT", "wrap_around")
-            # self.imt.num_clusters            = config.getint("IMT", "num_clusters")
-            # self.imt.intersite_distance      = config.getfloat("IMT", "intersite_distance")
-            # self.imt.minimum_separation_distance_bs_ue = config.getfloat("IMT", "minimum_separation_distance_bs_ue")
-            # self.imt.interfered_with         = config.getboolean("IMT", "interfered_with")
-            # self.imt.frequency               = config.getfloat("IMT", "frequency")
-            # self.imt.bandwidth               = config.getfloat("IMT", "bandwidth")
-            # self.imt.rb_bandwidth            = config.getfloat("IMT", "rb_bandwidth")
-            # self.imt.spectral_mask           = config.get("IMT", "spectral_mask")
-            # self.imt.spurious_emissions      = config.getfloat("IMT", "spurious_emissions")
-            # self.imt.guard_band_ratio        = config.getfloat("IMT", "guard_band_ratio")
-            # self.imt.bs_load_probability     = config.getfloat("IMT", "bs_load_probability")
-            # self.imt.bs_conducted_power      = config.getfloat("IMT", "bs_conducted_power")
-            # self.imt.bs_height               = config.getfloat("IMT", "bs_height")
-            # self.imt.bs_noise_figure         = config.getfloat("IMT", "bs_noise_figure")
-            # self.imt.bs_noise_temperature    = config.getfloat("IMT", "bs_noise_temperature")
-            # self.imt.bs_ohmic_loss           = config.getfloat("IMT", "bs_ohmic_loss")
-            # self.imt.ul_attenuation_factor   = config.getfloat("IMT", "ul_attenuation_factor")
-            # self.imt.ul_sinr_min             = config.getfloat("IMT", "ul_sinr_min")
-            # self.imt.ul_sinr_max             = config.getfloat("IMT", "ul_sinr_max")
-            # self.imt.ue_k                    = config.getint("IMT", "ue_k")
-            # self.imt.ue_k_m                  = config.getint("IMT", "ue_k_m")
-            # self.imt.ue_indoor_percent       = config.getfloat("IMT", "ue_indoor_percent")
-            # self.imt.ue_distribution_type    = config.get("IMT", "ue_distribution_type")
-            # self.imt.ue_distribution_distance = config.get("IMT", "ue_distribution_distance")
-            # self.imt.ue_distribution_azimuth = config.get("IMT", "ue_distribution_azimuth")
-            # self.imt.ue_tx_power_control     = config.get("IMT", "ue_tx_power_control")
-            # self.imt.ue_p_o_pusch            = config.getfloat("IMT", "ue_p_o_pusch")
-            # self.imt.ue_alpha                 = config.getfloat("IMT", "ue_alpha")
-            # self.imt.ue_p_cmax               = config.getfloat("IMT", "ue_p_cmax")
-            # self.imt.ue_power_dynamic_range  = config.getfloat("IMT", "ue_power_dynamic_range")
-            # self.imt.ue_height               = config.getfloat("IMT", "ue_height")
-            # self.imt.ue_noise_figure         = config.getfloat("IMT", "ue_noise_figure")
-            # self.imt.ue_ohmic_loss            = config.getfloat("IMT", "ue_ohmic_loss")
-            # self.imt.ue_body_loss            = config.getfloat("IMT", "ue_body_loss")
-            # self.imt.dl_attenuation_factor   = config.getfloat("IMT", "dl_attenuation_factor")
-            # self.imt.dl_sinr_min             = config.getfloat("IMT", "dl_sinr_min")
-            # self.imt.dl_sinr_max             = config.getfloat("IMT", "dl_sinr_max")
-            # self.imt.channel_model           = config.get("IMT", "channel_model")
-            # self.imt.los_adjustment_factor   = config.getfloat("IMT", "los_adjustment_factor")
-            # self.imt.shadowing               = config.getboolean("IMT", "shadowing")
-            # self.imt.noise_temperature       = config.getfloat("IMT", "noise_temperature")
-            # self.imt.BOLTZMANN_CONSTANT      = config.getfloat("IMT", "BOLTZMANN_CONSTANT")
-
-            #######################################################################
-            # IMT ANTENNA
-            #######################################################################
-            self.antenna_imt.load_parameters_from_file(self.file_name)
-
-            #######################################################################
-            # HOTSPOT
-            #######################################################################
-            self.hotspot.load_parameters_from_file(self.file_name)
-
-            #######################################################################
-            # INDOOR
-            #######################################################################
-            self.indoor.load_parameters_from_file(self.file_name)
-
-            #######################################################################
-            # FSS space station
-            #######################################################################
-            self.fss_ss.load_parameters_from_file(self.file_name)
-
-            #######################################################################
-            # FSS earth station
-            #######################################################################
-            self.fss_es.load_parameters_from_file(self.file_name)
-
-            #######################################################################
-            # Fixed wireless service
-            #######################################################################
-            self.fs.load_parameters_from_file(self.file_name)
-
-            #######################################################################
-            # HAPS (airbone) station
-            #######################################################################
-            self.haps.load_parameters_from_file(self.file_name)
-
-            #######################################################################
-            # RNS
-            #######################################################################
-            self.rns.load_parameters_from_file(self.file_name)
-
-            #######################################################################
-            # RAS station
-            #######################################################################
-            self.ras.load_parameters_from_file(self.file_name)
-
-            #######################################################################
-            # EESS passive
-            #######################################################################
-            self.eess_ss.load_parameters_from_file(self.file_name)
->>>>>>> 2add4bf2
 
         #######################################################################
         # NTN
