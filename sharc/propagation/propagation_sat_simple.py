# -*- coding: utf-8 -*-
"""
Created on Thu Feb 16 12:04:27 2017

@author: edgar
"""
import numpy as np
from multipledispatch import dispatch

from sharc.propagation.propagation import Propagation
from sharc.propagation.propagation_p619 import PropagationP619
from sharc.propagation.propagation_free_space import PropagationFreeSpace
from sharc.propagation.propagation_clutter_loss import PropagationClutterLoss
from sharc.propagation.propagation_building_entry_loss import PropagationBuildingEntryLoss
from sharc.support.enumerations import StationType
from sharc.station_manager import StationManager
from sharc.parameters.parameters import Parameters

class PropagationSatSimple(Propagation):
    """
    Implements the simplified satellite propagation model
    """
    # pylint: disable=function-redefined
    # pylint: disable=arguments-renamed

    def __init__(self, random_number_gen: np.random.RandomState, enable_clutter_loss=True):
        super().__init__(random_number_gen)
<<<<<<< HEAD
        self.is_earth_space_model = True
=======
        self.enable_clutter_loss = enable_clutter_loss
>>>>>>> 2c2813d9
        self.clutter = PropagationClutterLoss(random_number_gen)
        self.free_space = PropagationFreeSpace(random_number_gen)
        self.building_entry = PropagationBuildingEntryLoss(self.random_number_gen)
        self.atmospheric_loss = 0.75

    @dispatch(Parameters, float, StationManager, StationManager, np.ndarray, np.ndarray)
    def get_loss(self,
            params: Parameters,
            frequency: float,
            station_a: StationManager,
            station_b: StationManager,
            station_a_gains=None,
            station_b_gains=None) -> np.array:
        """Wrapper function for the PropagationUMi calc_loss method
        Calculates the loss between station_a and station_b

        Parameters
        ----------
        station_a : StationManager
            StationManager container representing IMT UE station - Station_type.IMT_UE
        station_b : StationManager
            StationManager container representing IMT BS stattion
        params : Parameters
            Simulation parameters needed for the propagation class - Station_type.IMT_BS

        Returns
        -------
        np.array
            Return an array station_a.num_stations x station_b.num_stations with the path loss 
            between each station
        """
        distance_3d = station_a.get_3d_distance_to(station_b)
        frequency = frequency * np.ones(distance_3d.shape)
        indoor_stations = np.tile(station_b.indoor, (station_a.num_stations, 1))

         # Elevation angles seen from the station on Earth.
        elevation_angles = {}
        if station_a.is_space_station:
            elevation_angles["free_space"] = np.transpose(station_b.get_elevation(station_a))
            elevation_angles["apparent"] = \
                PropagationP619.apparent_elevation_angle(elevation_angles["free_space"],
                                                         station_a.height)
        elif station_b.is_space_station:
            elevation_angles["free_space"] = station_a.get_elevation(station_b)
            elevation_angles["apparent"] = \
                PropagationP619.apparent_elevation_angle(elevation_angles["free_space"],
                                                         station_b.height)
        else:
            raise ValueError(
                "PropagationP619: At least one station must be an space station")

        return self.get_loss(distance_3d, frequency, indoor_stations, elevation_angles)

    @dispatch(np.ndarray, np.ndarray, np.ndarray, dict)
    def get_loss(self,
                distance: np.array,
                frequency: np.array,
                indoor_stations: np.array,
                elevation: np.array) -> np.array:
        """Wrapper for get_loss(np.ndarray, np.ndarray, np.ndarray, dict, int) with num_of_sectors=1

        Parameters
        ----------
        distance : np.array
            Distance between the stations
        frequency : np.array
            Array of frequenciews
        indoor_stations : np.array
            Bool array indicating if the terrestrial station is indoor or not.
        elevation : np.array
            Array with elevation angles w.r.t terrestrial station

        Returns
        -------
        np.array
            Array of clutter losses with the same shape as distance
        """
        return self.get_loss(distance, frequency, indoor_stations, elevation)
    
    @dispatch(np.ndarray, np.ndarray, np.ndarray, dict)
    def get_loss(self,
                 distance: np.array,
                 frequency: np.array,
                 indoor_stations: np.array,
                 elevation: np.array) -> np.array:
        """Calculates the clutter loss.

        Parameters
        ----------
        distance : np.array
            Distance between the stations
        frequency : np.array
            Array of frequenciews
        indoor_stations : np.array
            Bool array indicating if the terrestrial station is indoor or not.
        elevation : np.array
            Array with elevation angles w.r.t terrestrial station

        Returns
        -------
        np.array
            Array of clutter losses with the same shape as distance
        """

        free_space_loss = self.free_space.get_free_space_loss(distance=distance, frequency = frequency)

        if self.enable_clutter_loss:
            clutter_loss = np.maximum(0, self.clutter.get_loss(frequency = frequency, 
                                                               distance = distance,
                                                               elevation = elevation["free_space"],
                                                               station_type = StationType.FSS_SS))
        else:
            clutter_loss = 0

        building_loss = self.building_entry.get_loss(frequency, elevation["apparent"]) * indoor_stations

        loss = free_space_loss + clutter_loss + building_loss + self.atmospheric_loss

        return loss<|MERGE_RESOLUTION|>--- conflicted
+++ resolved
@@ -25,11 +25,7 @@
 
     def __init__(self, random_number_gen: np.random.RandomState, enable_clutter_loss=True):
         super().__init__(random_number_gen)
-<<<<<<< HEAD
-        self.is_earth_space_model = True
-=======
         self.enable_clutter_loss = enable_clutter_loss
->>>>>>> 2c2813d9
         self.clutter = PropagationClutterLoss(random_number_gen)
         self.free_space = PropagationFreeSpace(random_number_gen)
         self.building_entry = PropagationBuildingEntryLoss(self.random_number_gen)
