--- conflicted
+++ resolved
@@ -36,11 +36,7 @@
 
     ###########################################################################
     # Inter-site distance in macrocell network topology
-<<<<<<< HEAD
     intersite_distance = 150
-=======
-    intersite_distance = 100
->>>>>>> 36b81c06
 
     ###########################################################################
     # Defines if IMT service is the interferer or interfered-with service
@@ -76,11 +72,7 @@
     # The load probability (or activity factor) models the statistical
     # variation of the network load by defining the number of fully loaded
     # base stations that are simultaneously transmitting
-<<<<<<< HEAD
     bs_load_probability = .5
-=======
-    bs_load_probability = 0.5
->>>>>>> 36b81c06
 
     ###########################################################################
     # Number of resource blocks per UE
@@ -123,7 +115,6 @@
     # Base station feed loss [dB]
     bs_feed_loss = 3
 
-<<<<<<< HEAD
     ###########################################################################
     # Uplink attenuation factor used in link-to-system mapping
     ul_attenuation_factor = 0.4
@@ -136,8 +127,6 @@
     # Uplink maximum SINR of the code set [dB]
     ul_sinr_max = 22
     
-=======
->>>>>>> 36b81c06
     ###########################################################################
     # Number of UE that is allocated to each cell within to handover margin.
     # Remenber that in macrocell network each base station has 3 cells (sectors)
@@ -148,13 +137,8 @@
     # of UE's will distributed throughout ths system area such that the number
     # of K users is allocated to each cell. Normally, this values varies
     # between 2 and 10 according to the user drop method
-<<<<<<< HEAD
-    ue_k_m = 10
-
-=======
     ue_k_m = 3
-    
->>>>>>> 36b81c06
+
     ###########################################################################
     # Power control algorithm
     # ue_tx_power_control = "ON",power control On
@@ -174,7 +158,6 @@
     ###########################################################################
     # UE maximum transmit power [dBm]
     ue_tx_power = 23
-
     ###########################################################################
     # UE height [m]
     ue_height = 1.5
@@ -203,7 +186,6 @@
     # User equipment feed loss [dB]
     ue_feed_loss = 3
 
-<<<<<<< HEAD
     ###########################################################################
     # Downlink attenuation factor used in link-to-system mapping
     dl_attenuation_factor = 0.6
@@ -227,20 +209,6 @@
 
 
     ###########################################################################
-=======
-
-    ###########################################################################
-    # Channel parameters
-    # channel model, possible values are "FSPL" (free-space path loss),
-    #                                    "CI" (close-in FS reference distance)
-    channel_model = "CI"
-    line_of_sight_prob = 0.75 # probability of line-of-sight (not for FSPL)
-
-    ###########################################################################
-
-
-    ###########################################################################
->>>>>>> 36b81c06
     # System receive noise temperature [K]
     noise_temperature = 290
 
