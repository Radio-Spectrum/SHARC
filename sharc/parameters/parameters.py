--- conflicted
+++ resolved
@@ -66,71 +66,6 @@
                 Could not find the configuration file {self.file_name}"
             sys.stderr.write(err_msg)
             sys.exit(1)
-<<<<<<< HEAD
-
-        config = configparser.ConfigParser()
-        config.read(self.file_name)
-
-        #######################################################################
-        # GENERAL
-        #######################################################################
-        self.general.load_parameters_from_file(self.file_name)
-
-        #######################################################################
-        # IMT
-        #######################################################################
-        self.imt.load_parameters_from_file(self.file_name)
-
-        #######################################################################
-        # IMT ANTENNA
-        #######################################################################
-        self.antenna_imt.load_parameters_from_file(self.file_name)
-
-        #######################################################################
-        # HOTSPOT
-        #######################################################################
-        self.hotspot.load_parameters_from_file(self.file_name)
-
-        #######################################################################
-        # INDOOR
-        #######################################################################
-        self.indoor.load_parameters_from_file(self.file_name)
-
-        #######################################################################
-        # FSS space station
-        #######################################################################
-        self.fss_ss.load_parameters_from_file(self.file_name)
-
-        #######################################################################
-        # FSS earth station
-        #######################################################################
-        self.fss_es.load_parameters_from_file(self.file_name)
-
-        #######################################################################
-        # Fixed wireless service
-        #######################################################################
-        self.fs.load_parameters_from_file(self.file_name)
-
-        #######################################################################
-        # HAPS (airbone) station
-        #######################################################################
-        self.haps.load_parameters_from_file(self.file_name)
-
-        #######################################################################
-        # RNS
-        #######################################################################
-        self.rns.load_parameters_from_file(self.file_name)
-
-        #######################################################################
-        # RAS station
-        #######################################################################
-        self.ras.load_parameters_from_file(self.file_name)
-
-        #######################################################################
-        # EESS passive
-        #######################################################################
-        self.eess_passive.load_parameters_from_file(self.file_name)
-=======
             
         with open(self.file_name, 'r') as yaml_file:
             # yaml_config = yaml.safe_load(yaml_file)
@@ -238,7 +173,6 @@
             # EESS passive
             #######################################################################
             self.eess_passive.load_parameters_from_file(self.file_name)
->>>>>>> 80a677d9
 
         #######################################################################
         # NTN
