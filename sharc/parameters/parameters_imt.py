--- conflicted
+++ resolved
@@ -36,11 +36,7 @@
 
     ###########################################################################
     # Inter-site distance in macrocell network topology
-<<<<<<< HEAD
-    intersite_distance = 100
-=======
     intersite_distance = 150
->>>>>>> 806805e8
 
     ###########################################################################
     # Defines if IMT service is the interferer or interfered-with service
@@ -76,11 +72,7 @@
     # The load probability (or activity factor) models the statistical
     # variation of the network load by defining the number of fully loaded
     # base stations that are simultaneously transmitting
-<<<<<<< HEAD
-    bs_load_probability = 0.5
-=======
     bs_load_probability = .5
->>>>>>> 806805e8
 
     ###########################################################################
     # Number of resource blocks per UE
@@ -152,29 +144,9 @@
     ue_tx_power_alfa = 0.8
 
     ###########################################################################
-    # Power control algorithm 
-    # ue_tx_power_control = "ON",power control On
-    # ue_tx_power_control = "OFF",power control Off
-    
-    ue_tx_power_control = "ON"
-    
-    ###########################################################################
-    # Power per RB used as target value in dBm
-    ue_tx_power_target = -80
-    
-    ###########################################################################
-    # Alfa is the balacing factor for UEs with bad channel 
-    # and UEs with good channel
-    ue_tx_power_alfa = 0.8
-    
-    ###########################################################################
     # UE maximum transmit power [dBm]
     ue_tx_power = 23
-<<<<<<< HEAD
-    
-=======
 
->>>>>>> 806805e8
     ###########################################################################
     # UE height [m]
     ue_height = 1.5
@@ -204,7 +176,6 @@
     ue_feed_loss = 3
 
 
-<<<<<<< HEAD
     ###########################################################################
     # Channel parameters
     # channel model, possible values are "FSPL" (free-space path loss),
@@ -213,16 +184,6 @@
     line_of_sight_prob = 0.75 # probability of line-of-sight (not for FSPL)
 
     ###########################################################################
-=======
-    ###########################################################################
-    # Channel parameters
-    # channel model, possible values are "FSPL" (free-space path loss),
-    #                                    "CI" (close-in FS reference distance)
-    channel_model = "CI"
-    line_of_sight_prob = 0.75 # probability of line-of-sight (not for FSPL)
-
-    ###########################################################################
->>>>>>> 806805e8
 
 
     ###########################################################################
