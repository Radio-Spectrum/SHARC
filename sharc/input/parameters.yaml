general:
    ###########################################################################
    # Number of simulation snapshots
    num_snapshots: 100
    ###########################################################################
    # IMT link that will be simulated (DOWNLINK or UPLINK)
    imt_link: DOWNLINK
    ###########################################################################
    # The chosen system for sharing study
    # EESS_PASSIVE, FSS_SS, FSS_ES, FS, RAS, SINGLE_EARTH_STATION
    system: FSS_ES
    ###########################################################################
    # Compatibility scenario (co-channel and/or adjacent channel interference)
    enable_cochannel: FALSE
    enable_adjacent_channel: TRUE
    ###########################################################################
    # Seed for random number generator
    seed: 101
    ###########################################################################
    # if FALSE, then a new output directory is created
    overwrite_output: TRUE
imt:
    ###########################################################################
    # Minimum 2D separation distance from BS to UE [m]
    minimum_separation_distance_bs_ue: 1.3
    ###########################################################################
    # Defines if IMT service is the interferer or interfered-with service
    #   TRUE: IMT suffers interference
    #   FALSE : IMT generates interference
    interfered_with: FALSE
    ###########################################################################
    # IMT center frequency [MHz]
    frequency: 7000
    ###########################################################################
    # IMT bandwidth [MHz]
    bandwidth: 20
    ###########################################################################
    # IMT resource block bandwidth [MHz]
    rb_bandwidth: 0.181
    ###########################################################################
    # IMT spectrum emission mask. Options are:
    #   "IMT-2020" : for mmWave as described in ITU-R TG 5/1 Contribution 36
    #   "3GPP E-UTRA" : for E-UTRA bands > 1 GHz as described in
    #                   TS 36.104 v11.2.0 (BS) and TS 36.101 v11.2.0 (UE)
    spectral_mask: 3GPP E-UTRA
    ###########################################################################
    # level of spurious emissions [dBm/MHz]
    spurious_emissions: -13.1
    ###########################################################################
    # Amount of guard band wrt total bandwidth. Setting this parameter to 0.1
    # means that 10% of the total bandwidth will be used as guard band: 5% in
    # the lower
    guard_band_ratio: 0.14
    ###########################################################################
    # Network topology parameters.
    topology:
        ###########################################################################
        # Topology Type. Possible values are "MACROCELL", "HOTSPOT", "SINGLE_BS"
        # "INDOOR"
        type: MACROCELL
        ###########################################################################
        # Macrocell Topology parameters. Relevant when imt.topology.type == "MACROCELL"
        macrocell:
            ###########################################################################
            # Inter-site distance in macrocell network topology [m]
            intersite_distance: 543
            ###########################################################################
            # Enable wrap around.
            wrap_around: true
            ###########################################################################
            # Number of clusters in macro cell topology
            num_clusters: 7
        ###########################################################################
        # Single Base Station Topology parameters. Relevant when imt.topology.type == "SINGLE_BS"
        single_bs:
            ###########################################################################
            # Inter-site distance or Cell Radius in single Base Station network topology [m]
            # You can either provide 'cell_radius' or 'intersite_distance' for this topology
            # The relationship used is cell_radius = intersite_distance * 2 / 3
            cell_radius: 543
            # intersite_distance: 1
            ###########################################################################
            # Number of clusters in single base station topology
            # You can simulate 1 or 2 BS's with this topology
            num_clusters: 2
        ###########################################################################
        # Hotspot Topology parameters. Relevant when imt.topology.type == "HOTSPOT"
        hotspot:
            ###########################################################################
            # Inter-site distance in hotspot network topology [m]
            intersite_distance: 321
            ###########################################################################
            # Enable wrap around.
            wrap_around: true
            ###########################################################################
            # Number of clusters in macro cell topology
            num_clusters: 7
            ###########################################################################
            # Number of hotspots per macro cell (sector)
            num_hotspots_per_cell: 1
            ###########################################################################
            # Maximum 2D distance between hotspot and UE [m]
            # This is the hotspot radius
            max_dist_hotspot_ue: 99.9
            ###########################################################################
            # Minimum 2D distance between macro cell base station and hotspot [m]
            min_dist_bs_hotspot: 1.2
        ###########################################################################
        # Indoor Topology parameters. Relevant when imt.topology.type == "INOOR"
        indoor:
            ###########################################################################
            # Basic path loss model for indoor topology. Possible values:
            #       "FSPL" (free-space path loss),
            #       "INH_OFFICE" (3GPP Indoor Hotspot - Office)
            basic_path_loss: FSPL
            ###########################################################################
            # Number of rows of buildings in the simulation scenario
            n_rows: 3
            ###########################################################################
            # Number of colums of buildings in the simulation scenario
            n_colums: 2
            ###########################################################################
            # Number of buildings containing IMT stations. Options:
            # 'ALL': all buildings contain IMT stations.
            # Number of buildings.
            num_imt_buildings: 2
            ###########################################################################
            # Street width (building separation) [m]
            street_width: 30.1
            ###########################################################################
            # Intersite distance [m]
            intersite_distance: 40.1
            ###########################################################################
            # Number of cells per floor
            num_cells: 3
            ###########################################################################
            # Number of floors per building
            num_floors: 1
            ###########################################################################
            # Percentage of indoor UE's [0, 1]
            ue_indoor_percent: .95
            ###########################################################################
            # Building class: "TRADITIONAL" or "THERMALLY_EFFICIENT"
            building_class: THERMALLY_EFFICIENT
        ###########################################################################
        # NTN Topology Parameters
        ntn:
            ###########################################################################
            # NTN cell radius or intersite distance in network topology [m]
            # @important: You can set only one of cell_radius or intersite_distance
            # NTN Intersite Distance (m). Intersite distance = Cell Radius * sqrt(3)
            # NOTE: note that intersite distance has a different geometric meaning in ntn
            cell_radius: 123
            # intersite_distance: 155884
            ###########################################################################
            # NTN space station azimuth [degree]
            bs_azimuth: 45
            ###########################################################################
            # NTN space station elevation [degree]
            bs_elevation: 45
            ###########################################################################
            # number of sectors [degree]
            num_sectors: 19
            ###########################################################################
            # Conducted power per element [dBm/bandwidth]
            bs_conducted_power: 37
            ###########################################################################
            # Backoff Power [Layer 2] [dB]. Allowed: 7 sector topology - Layer 2
            bs_backoff_power: 3
            ###########################################################################
            # NTN Antenna configuration
            bs_n_rows_layer1 : 2
            bs_n_columns_layer1: 2
            bs_n_rows_layer2 : 4
            bs_n_columns_layer2: 2
    ###########################################################################
    # Defines the antenna model to be used in compatibility studies between
    # IMT and other services in adjacent band
    # Possible values: SINGLE_ELEMENT, BEAMFORMING
    adjacent_antenna_model: BEAMFORMING
    # Base station parameters
    bs:
        ###########################################################################
        # The load probability (or activity factor) models the statistical
        # variation of the network load by defining the number of fully loaded
        # base stations that are simultaneously transmitting
        load_probability: .2
        ###########################################################################
        # Conducted power per antenna element [dBm/bandwidth]
        conducted_power: 11.1
        ###########################################################################
        # Base station height [m]
        height: 6.1
        ###########################################################################
        # Base station noise figure [dB]
        noise_figure: 10.1
        ###########################################################################
        # Base station array ohmic loss  [dB]
        ohmic_loss: 3.1
        # Base Station Antenna parameters:
        antenna:
            ###########################################################################
            # If normalization of M2101 should be applied for BS
            normalization: FALSE
            ###########################################################################
            # If normalization of M2101 should be applied for UE
            ###########################################################################
            # File to be used in the BS beamforming normalization
            # Normalization files can be generated with the
            # antenna/beamforming_normalization/normalize_script.py script
            normalization_file: antenna/beamforming_normalization/bs_norm.npz
            ###########################################################################
            # File to be used in the UE beamforming normalization
            # Normalization files can be generated with the 
            # antenna/beamforming_normalization/normalize_script.py script
            ###########################################################################
            # Radiation pattern of each antenna element
            # Possible values: "M2101", "F1336", "FIXED"
            element_pattern: F1336
            ###########################################################################
            # Minimum array gain for the beamforming antenna [dBi]
            minimum_array_gain: -200
            ###########################################################################
            # mechanical downtilt [degrees]
            # NOTE: consider defining it to 90 degrees in case of indoor simulations
            downtilt: 6
            ###########################################################################
            # BS/UE maximum transmit/receive element gain [dBi]
            # default: element_max_g = 5, for M.2101
            #                           = 15, for M.2292
            #                           = -3, for M.2292
            element_max_g: 5
            ###########################################################################
            # BS/UE horizontal 3dB beamwidth of single element [degrees]
            element_phi_3db: 65
            ###########################################################################
            # BS/UE vertical 3dB beamwidth of single element [degrees]
            # For F1336: if equal to 0, then beamwidth is calculated automaticaly
            element_theta_3db: 65
            ###########################################################################
            # BS/UE number of rows in antenna array
            n_rows: 8
            ###########################################################################
            # BS/UE number of columns in antenna array
            n_columns: 8
            ###########################################################################
            # BS/UE array horizontal element spacing (d/lambda)
            element_horiz_spacing: 0.5
            ###########################################################################
            # BS/UE array vertical element spacing (d/lambda)
            element_vert_spacing: 0.5
            ###########################################################################
            # BS/UE front to back ratio of single element [dB]
            element_am: 30
            ###########################################################################
            # BS/UE single element vertical sidelobe attenuation [dB]
            element_sla_v: 30
            ###########################################################################
            # Multiplication factor k that is used to adjust the single-element pattern.
            # According to Report ITU-R M.[IMT.AAS], this may give a closer match of the 
            # side lobes when beamforming is assumed in adjacent channel.
            #       Original value: 12 (Rec. ITU-R M.2101)
            multiplication_factor: 12

    ###########################################################################
    # User Equipment parameters:
    ue:
        ###########################################################################
        # Number of UEs that are allocated to each cell within handover margin.
        # Remember that in macrocell network each base station has 3 cells (sectors)
        k: 3
        ###########################################################################
        # Multiplication factor that is used to ensure that the sufficient number
        # of UE's will distributed throughout ths system area such that the number
        # of K users is allocated to each cell. Normally, this values varies
        # between 2 and 10 according to the user drop method
        k_m: 1
        ###########################################################################
        # Percentage of indoor UE's [%]
        indoor_percent: 5
        ###########################################################################
        # Regarding the distribution of active UE's over the cell area, this
        # parameter states how the UEs will be distributed
        # Possible values: UNIFORM : UEs will be uniformly distributed within the
        #                            whole simulation area. Not applicable to
        #                            hotspots.
        #                  ANGLE_AND_DISTANCE : UEs will be distributed following
        #                                   given distributions for angle and
        #                                   distance. In this case, these must be
        #                                   defined later.
        distribution_type: ANGLE_AND_DISTANCE
        ###########################################################################
        # Regarding the distribution of active UE's over the cell area, this
        # parameter models the distance between UE's and BS.
        # Possible values: RAYLEIGH, UNIFORM
        distribution_distance: UNIFORM
        ###########################################################################
        # Regarding the distribution of active UE's over the cell area, this
        # parameter models the azimuth between UE and BS (within ±60° range).
        # Possible values: NORMAL, UNIFORM
        distribution_azimuth: NORMAL
        ###########################################################################
        # Power control algorithm
        # tx_power_control = "ON",power control On
        # tx_power_control = "OFF",power control Off
        tx_power_control: ON
        ###########################################################################
        # Power per RB used as target value [dBm]
        p_o_pusch: -95
        ###########################################################################
        # Alfa is the balancing factor for UEs with bad channel
        # and UEs with good channel
        alpha: 1
        ###########################################################################
        # Maximum UE transmit power [dBm]
        p_cmax: 22
        ###########################################################################
        # UE power dynamic range [dB]
        # The minimum transmit power of a UE is (p_cmax - dynamic_range)
        power_dynamic_range: 63
        ###########################################################################
        # UE height [m]
        height: 1.5
        ###########################################################################
        # User equipment noise figure [dB]
        noise_figure: 10
        ###########################################################################
        # User equipment feed loss [dB]
        ohmic_loss: 3
        ###########################################################################
        # User equipment body loss [dB]
        body_loss: 4
        antenna:
            ###########################################################################
            # If normalization of M2101 should be applied for UE
            normalization: FALSE
            ###########################################################################
            # File to be used in the UE beamforming normalization
            # Normalization files can be generated with the 
            # antenna/beamforming_normalization/normalize_script.py script
            normalization_file: antenna/beamforming_normalization/ue_norm.npz
            ###########################################################################
            # Radiation pattern of each antenna element
            # Possible values: "M2101", "F1336", "FIXED"
            element_pattern: F1336
            ###########################################################################
            # Minimum array gain for the beamforming antenna [dBi]
            minimum_array_gain: -200
            ###########################################################################
            # BS/UE maximum transmit/receive element gain [dBi]
            #                           = 15, for M.2292
            # default: element_max_g = 5, for M.2101
            #                           = -3, for M.2292
            element_max_g: 5
            ###########################################################################
            # BS/UE horizontal 3dB beamwidth of single element [degrees]
            element_phi_3db: 90
            ###########################################################################
            # BS/UE vertical 3dB beamwidth of single element [degrees]
            # For F1336: if equal to 0, then beamwidth is calculated automaticaly
            element_theta_3db: 90
            ###########################################################################
            # BS/UE number of rows in antenna array
            n_rows: 4
            ###########################################################################
            # BS/UE number of columns in antenna array
            n_columns: 4
            ###########################################################################
            # BS/UE array horizontal element spacing (d/lambda)
            element_horiz_spacing: 0.5
            ###########################################################################
            # BS/UE array vertical element spacing (d/lambda)
            element_vert_spacing: 0.5
            ###########################################################################
            # BS/UE front to back ratio of single element [dB]
            element_am: 25
            ###########################################################################
            # BS/UE single element vertical sidelobe attenuation [dB]
            element_sla_v: 25
            ###########################################################################
            # Multiplication factor k that is used to adjust the single-element pattern.
            # According to Report ITU-R M.[IMT.AAS], this may give a closer match of the 
            # side lobes when beamforming is assumed in adjacent channel.
            #       Original value: 12 (Rec. ITU-R M.2101)
            multiplication_factor: 12
    ###########################################################################
    # Uplink parameters. Only needed when using uplink on imt
    uplink:
        ###########################################################################
        # Uplink attenuation factor used in link-to-system mapping
        attenuation_factor: 0.4
        ###########################################################################
        # Uplink minimum SINR of the code set [dB]
        sinr_min: -10
        ###########################################################################
        # Uplink maximum SINR of the code set [dB]
        sinr_max: 22
    ###########################################################################
    # Downlink parameters. Only needed when using donwlink on imt
    downlink:
        ###########################################################################
        # Downlink attenuation factor used in link-to-system mapping
        attenuation_factor: 0.6
        ###########################################################################
        # Downlink minimum SINR of the code set [dB]
        sinr_min: -10
        ###########################################################################
        # Downlink maximum SINR of the code set [dB]
        sinr_max: 30
    ###########################################################################
    # Channel parameters
    # channel model, possible values are "FSPL" (free-space path loss),
    #                                    "CI" (close-in FS reference distance)
    #                                    "UMa" (Urban Macro - 3GPP)
    #                                    "UMi" (Urban Micro - 3GPP)
    #                                    "TVRO-URBAN"
    #                                    "TVRO-SUBURBAN"
    #                                    "ABG" (Alpha-Beta-Gamma)
    #                                    "P619"
<<<<<<< HEAD
    channel_model: "P1411"
=======
    #                                    "P1411"
    channel_model: P1411
>>>>>>> 76f8511e
    season: SUMMER
    ###########################################################################
    # Adjustment factor for LoS probability in UMi path loss model.
    #       Original value: 18 (3GPP)
    los_adjustment_factor: 18
    ###########################################################################
    # If shadowing should be applied or not.
    # Used in propagation UMi, UMa, ABG, when topology == indoor and any 
    shadowing: FALSE
    ###########################################################################
    # receiver noise temperature [K]
    noise_temperature: 290
    ###########################################################################
    # P619 parameters
    param_p619:
        ###########################################################################
        # altitude of the space station [m]
        space_station_alt_m: 540000
        ###########################################################################
        # altitude of ES system [m]
        earth_station_alt_m: 1200
        ###########################################################################
        # latitude of ES system [m]
        earth_station_lat_deg: 13
        ###########################################################################
        # difference between longitudes of IMT-NTN station and FSS-ES system [deg]
        #   (positive if space-station is to the East of earth-station)
        earth_station_long_diff_deg: 0
fss_ss:
    ###########################################################################
    # satellite center frequency [MHz]
    frequency: 43000
    ###########################################################################
    # satellite bandwidth [MHz]
    bandwidth: 200
    ###########################################################################
    # satellite altitude [m] and latitude [deg]
    altitude: 35780000
    lat_deg: 10
    ###########################################################################
    # Elevation angle [deg]
    elevation: 270
    ###########################################################################
    # Azimuth angle [deg]
    azimuth: 0
    ###########################################################################
    # Peak transmit power spectral density (clear sky) [dBW/Hz]
    tx_power_density: -5
    ###########################################################################
    # System receive noise temperature [K]
    noise_temperature: 950
    ###########################################################################
    # adjacent channel selectivity (dB)
    adjacent_ch_selectivity: 0
    ###########################################################################
    # Antenna pattern of the FSS space station
    # Possible values: "ITU-R S.672", "ITU-R S.1528", "FSS_SS", "OMNI"
    antenna_pattern: FSS_SS
    ###########################################################################
    # The required near-in-side-lobe level (dB) relative to peak gain
    # according to ITU-R S.672-4
    antenna_l_s: -20
    ###########################################################################
    # 3 dB beamwidth angle (3 dB below maximum gain) [degrees]
    antenna_3_dB: 0.65
    ###########################################################################
    # Satellite peak receive antenna gain [dBi]
    antenna_gain: 46.6
    ###########################################################################
    # Paramters for the Antenna ITU-R S.1528
    antenna_s1528:
        # Antenna pattern according to ITU-R-S.1528. Possible values are
        # "ITU-R-S.1528-Section1.2", "ITU-R-S.1528-LEO", "ITU-R-S.1528-Taylor"
        antenna_pattern: "ITU-R-S.1528-LEO"
        ###########################################################################
        # SLR is the side-lobe ratio of the pattern (dB), the difference in gain between the maximum
        # gain and the gain at the peak of the first side lobe.
        slr: 20
        # Number of secondary lobes considered in the diagram (coincide with the roots of the Bessel function)
        n_side_lobes : 4
        # Radial and transverse sizes of the effective radiating area of the satellite transmit antenna (m).
        l_r : 0.5
        l_t : 0.5
        # Roll-off factor
        roll_off : 3
    ###########################################################################
    # Parameters for the P.619 propagation model
    #    earth_station_alt_m - altitude of IMT system (in meters)
    #    earth_station_lat_deg - latitude of IMT system (in degrees)
    #    earth_station_long_diff_deg - difference between longitudes of IMT and satellite system
    #      (positive if space-station is to the East of earth-station)
    #    season - season of the year.
    earth_station_alt_m: 0
    earth_station_lat_deg: 0
    earth_station_long_diff_deg: 0
    season: SUMMER
    ###########################################################################
    # Channel parameters
    # channel model, possible values are "FSPL" (free-space path loss),
    #                                    "SatelliteSimple" (FSPL + 4 + clutter loss)
    #                                    "P619"
    channel_model: P619
fss_es:
    ###########################################################################
    # type of FSS-ES location:
    # FIXED - position must be given
    # CELL - random within central cell
    # NETWORK - random within whole network
    # UNIFORM_DIST - uniform distance from cluster centre,
    #                between min_dist_to_bs and max_dist_to_bs
    location: UNIFORM_DIST
    ###########################################################################
    # x-y coordinates [m] (only if FIXED location is chosen)
    x: 10000
    y: 0
    ###########################################################################
    # minimum distance from BSs [m]
    min_dist_to_bs: 10
    ###########################################################################
    # maximum distance from centre BSs [m] (only if UNIFORM_DIST is chosen)
    max_dist_to_bs: 600
    ###########################################################################
    # antenna height [m]
    height: 6
    ###########################################################################
    # Elevation angle [deg], minimum and maximum, values
    elevation_min: 48
    elevation_max: 80
    ###########################################################################
    # Azimuth angle [deg]
    # either a specific angle or string 'RANDOM'
    azimuth: RANDOM
    ###########################################################################
    # center frequency [MHz]
    frequency: 43000
    ###########################################################################
    # bandwidth [MHz]
    bandwidth: 6
    ###########################################################################
    # System receive noise temperature [K]
    noise_temperature: 950
    ###########################################################################
    # adjacent channel selectivity (dB)
    adjacent_ch_selectivity: 0
    ###########################################################################
    # Peak transmit power spectral density (clear sky) [dBW/Hz]
    tx_power_density: -68.3
    ###########################################################################
    # antenna peak gain [dBi]
    antenna_gain: 32
    ###########################################################################
    # Antenna pattern of the FSS Earth station
    # Possible values: "ITU-R S.1855", "ITU-R S.465", "ITU-R S.580", "OMNI",
    #                  "Modified ITU-R S.465"
    antenna_pattern: Modified ITU-R S.465
    ###########################################################################
    # Diameter of antenna [m]
    diameter: 1.8
    ###########################################################################
    # Antenna envelope gain (dBi) - only relevant for "Modified ITU-R S.465" model
    antenna_envelope_gain: 0
    ###########################################################################
    # Channel parameters
    # channel model, possible values are "FSPL" (free-space path loss),
    #                                    "TerrestrialSimple" (FSPL + clutter loss)
    #                                    "P452"
    #                                    "TVRO-URBAN"
    #                                    "TVRO-SUBURBAN"
    #                                    "HDFSS"
    #                                    "UMa"
    #                                    "UMi"
    channel_model: P452
    ###########################################################################
    # Constants
    BOLTZMANN_CONSTANT: 1.38064852e-23
    EARTH_RADIUS: 6371000
    ###########################################################################
    # P452 parameters
    ###########################################################################
    # Total air pressure in hPa
    atmospheric_pressure: 935
    ###########################################################################
    # Temperature in Kelvin
    air_temperature: 300
    ###########################################################################
    #Sea-level surface refractivity (use the map)
    N0: 352.58
    ###########################################################################
    #Average radio-refractive (use the map)
    delta_N: 43.127
    ###########################################################################
    #percentage p. Float (0 to 100) or RANDOM
    percentage_p: 0.2
    ###########################################################################
    #Distance over land from the transmit and receive antennas to the coast (km)
    Dct: 70
    ###########################################################################
    #Distance over land from the transmit and receive antennas to the coast (km)
    Dcr: 70
    ###########################################################################
    ##Effective height of interfering antenna (m)
    Hte: 20
    ###########################################################################
    #Effective height of interfered-with antenna (m)
    Hre: 3
    ###########################################################################
    ##Latitude of transmitter
    tx_lat: -23.55028
    ###########################################################################
    #Latitude of receiver
    rx_lat: -23.17889
    ###########################################################################
    #Antenna polarization
    polarization: horizontal
    ###########################################################################
    #determine whether clutter loss following ITU-R P.2108 is added (TRUE/FALSE)
    clutter_loss: TRUE
    ###########################################################################
    # HDFSS propagation parameters
    ###########################################################################
    # HDFSS position relative to building it is on. Possible values are
    # ROOFTOP and BUILDINGSIDE
    es_position: ROOFTOP
    ###########################################################################
    # Enable shadowing loss
    shadow_enabled: TRUE
    ###########################################################################
    # Enable building entry loss
    building_loss_enabled: TRUE
    ###########################################################################
    # Enable interference from IMT stations at the same building as the HDFSS
    same_building_enabled: FALSE
    ###########################################################################
    # Enable diffraction loss
    diffraction_enabled: TRUE
    ###########################################################################
    # Building entry loss type applied between BSs and HDFSS ES. Options are:
    # P2109_RANDOM: random probability at P.2109 model, considering elevation
    # P2109_FIXED: fixed probability at P.2109 model, considering elevation.
    #              Probability must be specified in bs_building_entry_loss_prob.
    # FIXED_VALUE: fixed value per BS. Value must be specified in
    #              bs_building_entry_loss_value.
    bs_building_entry_loss_type: P2109_FIXED
    ###########################################################################
    # Probability of building entry loss not exceeded if
    # bs_building_entry_loss_type = P2109_FIXED
    bs_building_entry_loss_prob: 0.75
    ###########################################################################
    # Value in dB of building entry loss if
    # bs_building_entry_loss_type = FIXED_VALUE
    bs_building_entry_loss_value: 35
fs:
    ###########################################################################
    # x-y coordinates [m]
    x: 1000
    y: 0
    ###########################################################################
    # antenna height [m]
    height: 15
    ###########################################################################
    # Elevation angle [deg]
    elevation: -10
    ###########################################################################
    # Azimuth angle [deg]
    azimuth: 180
    ###########################################################################
    # center frequency [MHz]
    frequency: 27250
    ###########################################################################
    # bandwidth [MHz]
    bandwidth: 112
    ###########################################################################
    # System receive noise temperature [K]
    noise_temperature: 290
    ###########################################################################
    # adjacent channel selectivity (dB)
    adjacent_ch_selectivity: 20
    ###########################################################################
    # Peak transmit power spectral density (clear sky) [dBW/Hz]
    tx_power_density: -68.3
    ###########################################################################
    # antenna peak gain [dBi]
    antenna_gain: 36.9
    ###########################################################################
    # Antenna pattern of the fixed wireless service
    # Possible values: "ITU-R F.699", "OMNI"
    antenna_pattern: ITU-R F.699
    ###########################################################################
    # Diameter of antenna [m]
    diameter: 0.3
    ###########################################################################
    # Channel parameters
    # channel model, possible values are "FSPL" (free-space path loss),
    #                                    "TerrestrialSimple" (FSPL + clutter loss)
    channel_model: FSPL
    ###########################################################################
    # Constants
    BOLTZMANN_CONSTANT: 1.38064852e-23
    EARTH_RADIUS: 6371000
haps:
    ###########################################################################
    # HAPS center frequency [MHz]
    frequency: 27250
    ###########################################################################
    # HAPS bandwidth [MHz]
    bandwidth: 200
    ###########################################################################
    # HAPS altitude [m] and latitude [deg]
    altitude: 20000
    lat_deg: 0
    ###########################################################################
    # Elevation angle [deg]
    elevation: 270
    ###########################################################################
    # Azimuth angle [deg]
    azimuth: 0
    ###########################################################################
    # EIRP spectral density [dBW/MHz]
    eirp_density: 4.4
    ###########################################################################
    # HAPS peak antenna gain [dBi]
    antenna_gain: 28.1
    ###########################################################################
    # Adjacent channel selectivity [dB]
    acs: 30
    ###########################################################################
    # Antenna pattern of the HAPS (airbone) station
    # Possible values: "ITU-R F.1891", "OMNI"
    antenna_pattern: ITU-R F.1891
    # Parameters for the P.619 propagation model
    #    earth_station_alt_m - altitude of IMT system (in meters)
    #    earth_station_lat_deg - latitude of IMT system (in degrees)
    #    earth_station_long_diff_deg - difference between longitudes of IMT and satellite system
    #      (positive if space-station is to the East of earth-station)
    #    season - season of the year.
    earth_station_alt_m: 0
    earth_station_lat_deg: 0
    earth_station_long_diff_deg: 0
    season: SUMMER
    ###########################################################################
    # Channel parameters
    # channel model, possible values are "FSPL" (free-space path loss),
    #                                    "SatelliteSimple" (FSPL + 4 + clutter loss)
    #                                    "P619"
    channel_model: P619
    ###########################################################################
    # Near side-lobe level (dB) relative to the peak gain required by the system
    # design, and has a maximum value of −25 dB
    antenna_l_n: -25
    ###########################################################################
    # Constants
    BOLTZMANN_CONSTANT: 1.38064852e-23
    EARTH_RADIUS: 6371000
rns:
    ###########################################################################
    # x-y coordinates [m]
    x: 660
    y: -370
    ###########################################################################
    # altitude [m]
    altitude: 150
    ###########################################################################
    # center frequency [MHz]
    frequency: 32000
    ###########################################################################
    # bandwidth [MHz]
    bandwidth: 60
    ###########################################################################
    # System receive noise temperature [K]
    noise_temperature: 1154
    ###########################################################################
    # Peak transmit power spectral density (clear sky) [dBW/Hz]
    tx_power_density: -70.79
    ###########################################################################
    # antenna peak gain [dBi]
    antenna_gain: 30
    ###########################################################################
    # Adjacent channel selectivity [dB]
    acs: 30
    ###########################################################################
    # Antenna pattern of the fixed wireless service
    # Possible values: "ITU-R M.1466", "OMNI"
    antenna_pattern: ITU-R M.1466
    ###########################################################################
    # Channel parameters
    # channel model, possible values are "FSPL" (free-space path loss),
    #                                    "SatelliteSimple" (FSPL + 4 dB + clutter loss)
    #                                    "P619"
    channel_model: P619
    ###########################################################################
    # Parameters for the P.619 propagation model
    #    earth_station_alt_m - altitude of IMT system (in meters)
    #    earth_station_lat_deg - latitude of IMT system (in degrees)
    #    earth_station_long_diff_deg - difference between longitudes of IMT and satellite system
    #      (positive if space-station is to the East of earth-station)
    #    season - season of the year.
    earth_station_alt_m: 0
    earth_station_lat_deg: 0
    earth_station_long_diff_deg: 0
    season: SUMMER
    ###########################################################################
    # Constants
    BOLTZMANN_CONSTANT: 1.38064852e-23
    EARTH_RADIUS: 6371000
ras:
    ###########################################################################
    # x-y coordinates [m]
    x: 81000
    y: 0
    ###########################################################################
    # antenna height [m]
    height: 15
    ###########################################################################
    # Elevation angle [deg]
    elevation: 45
    ###########################################################################
    # Azimuth angle [deg]
    azimuth: -90
    ###########################################################################
    # center frequency [MHz]
    frequency: 43000
    ###########################################################################
    # bandwidth [MHz]
    bandwidth: 1000
    ###########################################################################
    # Antenna noise temperature [K]
    antenna_noise_temperature: 25
    ###########################################################################
    # Receiver noise temperature [K]
    receiver_noise_temperature: 65
    ###########################################################################
    # adjacent channel selectivity (dB)
    adjacent_ch_selectivity: 20
    ###########################################################################
    # Antenna efficiency
    antenna_efficiency: 1
    ###########################################################################
    # Antenna pattern of the FSS Earth station
    # Possible values: "ITU-R SA.509", "OMNI"
    antenna_pattern: ITU-R SA.509
    ###########################################################################
    # Antenna gain for "OMNI" pattern
    antenna_gain: 0
    ###########################################################################
    # Diameter of antenna [m]
    diameter: 15
    ###########################################################################
    # Constants
    BOLTZMANN_CONSTANT: 1.38064852e-23
    EARTH_RADIUS: 6371000
    SPEED_OF_LIGHT: 299792458
    ###########################################################################
    # Channel parameters
    # channel model, possible values are "FSPL" (free-space path loss),
    #                                    "TerrestrialSimple" (FSPL + clutter loss)
    #                                    "P452"
    channel_model: P452
    ###########################################################################
    # P452 parameters
    ###########################################################################
    # Total air pressure in hPa
    atmospheric_pressure: 935
    ###########################################################################
    # Temperature in Kelvin
    air_temperature: 300
    ###########################################################################
    #Sea-level surface refractivity (use the map)
    N0: 352.58
    ###########################################################################
    #Average radio-refractive (use the map)
    delta_N: 43.127
    ###########################################################################
    #percentage p. Float (0 to 100) or RANDOM
    percentage_p: 0.2
    ###########################################################################
    #Distance over land from the transmit and receive antennas to the coast (km)
    Dct: 70
    ###########################################################################
    #Distance over land from the transmit and receive antennas to the coast (km)
    Dcr: 70
    ###########################################################################
    ##Effective height of interfering antenna (m)
    Hte: 20
    ###########################################################################
    #Effective height of interfered-with antenna (m)
    Hre: 3
    ###########################################################################
    ##Latitude of transmitter
    tx_lat: -23.55028
    ###########################################################################
    #Latitude of receiver
    rx_lat: -23.17889
    ###########################################################################
    #Antenna polarization
    polarization: horizontal
    ###########################################################################
    #determine whether clutter loss following ITU-R P.2108 is added (TRUE/FALSE)
    clutter_loss: TRUE
    # Parameters for the P.619 propagation model
    # Used between IMT space station and another terrestrial system.
    #    space_station_alt_m - altitude of IMT space station (BS) (in meters)
    #    earth_station_alt_m - altitude of the system's earth station (in meters)
    #    earth_station_lat_deg - latitude of the system's earth station (in degrees)
    #    earth_station_long_diff_deg - difference between longitudes of IMT space station and system's earth station
    #      (positive if space-station is to the East of earth-station)
    #    season - season of the year.
    # Enter the IMT space station heigh
    space_station_alt_m: 20000.0
    # Enter the RAS antenna heigh
    earth_station_alt_m: 15.0
    # The RAS station lat
    earth_station_lat_deg: -23.17889
    # This parameter is ignored as it will be calculated from x,y positions in run time
    earth_station_long_diff_deg: 0.0
    season: SUMMER
eess_ss:
    ###########################################################################
    # sensor center frequency [MHz]
    frequency: 23900
    ###########################################################################
    # sensor bandwidth [MHz]
    bandwidth: 200
    ###########Creates a statistical distribution of nadir angle###############
    ##############following variables nadir_angle_distribution#################
    # if distribution_enable = ON, nadir_angle will vary statistically#########
    # if distribution_enable = OFF, nadir_angle follow nadir_angle variable ###
    # distribution_type = UNIFORM
    # UNIFORM = UNIFORM distribution in nadir_angle
    # - nadir_angle_distribution = initial nadir angle, final nadir angle
    distribution_enable: OFF
    distribution_type: UNIFORM
    nadir_angle_distribution: 18.6,49.4
    ###########################################################################
    # Off-nadir pointing angle [deg]
    nadir_angle: 46.6
    ###########################################################################
    # sensor altitude [m]
    altitude: 828000
    ###########################################################################
    # Antenna pattern of the sensor
    # Possible values: "ITU-R RS.1813"
    #                  "ITU-R RS.1861 9a"
    #                  "ITU-R RS.1861 9b"
    #                  "ITU-R RS.1861 9c"
    #                  "OMNI"
    antenna_pattern: ITU-R RS.1813
    # Antenna efficiency for pattern described in ITU-R RS.1813 [0-1]
    antenna_efficiency: 0.6
    # Antenna diameter for ITU-R RS.1813 [m]
    antenna_diameter: 2.2
    ###########################################################################
    # receive antenna gain - applicable for 9a, 9b and OMNI [dBi]
    antenna_gain: 52
    ###########################################################################
    # Channel parameters
    # channel model, possible values are "FSPL" (free-space path loss),
    #                                    "P619"
    channel_model: FSPL
    # Parameters for the P.619 propagation model
    #    earth_station_alt_m - altitude of IMT system (in meters)
    #    earth_station_lat_deg - latitude of IMT system (in degrees)
    #    earth_station_long_diff_deg - difference between longitudes of IMT and satellite system
    #      (positive if space-station is to the East of earth-station)
    #    season - season of the year.
    earth_station_alt_m: 0
    earth_station_lat_deg: 0
    earth_station_long_diff_deg: 0
    season: "SUMMER"
metsat_ss:
    ###########################################################################
    # sensor center frequency [MHz]
    frequency: 8195
    ###########################################################################
    # sensor bandwidth [MHz]
    bandwidth: 20
    ###########Creates a statistical distribution of nadir angle###############
    ##############following variables nadir_angle_distribution#################
    # if distribution_enable = ON, nadir_angle will vary statistically#########
    # if distribution_enable = OFF, nadir_angle follow nadir_angle variable ###
    # distribution_type = UNIFORM
    # UNIFORM = UNIFORM distribution in nadir_angle
    # - nadir_angle_distribution = initial nadir angle, final nadir angle
    distribution_enable: OFF
    distribution_type: UNIFORM
    nadir_angle_distribution: 18.6,49.4
    ###########################################################################
    # Elevation angle [deg]
    elevation: 3
    ###########################################################################
    # sensor altitude [m]
    altitude: 35786000
    ###########################################################################
    # Antenna pattern of the sensor
    antenna_pattern: ITU-R S.672
    ###########################################################################
    # receive antenna gain [dBi]
    antenna_gain: 52
    # The required near-in-side-lobe level (dB) relative to peak gain
    # according to ITU-R S.672-4
    antenna_l_s: -20.0
    # 3 dB beamwidth angle (3 dB below maximum gain) [degrees]
    antenna_3_dB: 0.65
    ###########################################################################
    # Channel parameters
    # channel model, possible values are "FSPL" (free-space path loss),
    #                                    "P619"
    channel_model: FSPL
    # Parameters for the P.619 propagation model
    #    earth_station_alt_m - altitude of IMT system (in meters)
    #    earth_station_lat_deg - latitude of IMT system (in degrees)
    #    earth_station_long_diff_deg - difference between longitudes of IMT and satellite system
    #      (positive if space-station is to the East of earth-station)
    #    season - season of the year.
    earth_station_alt_m: 0
    earth_station_lat_deg: 0
    earth_station_long_diff_deg: 0
    season: "SUMMER"
    # Constants
    BOLTZMANN_CONSTANT: 1.38064852e-23
    EARTH_RADIUS: 6371000



single_earth_station:
    ###########################################################################
    # Sensor center frequency [MHz]
    frequency: 8250
    ###########################################################################
    # Sensor bandwidth [MHz]
    bandwidth: 100
    ###########################################################################
    # System receive noise temperature [K]
    noise_temperature: 300
    ###########################################################################
    # Peak transmit power spectral density (clear sky) [dBW/Hz]
    tx_power_density: -65
    # Adjacent channel selectivity [dB]
    adjacent_ch_selectivity: 20.0
    geometry:
        ###########################################################################
        # Antenna height [meters]
        height: 6
        ###########################################################################
        # Azimuth angle [degrees]
        azimuth:
            ###########################################################################
            # Type of azimuth. May be "UNIFORM_DIST", "FIXED"
            type: FIXED
            ###########################################################################
            # Value of azimuth when type == "FIXED" [deg]
            fixed: 0
            ###########################################################################
            # Limits of random uniform distribution when type == "UNIFORM_DIST"
            uniform_dist:
                ###########################################################################
                # uniform distribution lower bound [deg]
                min: -180
                ###########################################################################
                # uniform distribution upper bound [deg]
                max: 180
        ###########################################################################
        # Elevation angle [degrees]
        elevation:
            # Type of elevation. May be "UNIFORM_DIST", "FIXED"
            type: FIXED
            # Value of elevation when type == "FIXED" [deg]
            fixed: 60
            # Limits of random uniform distribution when type == "UNIFORM_DIST"
            uniform_dist:
                # uniform distribution lower bound [deg]
                min: 30
                # uniform distribution upper bound [deg]
                max: 65
        ###########################################################################
        # Station 2d location [meters]:
        location:
            ###########################################################################
            # choose way to set location. May be "CELL", "NETWORK", "UNIFORM_DIST" or "FIXED"
            # location.type == CELL means that the ES will be distributed randomly,
            #                           but always in the central cell
            # location.type == NETWORK means that the ES will be distributed randomly,
            #                           in a random cell
            # location.type == UNIFORM_DIST means that the ES will be distributed randomly,
            #                           in a ring shaped section with delimited outer and inner radius
            # location.type == FIXED means that the ES will be always at SAME fixed location
            type: CELL
            ###########################################################################
            # Value of position (x,y) when type == "FIXED" [(m, m)]
            fixed:
                x: 10
                y: 100
            cell:
                ###########################################################################
                # Minimum distance to IMT BS when location.type == CELL [m]
                min_dist_to_bs: 100
            network:
                ###########################################################################
                # Minimum distance to IMT BS when location.type == NETWORK [m]
                min_dist_to_bs: 150
            uniform_dist:
                ###########################################################################
                # Ring inner radius [m]
                min_dist_to_center: 101
                ###########################################################################
                # Ring outer radius [m]
                max_dist_to_center: 102
    antenna:
        ###########################################################################
        # Choose the antenna pattern. Can be one of:
        # "OMNI", "ITU-R F.699", "ITU-R S.465", "ITU-R S.580", "MODIFIED ITU-R S.465", "ITU-R S.1855"
        pattern: ITU-R S.465
        ###########################################################################
        # Earth station peak receive antenna gain [dBi]
        gain: 28
        itu_r_f_699:
            ###########################################################################
            # Antenna diameter [m]
            diameter: 1.1
        itu_r_s_465:
            ###########################################################################
            # Antenna diameter [m]
            diameter: 1.1
        itu_r_s_580:
            ###########################################################################
            # Antenna diameter [m]
            diameter: 1.1
        itu_r_s_1855:
            ###########################################################################
            # Antenna diameter [m]
            diameter: 1.1
        itu_r_s_465_modified:
            ###########################################################################
            # Antenna envelope gain [dBi]
            envelope_gain: -4
    ###########################################################################
    # Selected channel model
    # Possible values are "P619", "P452", "TerrestrialSimple"
    channel_model: "P619"

    ###########################################################################
    # Parameters for P619 channel model
    param_p619:
        ###########################################################################
        # altitude of the space station [m]
        space_station_alt_m: 540000
        ###########################################################################
        # altitude of ES system [m]
        earth_station_alt_m: 1200
        ###########################################################################
        # latitude of ES system [m]
        earth_station_lat_deg: 13
        ###########################################################################
        # difference between longitudes of IMT-NTN station and FSS-ES system [deg]
        #   (positive if space-station is to the East of earth-station)
        earth_station_long_diff_deg: 10

    ###########################################################################
    # season - season of the year.
    #   Only actually useful for P619, but we can't put it inside param_p619 without changing more code
    season: SUMMER

    ###########################################################################
    # Parameters for P452 channel model
    param_p452:
        ###########################################################################
        # Total air pressure [hPa]
        atmospheric_pressure: 1
        ###########################################################################
        # Temperature [K]
        air_temperature: 2
        ###########################################################################
        # Sea-level surface refractivity (use the map)
        N0: 3
        ###########################################################################
        # Average radio-refractive (use the map)
        delta_N: 4
        ###########################################################################
        # percentage p. Float (0 to 100) or RANDOM
        percentage_p: 5
        ###########################################################################
        # Distance over land from the transmit and receive antennas to the coast (km)
        Dct: 6
        ###########################################################################
        # Distance over land from the transmit and receive antennas to the coast (km)
        Dcr: 7
        ###########################################################################
        # Effective height of interfering antenna (m)
        Hte: 8
        ###########################################################################
        # Effective height of interfered-with antenna (m)
        Hre: 9
        ###########################################################################
        # Latitude of transmitter
        tx_lat: 10
        ###########################################################################
        # Latitude of receiver
        rx_lat: 11
        ###########################################################################
        # Antenna polarization. Possible values are "horizontal", "vertical"
        polarization: horizontal
        ###########################################################################
        # determine whether clutter loss following ITU-R P.2108 is added (TRUE/FALSE)
        clutter_loss: TRUE

    # HDFSS propagation parameters
    param_hdfss:
        ###########################################################################
        # HDFSS position relative to building it is on. Possible values are
        # ROOFTOP and BUILDINGSIDE
        es_position: BUILDINGSIDE
        ###########################################################################
        # Enable shadowing loss
        shadow_enabled: FALSE
        ###########################################################################
        # Enable building entry loss
        building_loss_enabled: FALSE
        ###########################################################################
        # Enable interference from IMT stations at the same building as the HDFSS
        same_building_enabled: TRUE
        ###########################################################################
        # Enable diffraction loss
        diffraction_enabled: FALSE
        ###########################################################################
        # Building entry loss type applied between BSs and HDFSS ES. Options are:
        # P2109_RANDOM: random probability at P.2109 model, considering elevation
        # P2109_FIXED: fixed probability at P.2109 model, considering elevation.
        #              Probability must be specified in bs_building_entry_loss_prob.
        # FIXED_VALUE: fixed value per BS. Value must be specified in
        #              bs_building_entry_loss_value.
        bs_building_entry_loss_type: FIXED_VALUE
        ###########################################################################
        # Probability of building entry loss not exceeded if
        # bs_building_entry_loss_type = P2109_FIXED
        bs_building_entry_loss_prob: 0.19
        ###########################################################################
        # Value in dB of building entry loss if
        # bs_building_entry_loss_type = FIXED_VALUE
        bs_building_entry_loss_value: 35

        ###########################################################################
        # HDFSS position relative to building it is on. Possible values are
        # ROOFTOP and BUILDINGSIDE
        es_position: BUILDINGSIDE
        ###########################################################################
        # Enable shadowing loss
        shadow_enabled: TRUE
        ###########################################################################
        # Enable building entry loss
        building_loss_enabled: TRUE
        ###########################################################################
        # Enable interference from IMT stations at the same building as the HDFSS
        same_building_enabled: FALSE
        ###########################################################################
        # Enable diffraction loss
        diffraction_enabled: FALSE
        ###########################################################################
        # Building entry loss type applied between BSs and HDFSS ES. Options are:
        # P2109_RANDOM: random probability at P.2109 model, considering elevation
        # P2109_FIXED: fixed probability at P.2109 model, considering elevation.
        #              Probability must be specified in bs_building_entry_loss_prob.
        # FIXED_VALUE: fixed value per BS. Value must be specified in
        #              bs_building_entry_loss_value.
        bs_building_entry_loss_type: P2109_FIXED
        ###########################################################################
        # Probability of building entry loss not exceeded if
        # bs_building_entry_loss_type = P2109_FIXED
        bs_building_entry_loss_prob: 0.75
        ###########################################################################
        # Value in dB of building entry loss if
        # bs_building_entry_loss_type = FIXED_VALUE
        bs_building_entry_loss_value: 35
<|MERGE_RESOLUTION|>--- conflicted
+++ resolved
@@ -417,12 +417,8 @@
     #                                    "TVRO-SUBURBAN"
     #                                    "ABG" (Alpha-Beta-Gamma)
     #                                    "P619"
-<<<<<<< HEAD
-    channel_model: "P1411"
-=======
     #                                    "P1411"
     channel_model: P1411
->>>>>>> 76f8511e
     season: SUMMER
     ###########################################################################
     # Adjustment factor for LoS probability in UMi path loss model.
