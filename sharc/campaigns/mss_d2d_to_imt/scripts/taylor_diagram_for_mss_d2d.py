--- conflicted
+++ resolved
@@ -52,10 +52,6 @@
 fig = go.Figure()
 
 # Add a trace for the antenna gain
-<<<<<<< HEAD
-# fig.add_trace(go.Scatter(x=theta_angles, y=gain_rolloff_7 - g_max, mode='lines', name='Antenna Gain'))
-fig.add_trace(go.Scatter(x=theta_angles, y=gain_rolloff_7, mode='lines', name='Antenna Gain'))
-=======
 fig.add_trace(
     go.Scatter(
         x=theta_angles,
@@ -63,7 +59,6 @@
         g_max,
         mode='lines',
         name='Antenna Gain'))
->>>>>>> 34cd2e6f
 # Limit the y-axis from 0 to 35 dBi
 # fig.update_yaxes(range=[-20 - g_max, 35])
 fig.update_yaxes(range=[-15, 35])
