# -*- coding: utf-8 -*-
"""
Created on Wed Feb 15 16:05:58 2017

@author: edgar
"""

class ParametersImt(object):

    __instance = None

    def __new__(cls):
        """
        This is the Singleton Pattern to ensure that this class will have only
        one instance
        """
        if ParametersImt.__instance is None:
            ParametersImt.__instance = object.__new__(cls)
        return ParametersImt.__instance

    ###########################################################################
    # Network topology. Possible values are "MACROCELL", "SINGLE_BS"
    topology = "MACROCELL"

    ###########################################################################
    # Number of base stations per cluster (must set to 19 in macrocell network)
    num_base_stations = 19

    ###########################################################################
    # Number of clusters
    num_clusters = 1

    ###########################################################################
    # Configures static or dynamic positions for base stations
    static_base_stations = True

    ###########################################################################
    # Inter-site distance in macrocell network topology
<<<<<<< HEAD
    intersite_distance = 100

    ###########################################################################
    # Defines if IMT service is the interferer or interfered-with service
    interfered_with = False
=======
    intersite_distance = 2000

    ###########################################################################
    # Defines if IMT service is the interferer or interfered-with service
    interfered_with = True
>>>>>>> ded8d335

    ###########################################################################
    # IMT center frequency [MHz]
    frequency = 27250

    ###########################################################################
    # IMT bandwidth [MHz]
<<<<<<< HEAD
    bandwidth = 100    
    
    ###########################################################################
    # IMT resource block bandwidth [MHz]
    rb_bandwidth = 0.180    

    ###########################################################################
    # Amount of guard band wrt total bandwidth. Setting this parameter to 0.1
    # means that 10% of the total bandwidth will be used as guard band: 5% in
    # the lower 
    guard_band_ratio = 0.1    
    
    ###########################################################################
    # Minimum Coupling Loss (MCL) [dB]
    mcl = 98    
=======
    bandwidth = 200
>>>>>>> ded8d335

    ###########################################################################
    # Handover margin [dB]
    ho_margin = 3

    ###########################################################################
    # The load probability (or activity factor) models the statistical
    # variation of the network load by defining the number of fully loaded
    # base stations that are simultaneously transmitting
    bs_load_probability = 0.5
<<<<<<< HEAD
=======

    ###########################################################################
    # Number of resource blocks per UE
    num_resource_blocks = 10
>>>>>>> ded8d335

    ###########################################################################
    # Maximum base station transmit power [dBm]
    bs_tx_power = 40

    ###########################################################################
    # Base station height [m]
    bs_height = 10

    ###########################################################################
    # Base station transmit antenna gain [dBi]
    bs_tx_antenna_gain = 0

    ###########################################################################
    # Base station receive antenna gain [dBi]
    bs_rx_antenna_gain = 0

    ###########################################################################
    # Adjacent channel leakage power Ratio of the base station [dB]
    bs_aclr = 40

    ###########################################################################
    # Adjacent channel selectivity of the base station [dB]
    bs_acs = 30

    ###########################################################################
    # Base station noise figure [dB]
    bs_noise_figure = 7

    ###########################################################################
    # User equipment noise temperature [K]
    bs_noise_temperature = 290

    ###########################################################################
    # Base station feed loss [dB]
    bs_feed_loss = 3

    ###########################################################################
    # Number of UE that is allocated to each cell within to handover margin.
    # Remenber that in macrocell network each base station has 3 cells (sectors)
    ue_k = 5

    ###########################################################################
    # Multiplication factor that is used to ensure that the sufficient number
    # of UE's will distributed throughout ths system area such that the number
    # of K users is allocated to each cell. Normally, this values varies
    # between 2 and 10 according to the user drop method
    ue_k_m = 3

    ###########################################################################
    # UE maximum transmit power [dBm]
    ue_tx_power = 22

    ###########################################################################
    # UE height [m]
    ue_height = 1.5

    ###########################################################################
    # UE transmit antenna gain [dBi]
    ue_tx_antenna_gain = 0

    ###########################################################################
    # UE receive antenna gain [dBi]
    ue_rx_antenna_gain = 0

    ###########################################################################
    # Adjacent channel leakage power Ratio of the user equipment [dB]
    ue_aclr = 35

    ###########################################################################
    # Adjacent channel selectivity of the user equipment [dB]
    ue_acs = 25

    ###########################################################################
    # User equipment noise figure [dB]
    ue_noise_figure = 9

    ###########################################################################
    # User equipment feed loss [dB]
    ue_feed_loss = 3


    ###########################################################################
    # Channel parameters
    # channel model, possible values are "FSPL" (free-space path loss),
    #                                    "CI" (close-in FS reference distance)
    channel_model = "CI"
    line_of_sight = False
    ###########################################################################


<<<<<<< HEAD
    ###########################################################################
    # System reecive noise temperature [K]
=======
>>>>>>> ded8d335
    noise_temperature = 290

    BOLTZMANN_CONSTANT = 1.38064852e-23
<|MERGE_RESOLUTION|>--- conflicted
+++ resolved
@@ -36,19 +36,11 @@
 
     ###########################################################################
     # Inter-site distance in macrocell network topology
-<<<<<<< HEAD
     intersite_distance = 100
 
     ###########################################################################
     # Defines if IMT service is the interferer or interfered-with service
     interfered_with = False
-=======
-    intersite_distance = 2000
-
-    ###########################################################################
-    # Defines if IMT service is the interferer or interfered-with service
-    interfered_with = True
->>>>>>> ded8d335
 
     ###########################################################################
     # IMT center frequency [MHz]
@@ -56,25 +48,21 @@
 
     ###########################################################################
     # IMT bandwidth [MHz]
-<<<<<<< HEAD
-    bandwidth = 100    
-    
+    bandwidth = 100
+
     ###########################################################################
     # IMT resource block bandwidth [MHz]
-    rb_bandwidth = 0.180    
+    rb_bandwidth = 0.180
 
     ###########################################################################
     # Amount of guard band wrt total bandwidth. Setting this parameter to 0.1
     # means that 10% of the total bandwidth will be used as guard band: 5% in
-    # the lower 
-    guard_band_ratio = 0.1    
-    
+    # the lower
+    guard_band_ratio = 0.1
+
     ###########################################################################
     # Minimum Coupling Loss (MCL) [dB]
-    mcl = 98    
-=======
-    bandwidth = 200
->>>>>>> ded8d335
+    mcl = 98
 
     ###########################################################################
     # Handover margin [dB]
@@ -85,13 +73,11 @@
     # variation of the network load by defining the number of fully loaded
     # base stations that are simultaneously transmitting
     bs_load_probability = 0.5
-<<<<<<< HEAD
-=======
 
     ###########################################################################
     # Number of resource blocks per UE
     num_resource_blocks = 10
->>>>>>> ded8d335
+
 
     ###########################################################################
     # Maximum base station transmit power [dBm]
@@ -183,11 +169,8 @@
     ###########################################################################
 
 
-<<<<<<< HEAD
     ###########################################################################
-    # System reecive noise temperature [K]
-=======
->>>>>>> ded8d335
+    # System receive noise temperature [K]
     noise_temperature = 290
 
     BOLTZMANN_CONSTANT = 1.38064852e-23
