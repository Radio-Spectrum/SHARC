# -*- coding: utf-8 -*-
"""Parameters definitions for IMT systems
"""
from dataclasses import dataclass, field
import typing

from sharc.parameters.parameters_base import ParametersBase
from sharc.parameters.parameters_p619 import ParametersP619
from sharc.parameters.imt.parameters_antenna_imt import ParametersAntennaImt
from sharc.parameters.parameters_antenna import ParametersAntenna
from sharc.parameters.imt.parameters_imt_topology import ParametersImtTopology


@dataclass
class ParametersImt(ParametersBase):
    """Dataclass containing the IMT system parameters
    """
    section_name: str = "imt"
    # whether to enable recursive parameters setting on .yaml file
    nested_parameters_enabled: bool = True

    minimum_separation_distance_bs_ue: float = 0.0
    interfered_with: bool = False
    frequency: float = 24350.0
    bandwidth: float = 200.0
    rb_bandwidth: float = 0.180
    spectral_mask: str = "IMT-2020"
    spurious_emissions: float = -13.0
    guard_band_ratio: float = 0.1
    # Adjacent Interference filter reception used when IMT is victim. Possible values is ACS and OFF
    adjacent_ch_reception: str = "OFF"
    @dataclass
    class ParametersBS(ParametersBase):
        load_probability = 0.2
        conducted_power = 10.0
        height: float = 6.0
        noise_figure: float = 10.0
        ohmic_loss: float = 3.0
        antenna: ParametersAntenna = field(default_factory=lambda:ParametersAntenna(
            pattern="ARRAY", array=ParametersAntennaImt(downtilt=0.0)
        ))
    bs: ParametersBS = field(default_factory=ParametersBS)

    topology: ParametersImtTopology = field(default_factory=ParametersImtTopology)

    @dataclass
    class ParametersUL(ParametersBase):
        attenuation_factor: float = 0.4
        sinr_min: float = -10.0
        sinr_max: float = 22.0
    uplink: ParametersUL = field(default_factory=ParametersUL)

    # Antenna model for adjacent band studies.
    adjacent_antenna_model: typing.Literal["SINGLE_ELEMENT", "BEAMFORMING"] = "SINGLE_ELEMENT"

    @dataclass
    class ParametersUE(ParametersBase):
        k: int = 3
        k_m: int = 1
        indoor_percent: int = 5.0
        distribution_type: str = "ANGLE_AND_DISTANCE"
        distribution_distance: str = "RAYLEIGH"
        distribution_azimuth: str = "NORMAL"
        azimuth_range: tuple = (-60, 60)
        tx_power_control: bool = True
        p_o_pusch: float = -95.0
        alpha: float = 1.0
        p_cmax: float = 22.0
        power_dynamic_range: float = 63.0
        height: float = 1.5
        noise_figure: float = 10.0
        ohmic_loss: float = 3.0
        body_loss: float = 4.0
<<<<<<< HEAD
        adjacent_ch_selectivity: float = 33  # Adjacent Channel Selectivity in dB
        antenna: ParametersAntenna = field(default_factory=lambda:ParametersAntenna(
            pattern="ARRAY"
        ))

        def validate(self, ctx: str):
            if self.antenna.array.horizontal_beamsteering_range != (-180., 180.)\
                    or self.antenna.array.vertical_beamsteering_range != (0., 180.):
=======
        antenna: ParametersAntennaImt = field(default_factory=lambda: ParametersAntennaImt(downtilt=0.0,))

        def validate(self, ctx: str):
            if self.antenna.horizontal_beamsteering_range != (-180., 180.)\
                    or self.antenna.vertical_beamsteering_range != (0., 180.):
>>>>>>> 3faa8a67
                raise NotImplementedError(
                    "UE antenna beamsteering limit has not been implemented. Default values of\n"
                    "horizontal = (-180., 180.), vertical = (0., 180.) should not be changed"
                )

    ue: ParametersUE = field(default_factory=ParametersUE)

    @dataclass
    class ParamatersDL(ParametersBase):
        attenuation_factor: float = 0.6
        sinr_min: float = -10.0
        sinr_max: float = 30.0

    downlink: ParamatersDL = field(default_factory=ParamatersDL)

    noise_temperature: float = 290.0
    # Channel parameters
    # channel model, possible values are "FSPL" (free-space path loss),
    #                                    "CI" (close-in FS reference distance)
    #                                    "UMa" (Urban Macro - 3GPP)
    #                                    "UMi" (Urban Micro - 3GPP)
    #                                    "TVRO-URBAN"
    #                                    "TVRO-SUBURBAN"
    #                                    "ABG" (Alpha-Beta-Gamma)
    # TODO: check if we wanna separate the channel model definition in its own nested attributes
    channel_model: str = "UMi"
    # Parameters for the P.619 propagation model
    # For IMT NTN the model is used for calculating the coupling loss between
    # the BS space station and the UEs on Earth's surface.
    # For now, the NTN footprint is centered over the BS nadir point, therefore
    # the paramters imt_lag_deg and imt_long_diff_deg SHALL be zero.
    #    space_station_alt_m - altitude of IMT space station (meters)
    #    earth_station_alt_m - altitude of IMT earth stations (UEs) (in meters)
    #    earth_station_lat_deg - latitude of IMT earth stations (UEs) (in degrees)
    #    earth_station_long_diff_deg - difference between longitudes of IMT space and earth stations
    #      (positive if space-station is to the East of earth-station)
    #    season - season of the year.
    param_p619 = ParametersP619()
    season: str = "SUMMER"

    # TODO: create parameters for where this is needed
    los_adjustment_factor: float = 18.0
    shadowing: bool = True

    def load_parameters_from_file(self, config_file: str):
        """Load the parameters from file an run a sanity check

        Parameters
        ----------
        file_name : str
            the path to the configuration file

        Raises
        ------
        ValueError
            if a parameter is not valid
        """
        super().load_parameters_from_file(config_file)

        if self.spectral_mask not in ["IMT-2020", "3GPP E-UTRA"]:
            raise ValueError(
                f"""ParametersImt: Inavlid Spectral Mask Name {self.spectral_mask}""",
            )
        if self.adjacent_ch_reception not in ["ACS", "OFF"]:
            raise ValueError(
                f"""ParametersImt: Invalid Adjacent Channel Reception model {self.adjacent_ch_reception}""",
            )

        if self.channel_model not in ["FSPL", "CI", "UMa", "UMi", "TVRO-URBAN", "TVRO-SUBURBAN", "ABG", "P619"]:
            raise ValueError(f"ParamtersImt: \
                             Invalid value for parameter channel_model - {self.channel_model}. \
                             Possible values are \"FSPL\",\"CI\", \"UMa\", \"UMi\", \"TVRO-URBAN\", \"TVRO-SUBURBAN\", \
                             \"ABG\", \"P619\".")

        if self.topology.type == "NTN" and self.channel_model not in ["FSPL", "P619"]:
            raise ValueError(
                f"ParametersImt: Invalid channel model {self.channel_model} for topology NTN",
            )

        if self.season not in ["SUMMER", "WINTER"]:
            raise ValueError(f"ParamtersImt: \
                             Invalid value for parameter season - {self.season}. \
                             Possible values are \"SUMMER\", \"WINTER\".")

        if self.topology.type == "NTN":
            self.is_space_to_earth = True
        #     self.param_p619.load_from_paramters(self)

        self.frequency = float(self.frequency)

        self.topology.ntn.set_external_parameters(
            bs_height=self.bs.height
        )

        self.bs.antenna.set_external_parameters(
            adjacent_antenna_model=self.adjacent_antenna_model,
            frequency=self.frequency,
            bandwidth=self.bandwidth,
        )

        self.ue.antenna.set_external_parameters(
            adjacent_antenna_model=self.adjacent_antenna_model,
            frequency=self.frequency,
            bandwidth=self.bandwidth,
        )

        self.validate("imt")<|MERGE_RESOLUTION|>--- conflicted
+++ resolved
@@ -71,22 +71,14 @@
         noise_figure: float = 10.0
         ohmic_loss: float = 3.0
         body_loss: float = 4.0
-<<<<<<< HEAD
         adjacent_ch_selectivity: float = 33  # Adjacent Channel Selectivity in dB
-        antenna: ParametersAntenna = field(default_factory=lambda:ParametersAntenna(
+        antenna: ParametersAntenna = field(default_factory=lambda: ParametersAntenna(
             pattern="ARRAY"
         ))
 
         def validate(self, ctx: str):
             if self.antenna.array.horizontal_beamsteering_range != (-180., 180.)\
                     or self.antenna.array.vertical_beamsteering_range != (0., 180.):
-=======
-        antenna: ParametersAntennaImt = field(default_factory=lambda: ParametersAntennaImt(downtilt=0.0,))
-
-        def validate(self, ctx: str):
-            if self.antenna.horizontal_beamsteering_range != (-180., 180.)\
-                    or self.antenna.vertical_beamsteering_range != (0., 180.):
->>>>>>> 3faa8a67
                 raise NotImplementedError(
                     "UE antenna beamsteering limit has not been implemented. Default values of\n"
                     "horizontal = (-180., 180.), vertical = (0., 180.) should not be changed"
