# -*- coding: utf-8 -*-
"""
Created on Fri Feb  3 15:29:48 2017

@author: edgar
"""

import numpy as np

from sharc.support.enumerations import StationType
from sharc.station import Station
from sharc.antenna.antenna import Antenna
from sharc.mask.spectral_mask import SpectralMask


class StationManager(object):
    """
    This is the base class that manages an array of stations that will be
    used during a simulation. It acts like a container that vectorizes the
    station properties to speed up calculations.
    """

    def __init__(self, n):
        self.num_stations = n
        self.x = np.empty(n)  # x coordinate
        self.y = np.empty(n)  # y coordinate
        self.z = np.empty(n)  # z coordinate (includes height above ground)
        self.azimuth = np.empty(n)
        self.elevation = np.empty(n)
        self.height = np.empty(n)  # station height above ground
        self.idx_orbit = np.empty(n)
        self.indoor = np.zeros(n, dtype=bool)
        self.active = np.ones(n, dtype=bool)
        self.tx_power = np.empty(n)
        self.rx_power = np.empty(n)
        self.rx_interference = np.empty(n)  # Rx interferece in dBW
        self.ext_interference = np.empty(n)  # External interferece in dBW
        self.antenna = np.empty(n, dtype=Antenna)
        self.bandwidth = np.empty(n)  # Bandwidth in MHz
        self.noise_figure = np.empty(n)
        self.noise_temperature = np.empty(n)
        self.thermal_noise = np.empty(n)
        self.total_interference = np.empty(n)
        self.pfd_external = np.empty(n)  # External PFD in dBW/m²/MHz
        # Aggregated External PFD in dBW/m²/MHz
        self.pfd_external_aggregated = np.empty(n)
        self.snr = np.empty(n)
        self.sinr = np.empty(n)
        self.sinr_ext = np.empty(n)
        self.inr = np.empty(n)  # INR in dBm/MHz
        self.pfd = np.empty(n)  # Powerflux density in dBm/m^2
        self.spectral_mask = np.empty(n, dtype=SpectralMask)
        self.center_freq = np.empty(n)
        self.station_type = StationType.NONE
        self.is_space_station = False
        self.intersite_dist = 0.0

    def get_station_list(self, id=None) -> list:
        """Return a list of Station objects for the given indices.

        Parameters
        ----------
        id : iterable or None, optional
            Indices of stations to retrieve. If None, returns all stations.

        Returns
        -------
        list
            List of Station objects.
        """
        if (id is None):
            id = range(self.num_stations)
        station_list = list()
        for i in id:
            station_list.append(self.get_station(i))
        return station_list

    def get_station(self, id) -> Station:
        """Return a Station object for the given index.

        Parameters
        ----------
        id : int
            Index of the station to retrieve.

        Returns
        -------
        Station
            Station object with properties set from the manager.
        """
        station = Station()
        station.id = id
        station.x = self.x[id]
        station.y = self.y[id]
        station.z = self.z[id]
        station.azimuth = self.azimuth[id]
        station.elevation = self.elevation[id]
        station.height = self.height[id]
        station.indoor = self.indoor[id]
        station.active = self.active[id]
        station.tx_power = self.tx_power[id]
        station.rx_power = self.rx_power[id]
        station.rx_interference = self.rx_interference[id]
        station.ext_interference = self.ext_interference[id]
        station.antenna = self.antenna[id]
        station.bandwidth = self.bandwidth[id]
        station.noise_figure = self.noise_figure[id]
        station.noise_temperature = self.noise_temperature[id]
        station.thermal_noise = self.thermal_noise[id]
        station.total_interference = self.total_interference[id]
        station.snr = self.snr[id]
        station.sinr = self.sinr[id]
        station.sinr_ext = self.sinr_ext[id]
        station.inr = self.inr[id]
        station.station_type = self.station_type
        return station

    def get_distance_to(self, station) -> np.array:
        """Calculate the 2D distance between this manager's stations and another's.

        Parameters
        ----------
        station : StationManager
            StationManager to which the distance is calculated.

        Returns
        -------
        np.array
            2D distance matrix between stations.
        """
        distance = np.empty([self.num_stations, station.num_stations])
        for i in range(self.num_stations):
            distance[i] = np.sqrt(
                np.power(self.x[i] - station.x, 2) +
                np.power(self.y[i] - station.y, 2),
            )
        return distance

    def get_3d_distance_to(self, station) -> np.array:
        """Calculate the 3D distance between this manager's stations and another's.

        Parameters
        ----------
        station : StationManager
            StationManager to which the distance is calculated.

        Returns
        -------
        np.array
            3D distance matrix between stations.
        """
        distance = np.empty([self.num_stations, station.num_stations])
        for i in range(self.num_stations):
            distance[i] = np.sqrt(
                np.power(self.x[i] - station.x, 2) +
                np.power(self.y[i] - station.y, 2) +
                np.power(self.z[i] - station.z, 2)
            )
        return distance

    def get_dist_angles_wrap_around(self, station) -> np.array:
        """Calculate distances and angles using the wrap-around technique.

        Parameters
        ----------
        station : StationManager
            StationManager to which distances and angles are calculated.

        Returns
        -------
        tuple
            distance_2D (np.array): 2D distance between stations
            distance_3D (np.array): 3D distance between stations
            phi (np.array): azimuth of pointing vector to other stations
            theta (np.array): elevation of pointing vector to other stations
        """
        # Initialize variables
        distance_3D = np.empty([self.num_stations, station.num_stations])
        distance_2D = np.inf * np.ones_like(distance_3D)
        cluster_num = np.zeros_like(distance_3D, dtype=int)

        # Cluster coordinates
        cluster_x = np.array([
            station.x,
            station.x + 3.5 * self.intersite_dist,
            station.x - 0.5 * self.intersite_dist,
            station.x - 4.0 * self.intersite_dist,
            station.x - 3.5 * self.intersite_dist,
            station.x + 0.5 * self.intersite_dist,
            station.x + 4.0 * self.intersite_dist,
        ])

        cluster_y = np.array([
            station.y,
            station.y + 1.5 *
            np.sqrt(3.0) * self.intersite_dist,
            station.y + 2.5 *
            np.sqrt(3.0) * self.intersite_dist,
            station.y + 1.0 *
            np.sqrt(3.0) * self.intersite_dist,
            station.y - 1.5 *
            np.sqrt(3.0) * self.intersite_dist,
            station.y - 2.5 *
            np.sqrt(3.0) * self.intersite_dist,
            station.y - 1.0 * np.sqrt(3.0) * self.intersite_dist,
        ])

        # Calculate 2D distance
        temp_distance = np.zeros_like(distance_2D)
        for k, (x, y) in enumerate(zip(cluster_x, cluster_y)):
            temp_distance = np.sqrt(
                np.power(x - self.x[:, np.newaxis], 2) +
                np.power(y - self.y[:, np.newaxis], 2),
            )
            is_shorter = temp_distance < distance_2D
            distance_2D[is_shorter] = temp_distance[is_shorter]
            cluster_num[is_shorter] = k

        # Calculate 3D distance
        distance_3D = np.sqrt(
            np.power(distance_2D, 2) +
            np.power(station.height - self.height[:, np.newaxis], 2),
        )

        # Calcualte pointing vector
        point_vec_x = cluster_x[cluster_num, np.arange(station.num_stations)] \
            - self.x[:, np.newaxis]
        point_vec_y = cluster_y[cluster_num, np.arange(station.num_stations)] \
            - self.y[:, np.newaxis]
        point_vec_z = station.height - self.height[:, np.newaxis]

        phi = np.array(
            np.rad2deg(
                np.arctan2(
                    point_vec_y, point_vec_x,
                ),
            ), ndmin=2,
        )
        theta = np.rad2deg(np.arccos(point_vec_z / distance_3D))

        return distance_2D, distance_3D, phi, theta

    def get_elevation(self, station) -> np.array:
        """Calculate the elevation angle between this manager's stations and another's.

        Parameters
        ----------
        station : StationManager
            StationManager to which the elevation angle is calculated.

        Returns
        -------
        np.array
            Elevation angle matrix (degrees).

        Notes
        -----
        This implementation is essentially the same as get_elevation_angle (free-space elevation angle),
        despite the different matrix dimensions. The methods should be merged to reuse code.
        """

        elevation = np.empty([self.num_stations, station.num_stations])

        for i in range(self.num_stations):
            distance = np.sqrt(
                np.power(self.x[i] - station.x, 2) +
                np.power(self.y[i] - station.y, 2),
            )
            rel_z = station.z - self.z[i]
            elevation[i] = np.degrees(np.arctan2(rel_z, distance))

        return elevation

    def get_pointing_vector_to(self, station) -> tuple:
        """Calculate the pointing vector (angles) with respect to another station.

        Parameters
        ----------
        station : StationManager
            The other StationManager to calculate the pointing vector to.

        Returns
        -------
        tuple
<<<<<<< HEAD
            phi, theta (phi is calculated with respect to x counter-clock-wise and
            theta is calculated with respect to z clock-wise)
=======
            phi, theta (phi is calculated with respect to x counter-clockwise and
            theta is calculated with respect to z counter-clockwise).
>>>>>>> 34cd2e6f
        """

        point_vec_x = station.x - self.x[:, np.newaxis]
        point_vec_y = station.y - self.y[:, np.newaxis]
        point_vec_z = station.z - self.z[:, np.newaxis]

        dist = self.get_3d_distance_to(station)

        phi = np.array(
            np.rad2deg(
                np.arctan2(
                    point_vec_y, point_vec_x,
                ),
            ), ndmin=2,
        )
        theta = np.rad2deg(np.arccos(point_vec_z / dist))

        return phi, theta

    def get_off_axis_angle(self, station) -> np.array:
        """Calculate the off-axis angle between this manager's stations and another's.

        Parameters
        ----------
        station : StationManager
            The other StationManager to calculate the off-axis angle to.

        Returns
        -------
        np.array
            Off-axis angle matrix (degrees).
        """
        Az, b = self.get_pointing_vector_to(station)
        Az0 = self.azimuth

        a = 90 - self.elevation[:, np.newaxis]
        C = Az0[:, np.newaxis] - Az

        cos_phi = np.cos(np.radians(a)) * np.cos(np.radians(b)) \
            + np.sin(np.radians(a)) * np.sin(np.radians(b)) * np.cos(np.radians(C))
        phi = np.arccos(
            # imprecision may accumulate enough for numbers to be slightly out
            # of arccos range
            np.clip(cos_phi, -1., 1.)
        )
        phi_deg = np.degrees(phi)

        return phi_deg

    def is_imt_station(self) -> bool:
        """Return whether this station manager represents IMT stations.

        Returns
        -------
        bool
            True if this station manager is IMT (IMT_BS or IMT_UE), False otherwise.
        """
        if self.station_type is StationType.IMT_BS or self.station_type is StationType.IMT_UE:
            return True
        else:
            return False


def copy_active_stations(stations: StationManager) -> StationManager:
    """Return a new StationManager object containing only the active stations.

    Parameters
    ----------
    stations : StationManager
        StationManager object to copy from.

    Returns
    -------
    StationManager
        A new StationManager object with only the active stations.
    """
    act_sta = StationManager(np.sum(stations.active))
    for idx, active_idx in enumerate(np.where(stations.active)[0]):
        act_sta.x[idx] = stations.x[active_idx]
        act_sta.y[idx] = stations.y[active_idx]
        act_sta.z[idx] = stations.z[active_idx]
        act_sta.azimuth[idx] = stations.azimuth[active_idx]
        act_sta.elevation[idx] = stations.elevation[active_idx]
        act_sta.height[idx] = stations.height[active_idx]
        act_sta.indoor[idx] = stations.indoor[active_idx]
        act_sta.active[idx] = stations.active[active_idx]
        act_sta.tx_power[idx] = stations.tx_power[active_idx]
        act_sta.rx_power[idx] = stations.rx_power[active_idx]
        act_sta.rx_interference[idx] = stations.rx_interference[active_idx]
        act_sta.ext_interference[idx] = stations.ext_interference[active_idx]
        act_sta.antenna[idx] = stations.antenna[active_idx]
        act_sta.bandwidth[idx] = stations.bandwidth[active_idx]
        act_sta.noise_figure[idx] = stations.noise_figure[active_idx]
        act_sta.noise_temperature[idx] = stations.noise_temperature[active_idx]
        act_sta.thermal_noise[idx] = stations.thermal_noise[active_idx]
        act_sta.total_interference[idx] = stations.total_interference[active_idx]
        act_sta.snr[idx] = stations.snr[active_idx]
        act_sta.sinr[idx] = stations.sinr[active_idx]
        act_sta.sinr_ext[idx] = stations.sinr_ext[active_idx]
        act_sta.inr[idx] = stations.inr[active_idx]
        act_sta.pfd[idx] = stations.pfd[active_idx]
        act_sta.spectral_mask = stations.spectral_mask
        act_sta.center_freq[idx] = stations.center_freq[active_idx]
        act_sta.station_type = stations.station_type
        act_sta.is_space_station = stations.is_space_station
        act_sta.intersite_dist = stations.intersite_dist
    return act_sta<|MERGE_RESOLUTION|>--- conflicted
+++ resolved
@@ -282,13 +282,8 @@
         Returns
         -------
         tuple
-<<<<<<< HEAD
-            phi, theta (phi is calculated with respect to x counter-clock-wise and
-            theta is calculated with respect to z clock-wise)
-=======
             phi, theta (phi is calculated with respect to x counter-clockwise and
             theta is calculated with respect to z counter-clockwise).
->>>>>>> 34cd2e6f
         """
 
         point_vec_x = station.x - self.x[:, np.newaxis]
