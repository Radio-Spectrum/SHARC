# -*- coding: utf-8 -*-
"""
Created on Fri Apr  7 17:02:35 2017

@author: edgar
"""

import numpy as np
import math

from sharc.simulation import Simulation
from sharc.parameters.parameters import Parameters
from sharc.station_factory import StationFactory
from sharc.support.enumerations import StationType
from sharc.parameters.constants import BOLTZMANN_CONSTANT

from sharc.propagation.propagation_factory import PropagationFactory


class SimulationUplink(Simulation):
    """
    Implements the flowchart of simulation downlink method
    """

    def __init__(self, parameters: Parameters, parameter_file: str):
        super().__init__(parameters, parameter_file)

    def snapshot(self, *args, **kwargs):
        write_to_file = kwargs["write_to_file"]
        snapshot_number = kwargs["snapshot_number"]
        seed = kwargs["seed"]

        random_number_gen = np.random.RandomState(seed)

        # In case of hotspots, base stations coordinates have to be calculated
        # on every snapshot. Anyway, let topology decide whether to calculate
        # or not
        self.topology.calculate_coordinates(random_number_gen)

        # Create the base stations (remember that it takes into account the
        # network load factor)
        self.bs = StationFactory.generate_imt_base_stations(self.parameters.imt,
                                                            self.parameters.antenna_imt,
                                                            self.topology, random_number_gen)

        # Create the other system (FSS, HAPS, etc...)
        self.system = StationFactory.generate_system(
            self.parameters, self.topology, random_number_gen)

        # Create IMT user equipments
        self.ue = StationFactory.generate_imt_ue(self.parameters.imt,
                                                 self.parameters.antenna_imt,
                                                 self.topology, random_number_gen)
        # self.plot_scenario()

        self.connect_ue_to_bs()
        self.select_ue(random_number_gen)

        # Calculate coupling loss after beams are created
        self.coupling_loss_imt = self.calculate_intra_imt_coupling_loss(
            self.bs,
            self.ue
        )
        self.scheduler()
        self.power_control()

        if self.parameters.imt.interfered_with:
            # Execute this piece of code if the other system generates
            # interference into IMT
            self.calculate_sinr()
            self.calculate_sinr_ext()
        else:
            # Execute this piece of code if IMT generates interference into
            # the other system
            self.calculate_sinr()
            self.calculate_external_interference()

        self.collect_results(write_to_file, snapshot_number)

    def power_control(self):
        """
        Apply uplink power control algorithm
        """
        if self.parameters.imt.ue_tx_power_control == "OFF":
            ue_active = np.where(self.ue.active)[0]
            self.ue.tx_power[ue_active] = self.parameters.imt.ue_p_cmax * \
                np.ones(len(ue_active))
        else:
            bs_active = np.where(self.bs.active)[0]
            for bs in bs_active:
                ue = self.link[bs]
                p_cmax = self.parameters.imt.ue_p_cmax
                m_pusch = self.num_rb_per_ue
                p_o_pusch = self.parameters.imt.ue_p_o_pusch
                alpha = self.parameters.imt.ue_alpha
                ue_power_dynamic_range = self.parameters.imt.ue_power_dynamic_range
                cl = self.coupling_loss_imt[bs, ue]
                self.ue.tx_power[ue] = np.minimum(
                    p_cmax, 10*np.log10(m_pusch) + p_o_pusch + alpha*cl)
                # apply the power dymanic range
                self.ue.tx_power[ue] = np.maximum(
                    self.ue.tx_power[ue], p_cmax - ue_power_dynamic_range)
        if self.adjacent_channel:
            self.ue_power_diff = self.parameters.imt.ue_p_cmax - self.ue.tx_power

    def calculate_sinr(self):
        """
        Calculates the uplink SINR for each BS.
        """
        # calculate uplink received power for each active BS
        bs_active = np.where(self.bs.active)[0]
        for bs in bs_active:
            ue = self.link[bs]

            self.bs.rx_power[bs] = self.ue.tx_power[ue] - \
                self.coupling_loss_imt[bs, ue]
            # create a list of BSs that serve the interfering UEs
            bs_interf = [b for b in bs_active if b not in [bs]]

            # calculate intra system interference
            for bi in bs_interf:
                ui = self.link[bi]
                interference = self.ue.tx_power[ui] - \
                    self.coupling_loss_imt[bs, ui]
                self.bs.rx_interference[bs] = 10*np.log10(
                    np.power(10, 0.1*self.bs.rx_interference[bs])
                    + np.power(10, 0.1*interference))

            # calculate N
            # thermal noise in dBm
            self.bs.thermal_noise[bs] = \
                10*np.log10(BOLTZMANN_CONSTANT*self.parameters.imt.noise_temperature*1e3) + \
                10*np.log10(self.bs.bandwidth[bs] * 1e6) + \
                self.bs.noise_figure[bs]

            # calculate I+N
            self.bs.total_interference[bs] = \
                10*np.log10(np.power(10, 0.1*self.bs.rx_interference[bs]) +
                            np.power(10, 0.1*self.bs.thermal_noise[bs]))

            # calculate SNR and SINR
            self.bs.sinr[bs] = self.bs.rx_power[bs] - \
                self.bs.total_interference[bs]
            self.bs.snr[bs] = self.bs.rx_power[bs] - self.bs.thermal_noise[bs]

    def calculate_sinr_ext(self):
        """
        Calculates the downlink SINR for each UE taking into account the
        interference that is generated by the other system into IMT system.
        """
        self.coupling_loss_imt_system = \
            self.calculate_coupling_loss_system_imt(self.system,
                                                    self.bs)

        bs_active = np.where(self.bs.active)[0]
        tx_power = self.param_system.tx_power_density + \
            10*np.log10(self.bs.bandwidth*1e6) + 30
        for bs in bs_active:
            active_beams = [i for i in range(
                bs*self.parameters.imt.ue_k, (bs+1)*self.parameters.imt.ue_k)]
            self.bs.ext_interference[bs] = tx_power[bs] - \
                self.coupling_loss_imt_system[active_beams]

            self.bs.sinr_ext[bs] = self.bs.rx_power[bs] \
                - (10*np.log10(np.power(10, 0.1*self.bs.total_interference[bs]) + np.power(
                    10, 0.1*self.bs.ext_interference[bs])))
            self.bs.inr[bs] = self.bs.ext_interference[bs] - \
                self.bs.thermal_noise[bs]

    def calculate_external_interference(self):
        """
        Calculat
        es interference that IMT system generates on other system
        """

        if self.co_channel:
            self.coupling_loss_imt_system = self.calculate_coupling_loss_system_imt(self.system,
                                                                                    self.ue,
                                                                                    is_co_channel=True)
        if self.adjacent_channel:
            self.coupling_loss_imt_system_adjacent = \
                self.calculate_coupling_loss_system_imt(self.system,
                                                        self.ue,
                                                        is_co_channel=False)

        # applying a bandwidth scaling factor since UE transmits on a portion
        # of the satellite's bandwidth
        # calculate interference only from active UE's
        rx_interference = 0

        bs_active = np.where(self.bs.active)[0]
        for bs in bs_active:
            ue = self.link[bs]

            if self.co_channel:
                if self.overlapping_bandwidth:
                    acs = 0
                    weights = self.calculate_bw_weights(self.parameters.imt.bandwidth,
                                                        self.param_system.bandwidth,
                                                        self.parameters.imt.ue_k)
                else:
                    acs = self.param_system.adjacent_ch_selectivity
                    weights = np.ones(self.parameters.imt.ue_k)

                interference_ue = self.ue.tx_power[ue] - \
                    self.coupling_loss_imt_system[ue]
                rx_interference += np.sum(weights*np.power(10,
                                          0.1*interference_ue)) / 10**(acs/10.)

            if self.adjacent_channel:
                # The unwanted emission is calculated in terms of TRP (after
                # antenna). In SHARC implementation, ohmic losses are already
                # included in coupling loss. Then, care has to be taken;
                # otherwise ohmic loss will be included twice.
                oob_power = self.ue.spectral_mask.power_calc(self.param_system.frequency, self.system.bandwidth)\
                    - self.ue_power_diff[ue] \
                    + self.parameters.imt.ue_ohmic_loss
                oob_interference_array = oob_power - self.coupling_loss_imt_system_adjacent[ue] \
                    + 10*np.log10((self.param_system.bandwidth - self.overlapping_bandwidth) /
                                  self.param_system.bandwidth)
                rx_interference += np.sum(np.power(10,
                                          0.1*oob_interference_array))

        self.system.rx_interference = 10*np.log10(rx_interference)
        # calculate N
        self.system.thermal_noise = \
<<<<<<< HEAD
            10*np.log10(self.param_system.BOLTZMANN_CONSTANT *
                        self.system.noise_temperature*1e3) + \
            10*math.log10(self.param_system.bandwidth * 1e6)
=======
            10*np.log10(BOLTZMANN_CONSTANT* \
                          self.system.noise_temperature*1e3) + \
                          10*math.log10(self.param_system.bandwidth * 1e6)
>>>>>>> 46793c16

        # calculate INR at the system
        self.system.inr = np.array(
            [self.system.rx_interference - self.system.thermal_noise])

        # Calculate PFD at the system
        if self.system.station_type is StationType.RAS:
            self.system.pfd = 10 * \
                np.log10(10**(self.system.rx_interference/10) /
                         self.system.antenna[0].effective_area)

    def collect_results(self, write_to_file: bool, snapshot_number: int):
        if not self.parameters.imt.interfered_with and np.any(self.bs.active):
            self.results.system_inr.extend(self.system.inr.tolist())
            self.results.system_ul_interf_power.extend(
                [self.system.rx_interference])
            if self.system.station_type is StationType.RAS:
                self.results.system_pfd.extend([self.system.pfd])

        bs_active = np.where(self.bs.active)[0]
        for bs in bs_active:
            ue = self.link[bs]
            self.results.imt_path_loss.extend(self.path_loss_imt[bs, ue])
            self.results.imt_coupling_loss.extend(
                self.coupling_loss_imt[bs, ue])

            self.results.imt_bs_antenna_gain.extend(
                self.imt_bs_antenna_gain[bs, ue])
            self.results.imt_ue_antenna_gain.extend(
                self.imt_ue_antenna_gain[bs, ue])

            tput = self.calculate_imt_tput(self.bs.sinr[bs],
                                           self.parameters.imt.ul_sinr_min,
                                           self.parameters.imt.ul_sinr_max,
                                           self.parameters.imt.ul_attenuation_factor)
            self.results.imt_ul_tput.extend(tput.tolist())

            if self.parameters.imt.interfered_with:
                tput_ext = self.calculate_imt_tput(self.bs.sinr_ext[bs],
                                                   self.parameters.imt.ul_sinr_min,
                                                   self.parameters.imt.ul_sinr_max,
                                                   self.parameters.imt.ul_attenuation_factor)
                self.results.imt_ul_tput_ext.extend(tput_ext.tolist())
                self.results.imt_ul_sinr_ext.extend(
                    self.bs.sinr_ext[bs].tolist())
                self.results.imt_ul_inr.extend(self.bs.inr[bs].tolist())

                active_beams = [i for i in range(
                    bs*self.parameters.imt.ue_k, (bs+1)*self.parameters.imt.ue_k)]
                self.results.system_imt_antenna_gain.extend(
                    self.system_imt_antenna_gain[0, active_beams])
                self.results.imt_system_antenna_gain.extend(
                    self.imt_system_antenna_gain[0, active_beams])
                self.results.imt_system_path_loss.extend(
                    self.imt_system_path_loss[0, active_beams])
                if self.param_system.channel_model == "HDFSS":
                    self.results.imt_system_build_entry_loss.extend(
                        self.imt_system_build_entry_loss[:, bs])
                    self.results.imt_system_diffraction_loss.extend(
                        self.imt_system_diffraction_loss[:, bs])
            else:
                self.results.system_imt_antenna_gain.extend(
                    self.system_imt_antenna_gain[0, ue])
                self.results.imt_system_antenna_gain.extend(
                    self.imt_system_antenna_gain[0, ue])
                self.results.imt_system_path_loss.extend(
                    self.imt_system_path_loss[0, ue])
                if self.param_system.channel_model == "HDFSS":
                    self.results.imt_system_build_entry_loss.extend(
                        self.imt_system_build_entry_loss[:, ue])
                    self.results.imt_system_diffraction_loss.extend(
                        self.imt_system_diffraction_loss[:, ue])

            self.results.imt_ul_tx_power.extend(self.ue.tx_power[ue].tolist())
            imt_ul_tx_power_density = 10*np.log10(np.power(10, 0.1*self.ue.tx_power[ue])/(
                self.num_rb_per_ue*self.parameters.imt.rb_bandwidth*1e6))
            self.results.imt_ul_tx_power_density.extend(
                imt_ul_tx_power_density.tolist())
            self.results.imt_ul_sinr.extend(self.bs.sinr[bs].tolist())
            self.results.imt_ul_snr.extend(self.bs.snr[bs].tolist())

        if write_to_file:
            self.results.write_files(snapshot_number)
            self.notify_observers(source=__name__, results=self.results)<|MERGE_RESOLUTION|>--- conflicted
+++ resolved
@@ -224,15 +224,9 @@
         self.system.rx_interference = 10*np.log10(rx_interference)
         # calculate N
         self.system.thermal_noise = \
-<<<<<<< HEAD
-            10*np.log10(self.param_system.BOLTZMANN_CONSTANT *
-                        self.system.noise_temperature*1e3) + \
-            10*math.log10(self.param_system.bandwidth * 1e6)
-=======
             10*np.log10(BOLTZMANN_CONSTANT* \
                           self.system.noise_temperature*1e3) + \
                           10*math.log10(self.param_system.bandwidth * 1e6)
->>>>>>> 46793c16
 
         # calculate INR at the system
         self.system.inr = np.array(
