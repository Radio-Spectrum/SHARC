--- conflicted
+++ resolved
@@ -47,11 +47,8 @@
         self.haps = ParametersHaps()
         self.rns = ParametersRns()
         self.ras = ParametersRas()
-<<<<<<< HEAD
         self.single_earth_station = ParametersSingleEarthStation()
-=======
         self.metsat_ss = ParametersMetSatSS()
->>>>>>> 91c33aaa
 
 
     def set_file_name(self, file_name: str):
