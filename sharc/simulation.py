--- conflicted
+++ resolved
@@ -43,12 +43,9 @@
             self.param_system = self.parameters.rns
         elif self.parameters.general.system == "RAS":
             self.param_system = self.parameters.ras
-<<<<<<< HEAD
             
         self.co_channel = self.parameters.general.enable_cochannel
         self.adjacent_channel = self.parameters.general.enable_adjacent_channel
-=======
->>>>>>> 47e570be
 
         self.topology = TopologyFactory.createTopology(self.parameters)
 
@@ -207,7 +204,6 @@
 
         if station_a.station_type is StationType.FSS_SS or \
            station_a.station_type is StationType.FSS_ES or \
-           station_a.station_type is StationType.FS or \
            station_a.station_type is StationType.HAPS or \
            station_a.station_type is StationType.FS or \
            station_a.station_type is StationType.RNS or \
